/*
 * Copyright 2017-present Open Networking Foundation
 *
 * Licensed under the Apache License, Version 2.0 (the "License");
 * you may not use this file except in compliance with the License.
 * You may obtain a copy of the License at
 *
 * http://www.apache.org/licenses/LICENSE-2.0
 *
 * Unless required by applicable law or agreed to in writing, software
 * distributed under the License is distributed on an "AS IS" BASIS,
 * WITHOUT WARRANTIES OR CONDITIONS OF ANY KIND, either express or implied.
 * See the License for the specific language governing permissions and
 * limitations under the License.
 */
package io.atomix.protocols.raft.test;

import com.google.common.collect.Lists;
import com.google.common.collect.Maps;
import io.atomix.cluster.BootstrapService;
import io.atomix.cluster.Member;
import io.atomix.cluster.MemberId;
import io.atomix.cluster.Node;
import io.atomix.cluster.discovery.BootstrapDiscoveryProvider;
import io.atomix.cluster.impl.DefaultClusterMembershipService;
import io.atomix.cluster.impl.DefaultNodeDiscoveryService;
import io.atomix.cluster.messaging.BroadcastService;
import io.atomix.cluster.messaging.ManagedMessagingService;
import io.atomix.cluster.messaging.MessagingConfig;
import io.atomix.cluster.messaging.MessagingService;
import io.atomix.cluster.messaging.UnicastService;
import io.atomix.cluster.messaging.impl.NettyMessagingService;
import io.atomix.cluster.protocol.HeartbeatMembershipProtocol;
import io.atomix.cluster.protocol.HeartbeatMembershipProtocolConfig;
import io.atomix.primitive.PrimitiveBuilder;
import io.atomix.primitive.PrimitiveManagementService;
import io.atomix.primitive.PrimitiveType;
import io.atomix.primitive.config.PrimitiveConfig;
import io.atomix.primitive.operation.OperationId;
import io.atomix.primitive.operation.OperationType;
import io.atomix.primitive.operation.PrimitiveOperation;
import io.atomix.primitive.operation.impl.DefaultOperationId;
import io.atomix.primitive.partition.PartitionId;
import io.atomix.primitive.service.AbstractPrimitiveService;
import io.atomix.primitive.service.BackupInput;
import io.atomix.primitive.service.BackupOutput;
import io.atomix.primitive.service.Commit;
import io.atomix.primitive.service.PrimitiveService;
import io.atomix.primitive.service.ServiceConfig;
import io.atomix.primitive.service.ServiceExecutor;
import io.atomix.primitive.session.SessionClient;
import io.atomix.primitive.session.SessionId;
import io.atomix.protocols.raft.RaftClient;
import io.atomix.protocols.raft.RaftError;
import io.atomix.protocols.raft.RaftServer;
import io.atomix.protocols.raft.ReadConsistency;
import io.atomix.protocols.raft.cluster.RaftMember;
import io.atomix.protocols.raft.cluster.impl.DefaultRaftMember;
import io.atomix.protocols.raft.protocol.AppendRequest;
import io.atomix.protocols.raft.protocol.AppendResponse;
import io.atomix.protocols.raft.protocol.CloseSessionRequest;
import io.atomix.protocols.raft.protocol.CloseSessionResponse;
import io.atomix.protocols.raft.protocol.CommandRequest;
import io.atomix.protocols.raft.protocol.CommandResponse;
import io.atomix.protocols.raft.protocol.ConfigureRequest;
import io.atomix.protocols.raft.protocol.ConfigureResponse;
import io.atomix.protocols.raft.protocol.HeartbeatRequest;
import io.atomix.protocols.raft.protocol.HeartbeatResponse;
import io.atomix.protocols.raft.protocol.InstallRequest;
import io.atomix.protocols.raft.protocol.InstallResponse;
import io.atomix.protocols.raft.protocol.JoinRequest;
import io.atomix.protocols.raft.protocol.JoinResponse;
import io.atomix.protocols.raft.protocol.KeepAliveRequest;
import io.atomix.protocols.raft.protocol.KeepAliveResponse;
import io.atomix.protocols.raft.protocol.LeaveRequest;
import io.atomix.protocols.raft.protocol.LeaveResponse;
import io.atomix.protocols.raft.protocol.MetadataRequest;
import io.atomix.protocols.raft.protocol.MetadataResponse;
import io.atomix.protocols.raft.protocol.OpenSessionRequest;
import io.atomix.protocols.raft.protocol.OpenSessionResponse;
import io.atomix.protocols.raft.protocol.PollRequest;
import io.atomix.protocols.raft.protocol.PollResponse;
import io.atomix.protocols.raft.protocol.PublishRequest;
import io.atomix.protocols.raft.protocol.QueryRequest;
import io.atomix.protocols.raft.protocol.QueryResponse;
import io.atomix.protocols.raft.protocol.RaftClientProtocol;
import io.atomix.protocols.raft.protocol.RaftResponse;
import io.atomix.protocols.raft.protocol.RaftServerProtocol;
import io.atomix.protocols.raft.protocol.ReconfigureRequest;
import io.atomix.protocols.raft.protocol.ReconfigureResponse;
import io.atomix.protocols.raft.protocol.ResetRequest;
import io.atomix.protocols.raft.protocol.VoteRequest;
import io.atomix.protocols.raft.protocol.VoteResponse;
import io.atomix.protocols.raft.session.CommunicationStrategy;
import io.atomix.protocols.raft.storage.RaftStorage;
import io.atomix.protocols.raft.storage.log.entry.CloseSessionEntry;
import io.atomix.protocols.raft.storage.log.entry.CommandEntry;
import io.atomix.protocols.raft.storage.log.entry.ConfigurationEntry;
import io.atomix.protocols.raft.storage.log.entry.InitializeEntry;
import io.atomix.protocols.raft.storage.log.entry.KeepAliveEntry;
import io.atomix.protocols.raft.storage.log.entry.MetadataEntry;
import io.atomix.protocols.raft.storage.log.entry.OpenSessionEntry;
import io.atomix.protocols.raft.storage.log.entry.QueryEntry;
import io.atomix.protocols.raft.storage.system.Configuration;
import io.atomix.protocols.raft.test.protocol.LocalRaftProtocolFactory;
import io.atomix.protocols.raft.test.protocol.RaftClientMessagingProtocol;
import io.atomix.protocols.raft.test.protocol.RaftServerMessagingProtocol;
import io.atomix.storage.StorageLevel;
import io.atomix.utils.Version;
import io.atomix.utils.concurrent.ThreadModel;
import io.atomix.utils.net.Address;
import io.atomix.utils.serializer.Namespace;
import io.atomix.utils.serializer.Serializer;

import java.io.File;
import java.io.IOException;
import java.nio.file.FileVisitResult;
import java.nio.file.Files;
import java.nio.file.Path;
import java.nio.file.Paths;
import java.nio.file.SimpleFileVisitor;
import java.nio.file.attribute.BasicFileAttributes;
import java.time.Instant;
import java.util.ArrayList;
import java.util.Collections;
import java.util.HashMap;
import java.util.HashSet;
import java.util.List;
import java.util.Map;
import java.util.Random;
import java.util.UUID;
import java.util.concurrent.CompletableFuture;
import java.util.concurrent.ConcurrentHashMap;
import java.util.concurrent.CountDownLatch;
import java.util.concurrent.Executor;
import java.util.concurrent.TimeUnit;
import java.util.concurrent.atomic.AtomicInteger;
import java.util.function.BiConsumer;
import java.util.function.Consumer;
import java.util.stream.Collectors;

import static io.atomix.primitive.operation.PrimitiveOperation.operation;

/**
 * Copycat performance test.
 *
 * @author <a href="http://github.com/kuujo">Jordan Halterman</a>
 */
// TODO: 2018/7/31 by zmyer
public class RaftPerformanceTest implements Runnable {

    private static final boolean USE_NETTY = true;

    private static final int ITERATIONS = 1;

    private static final int TOTAL_OPERATIONS = 1000000;
    private static final int WRITE_RATIO = 10;
    private static final int NUM_CLIENTS = 5;

    private static final ReadConsistency READ_CONSISTENCY = ReadConsistency.LINEARIZABLE;
    private static final CommunicationStrategy COMMUNICATION_STRATEGY = CommunicationStrategy.ANY;

    /**
     * Runs the test.
     */
    public static void main(String[] args) {
        new RaftPerformanceTest().run();
    }

  private static final Serializer PROTOCOL_SERIALIZER = Serializer.using(Namespace.builder()
      .register(HeartbeatRequest.class)
      .register(HeartbeatResponse.class)
      .register(OpenSessionRequest.class)
      .register(OpenSessionResponse.class)
      .register(CloseSessionRequest.class)
      .register(CloseSessionResponse.class)
      .register(KeepAliveRequest.class)
      .register(KeepAliveResponse.class)
      .register(QueryRequest.class)
      .register(QueryResponse.class)
      .register(CommandRequest.class)
      .register(CommandResponse.class)
      .register(MetadataRequest.class)
      .register(MetadataResponse.class)
      .register(JoinRequest.class)
      .register(JoinResponse.class)
      .register(LeaveRequest.class)
      .register(LeaveResponse.class)
      .register(ConfigureRequest.class)
      .register(ConfigureResponse.class)
      .register(ReconfigureRequest.class)
      .register(ReconfigureResponse.class)
      .register(InstallRequest.class)
      .register(InstallResponse.class)
      .register(PollRequest.class)
      .register(PollResponse.class)
      .register(VoteRequest.class)
      .register(VoteResponse.class)
      .register(AppendRequest.class)
      .register(AppendResponse.class)
      .register(PublishRequest.class)
      .register(ResetRequest.class)
      .register(RaftResponse.Status.class)
      .register(RaftError.class)
      .register(RaftError.Type.class)
      .register(PrimitiveOperation.class)
      .register(ReadConsistency.class)
      .register(byte[].class)
      .register(long[].class)
      .register(CloseSessionEntry.class)
      .register(CommandEntry.class)
      .register(ConfigurationEntry.class)
      .register(InitializeEntry.class)
      .register(KeepAliveEntry.class)
      .register(MetadataEntry.class)
      .register(OpenSessionEntry.class)
      .register(QueryEntry.class)
      .register(PrimitiveOperation.class)
      .register(DefaultOperationId.class)
      .register(OperationType.class)
      .register(ReadConsistency.class)
      .register(ArrayList.class)
      .register(Collections.emptyList().getClass())
      .register(HashSet.class)
      .register(DefaultRaftMember.class)
      .register(MemberId.class)
      .register(SessionId.class)
      .register(RaftMember.Type.class)
      .register(Instant.class)
      .register(Configuration.class)
      .build());

  private static final Namespace STORAGE_NAMESPACE = Namespace.builder()
      .register(CloseSessionEntry.class)
      .register(CommandEntry.class)
      .register(ConfigurationEntry.class)
      .register(InitializeEntry.class)
      .register(KeepAliveEntry.class)
      .register(MetadataEntry.class)
      .register(OpenSessionEntry.class)
      .register(QueryEntry.class)
      .register(PrimitiveOperation.class)
      .register(DefaultOperationId.class)
      .register(OperationType.class)
      .register(ReadConsistency.class)
      .register(ArrayList.class)
      .register(HashSet.class)
      .register(DefaultRaftMember.class)
      .register(MemberId.class)
      .register(RaftMember.Type.class)
      .register(Instant.class)
      .register(Configuration.class)
      .register(byte[].class)
      .register(long[].class)
      .build();

<<<<<<< HEAD
    private static final Serializer clientSerializer = Serializer.using(Namespace.builder()
            .register(ReadConsistency.class)
            .register(Maps.immutableEntry("", "").getClass())
            .build());
=======
  private static final Serializer CLIENT_SERIALIZER = Serializer.using(Namespace.builder()
      .register(ReadConsistency.class)
      .register(Maps.immutableEntry("", "").getClass())
      .build());

  private int nextId;
  private int port = 5000;
  private List<Member> members = new ArrayList<>();
  private List<RaftClient> clients = new ArrayList<>();
  private List<RaftServer> servers = new ArrayList<>();
  private LocalRaftProtocolFactory protocolFactory;
  private List<ManagedMessagingService> messagingServices = new ArrayList<>();
  private Map<MemberId, Address> addressMap = new ConcurrentHashMap<>();
  private static final String[] KEYS = new String[1024];
  private final Random random = new Random();
  private final List<Long> iterations = new ArrayList<>();
  private final AtomicInteger totalOperations = new AtomicInteger();
  private final AtomicInteger writeCount = new AtomicInteger();
  private final AtomicInteger readCount = new AtomicInteger();

  static {
    for (int i = 0; i < 1024; i++) {
      KEYS[i] = UUID.randomUUID().toString();
    }
  }
>>>>>>> 842276c0

    private int nextId;
    private int port = 5000;
    private List<Member> members = new ArrayList<>();
    private List<RaftClient> clients = new ArrayList<>();
    private List<RaftServer> servers = new ArrayList<>();
    private LocalRaftProtocolFactory protocolFactory;
    private List<ManagedMessagingService> messagingServices = new ArrayList<>();
    private Map<MemberId, Address> addressMap = new ConcurrentHashMap<>();
    private static final String[] KEYS = new String[1024];
    private final Random random = new Random();
    private final List<Long> iterations = new ArrayList<>();
    private final AtomicInteger totalOperations = new AtomicInteger();
    private final AtomicInteger writeCount = new AtomicInteger();
    private final AtomicInteger readCount = new AtomicInteger();

    static {
        for (int i = 0; i < 1024; i++) {
            KEYS[i] = UUID.randomUUID().toString();
        }
    }

    @Override
    public void run() {
        for (int i = 0; i < ITERATIONS; i++) {
            try {
                iterations.add(runIteration());
            } catch (Exception e) {
                e.printStackTrace();
                return;
            }
        }

        System.out.println("Completed " + ITERATIONS + " iterations");
        long averageRunTime = (long) iterations.stream().mapToLong(v -> v).average().getAsDouble();
        System.out.println(String.format("averageRunTime: %dms", averageRunTime));

<<<<<<< HEAD
        try {
            shutdown();
        } catch (Exception e) {
            e.printStackTrace();
=======
  /**
   * Runs a single performance test iteration, returning the iteration run time.
   */
  @SuppressWarnings("unchecked")
  private long runIteration() throws Exception {
    reset();

    createServers(3);

    CompletableFuture<Void>[] futures = new CompletableFuture[NUM_CLIENTS];
    RaftClient[] clients = new RaftClient[NUM_CLIENTS];
    SessionClient[] proxies = new SessionClient[NUM_CLIENTS];
    for (int i = 0; i < NUM_CLIENTS; i++) {
      CompletableFuture<Void> future = new CompletableFuture<>();
      clients[i] = createClient();
      proxies[i] = createProxy(clients[i]).connect().join();
      futures[i] = future;
    }

    long startTime = System.currentTimeMillis();
    for (int i = 0; i < clients.length; i++) {
      runProxy(proxies[i], futures[i]);
    }
    CompletableFuture.allOf(futures).join();
    long endTime = System.currentTimeMillis();
    long runTime = endTime - startTime;
    System.out.println(String.format("readCount: %d/%d, writeCount: %d/%d, runTime: %dms",
        readCount.get(),
        TOTAL_OPERATIONS,
        writeCount.get(),
        TOTAL_OPERATIONS,
        runTime));
    return runTime;
  }

  /**
   * Runs operations for a single Raft proxy.
   */
  private void runProxy(SessionClient proxy, CompletableFuture<Void> future) {
    int count = totalOperations.incrementAndGet();
    if (count > TOTAL_OPERATIONS) {
      future.complete(null);
    } else if (count % 10 < WRITE_RATIO) {
      proxy.execute(operation(PUT, CLIENT_SERIALIZER.encode(Maps.immutableEntry(randomKey(), UUID.randomUUID().toString()))))
          .whenComplete((result, error) -> {
            if (error == null) {
              writeCount.incrementAndGet();
            }
            runProxy(proxy, future);
          });
    } else {
      proxy.execute(operation(GET, CLIENT_SERIALIZER.encode(randomKey()))).whenComplete((result, error) -> {
        if (error == null) {
          readCount.incrementAndGet();
>>>>>>> 842276c0
        }
    }

<<<<<<< HEAD
    /**
     * Runs a single performance test iteration, returning the iteration run time.
     */
    @SuppressWarnings("unchecked")
    private long runIteration() throws Exception {
        reset();
=======
  /**
   * Resets the test state.
   */
  private void reset() throws Exception {
    totalOperations.set(0);
    readCount.set(0);
    writeCount.set(0);

    shutdown();

    members = new ArrayList<>();
    clients = new ArrayList<>();
    servers = new ArrayList<>();
    messagingServices = new ArrayList<>();
    addressMap = new ConcurrentHashMap<>();
    protocolFactory = new LocalRaftProtocolFactory(PROTOCOL_SERIALIZER);
  }
>>>>>>> 842276c0

        createServers(3);

        CompletableFuture<Void>[] futures = new CompletableFuture[NUM_CLIENTS];
        RaftClient[] clients = new RaftClient[NUM_CLIENTS];
        SessionClient[] proxies = new SessionClient[NUM_CLIENTS];
        for (int i = 0; i < NUM_CLIENTS; i++) {
            CompletableFuture<Void> future = new CompletableFuture<>();
            clients[i] = createClient();
            proxies[i] = createProxy(clients[i]).connect().join();
            futures[i] = future;
        }

        long startTime = System.currentTimeMillis();
        for (int i = 0; i < clients.length; i++) {
            runProxy(proxies[i], futures[i]);
        }
        CompletableFuture.allOf(futures).join();
        long endTime = System.currentTimeMillis();
        long runTime = endTime - startTime;
        System.out.println(String.format("readCount: %d/%d, writeCount: %d/%d, runTime: %dms",
                readCount.get(),
                TOTAL_OPERATIONS,
                writeCount.get(),
                TOTAL_OPERATIONS,
                runTime));
        return runTime;
    }

    /**
     * Runs operations for a single Raft proxy.
     */
    private void runProxy(SessionClient proxy, CompletableFuture<Void> future) {
        int count = totalOperations.incrementAndGet();
        if (count > TOTAL_OPERATIONS) {
            future.complete(null);
        } else if (count % 10 < WRITE_RATIO) {
            proxy.execute(operation(PUT,
                    clientSerializer.encode(Maps.immutableEntry(randomKey(), UUID.randomUUID().toString()))))
                    .whenComplete((result, error) -> {
                        if (error == null) {
                            writeCount.incrementAndGet();
                        }
                        runProxy(proxy, future);
                    });
        } else {
            proxy.execute(operation(GET, clientSerializer.encode(randomKey()))).whenComplete((result, error) -> {
                if (error == null) {
                    readCount.incrementAndGet();
                }
                runProxy(proxy, future);
            });
        }
    }

    /**
     * Resets the test state.
     */
    private void reset() throws Exception {
        totalOperations.set(0);
        readCount.set(0);
        writeCount.set(0);

        shutdown();

        members = new ArrayList<>();
        clients = new ArrayList<>();
        servers = new ArrayList<>();
        messagingServices = new ArrayList<>();
        addressMap = new ConcurrentHashMap<>();
        protocolFactory = new LocalRaftProtocolFactory(protocolSerializer);
    }

    /**
     * Shuts down clients and servers.
     */
    private void shutdown() throws Exception {
        clients.forEach(c -> {
            try {
                c.close().get(10, TimeUnit.SECONDS);
            } catch (Exception e) {
            }
        });

        servers.forEach(s -> {
            try {
                if (s.isRunning()) {
                    s.shutdown().get(10, TimeUnit.SECONDS);
                }
            } catch (Exception e) {
            }
        });

        messagingServices.forEach(m -> {
            try {
                m.stop();
            } catch (Exception e) {
            }
        });

        Path directory = Paths.get("target/perf-logs/");
        if (Files.exists(directory)) {
            Files.walkFileTree(directory, new SimpleFileVisitor<Path>() {
                @Override
                public FileVisitResult visitFile(Path file, BasicFileAttributes attrs) throws IOException {
                    Files.delete(file);
                    return FileVisitResult.CONTINUE;
                }

                @Override
                public FileVisitResult postVisitDirectory(Path dir, IOException exc) throws IOException {
                    Files.delete(dir);
                    return FileVisitResult.CONTINUE;
                }
            });
        }
    }

    /**
     * Returns a random map key.
     */
    private String randomKey() {
        return KEYS[randomNumber(KEYS.length)];
    }

    /**
     * Returns a random number within the given range.
     */
    private int randomNumber(int limit) {
        return random.nextInt(limit);
    }

    /**
     * Returns the next unique member identifier.
     *
     * @return The next unique member identifier.
     */
    private Member nextNode() {
        Address address = Address.from("localhost", ++port);
        Member member = Member.builder(MemberId.from(String.valueOf(++nextId)))
                .withAddress(address)
                .build();
        addressMap.put(member.id(), address);
        return member;
    }

    /**
     * Creates a set of Raft servers.
     */
    private List<RaftServer> createServers(int nodes) throws Exception {
        List<RaftServer> servers = new ArrayList<>();

        for (int i = 0; i < nodes; i++) {
            members.add(nextNode());
        }

    CountDownLatch latch = new CountDownLatch(nodes);
    for (int i = 0; i < nodes; i++) {
      RaftServer server = createServer(members.get(i), Lists.newArrayList(members));
      server.bootstrap(members.stream().map(Member::id).collect(Collectors.toList())).thenRun(latch::countDown);
      servers.add(server);
    }

        latch.await(30000, TimeUnit.MILLISECONDS);

        return servers;
    }

  /**
   * Creates a Raft server.
   */
  private RaftServer createServer(Member member, List<Node> members) {
    RaftServerProtocol protocol;
    ManagedMessagingService messagingService;
    if (USE_NETTY) {
      messagingService = (ManagedMessagingService) new NettyMessagingService("test", member.address(), new MessagingConfig())
          .start()
          .join();
      messagingServices.add(messagingService);
      protocol = new RaftServerMessagingProtocol(messagingService, PROTOCOL_SERIALIZER, addressMap::get);
    } else {
      protocol = protocolFactory.newServerProtocol(member.id());
    }

    BootstrapService bootstrapService = new BootstrapService() {
      @Override
      public MessagingService getMessagingService() {
        return messagingService;
      }

      @Override
      public UnicastService getUnicastService() {
        return new UnicastServiceAdapter();
      }

      @Override
      public BroadcastService getBroadcastService() {
        return new BroadcastServiceAdapter();
      }
    };

    RaftServer.Builder builder = RaftServer.builder(member.id())
        .withProtocol(protocol)
        .withThreadModel(ThreadModel.SHARED_THREAD_POOL)
        .withMembershipService(new DefaultClusterMembershipService(
            member,
            Version.from("1.0.0"),
            new DefaultNodeDiscoveryService(bootstrapService, member, new BootstrapDiscoveryProvider(members)),
            bootstrapService,
            new HeartbeatMembershipProtocol(new HeartbeatMembershipProtocolConfig())))
        .withStorage(RaftStorage.builder()
            .withStorageLevel(StorageLevel.DISK)
            .withDirectory(new File(String.format("target/perf-logs/%s", member.id())))
            .withNamespace(STORAGE_NAMESPACE)
            .withMaxSegmentSize(1024 * 1024 * 64)
            .withDynamicCompaction()
            .withFlushOnCommit(false)
            .build());

        RaftServer server = builder.build();
        servers.add(server);
        return server;
    }

    /**
     * Creates a Raft client.
     */
    private RaftClient createClient() throws Exception {
        Member member = nextNode();

    RaftClientProtocol protocol;
    if (USE_NETTY) {
      MessagingService messagingService = new NettyMessagingService("test", member.address(), new MessagingConfig()).start().join();
      protocol = new RaftClientMessagingProtocol(messagingService, PROTOCOL_SERIALIZER, addressMap::get);
    } else {
      protocol = protocolFactory.newClientProtocol(member.id());
    }

    RaftClient client = RaftClient.builder()
        .withMemberId(member.id())
        .withPartitionId(PartitionId.from("test", 1))
        .withProtocol(protocol)
        .withThreadModel(ThreadModel.SHARED_THREAD_POOL)
        .build();

        client.connect(members.stream().map(Member::id).collect(Collectors.toList())).join();
        clients.add(client);
        return client;
    }

    /**
     * Creates a test session.
     */
    private SessionClient createProxy(RaftClient client) {
        return client.sessionBuilder("raft-performance-test", TestPrimitiveType.INSTANCE, new ServiceConfig())
                .withReadConsistency(READ_CONSISTENCY)
                .withCommunicationStrategy(COMMUNICATION_STRATEGY)
                .build();
    }

    private static final OperationId PUT = OperationId.command("put");
    private static final OperationId GET = OperationId.query("get");
    private static final OperationId REMOVE = OperationId.command("remove");
    private static final OperationId INDEX = OperationId.command("index");

    public static class TestPrimitiveType implements PrimitiveType {
        private static final TestPrimitiveType INSTANCE = new TestPrimitiveType();

        @Override
        public String name() {
            return "raft-performance-test";
        }

        @Override
        public PrimitiveConfig newConfig() {
            throw new UnsupportedOperationException();
        }

    @Override
    public PrimitiveBuilder newBuilder(String primitiveName, PrimitiveConfig config, PrimitiveManagementService managementService) {
      throw new UnsupportedOperationException();
    }

        @Override
        public PrimitiveService newService(ServiceConfig config) {
            return new PerformanceService();
        }
    }

    /**
     * Performance test state machine.
     */
    public static class PerformanceService extends AbstractPrimitiveService {
        private Map<String, String> map = new HashMap<>();

        public PerformanceService() {
            super(TestPrimitiveType.INSTANCE);
        }

<<<<<<< HEAD
        @Override
        public Serializer serializer() {
            return clientSerializer;
        }
=======
    @Override
    public Serializer serializer() {
      return CLIENT_SERIALIZER;
    }
>>>>>>> 842276c0

        @Override
        protected void configure(ServiceExecutor executor) {
            executor.register(PUT, this::put);
            executor.register(GET, this::get);
            executor.register(REMOVE, this::remove);
            executor.register(INDEX, this::index);
        }

        @Override
        public void backup(BackupOutput writer) {
            writer.writeInt(map.size());
            for (Map.Entry<String, String> entry : map.entrySet()) {
                writer.writeString(entry.getKey());
                writer.writeString(entry.getValue());
            }
        }

        @Override
        public void restore(BackupInput reader) {
            map = new HashMap<>();
            int size = reader.readInt();
            for (int i = 0; i < size; i++) {
                String key = reader.readString();
                String value = reader.readString();
                map.put(key, value);
            }
        }

        protected long put(Commit<Map.Entry<String, String>> commit) {
            map.put(commit.value().getKey(), commit.value().getValue());
            return commit.index();
        }

        protected String get(Commit<String> commit) {
            return map.get(commit.value());
        }

        protected long remove(Commit<String> commit) {
            map.remove(commit.value());
            return commit.index();
        }

        protected long index(Commit<Void> commit) {
            return commit.index();
        }
    }

    /**
     * Test member.
     */
    public static class TestMember implements RaftMember {
        private final MemberId memberId;
        private final Type type;

        public TestMember(MemberId memberId, Type type) {
            this.memberId = memberId;
            this.type = type;
        }

        @Override
        public MemberId memberId() {
            return memberId;
        }

        @Override
        public int hash() {
            return memberId.hashCode();
        }

        @Override
        public Type getType() {
            return type;
        }

        @Override
        public void addTypeChangeListener(Consumer<Type> listener) {

        }

        @Override
        public void removeTypeChangeListener(Consumer<Type> listener) {

        }

        @Override
        public Instant getLastUpdated() {
            return Instant.now();
        }

        @Override
        public CompletableFuture<Void> promote() {
            return null;
        }

        @Override
        public CompletableFuture<Void> promote(Type type) {
            return null;
        }

        @Override
        public CompletableFuture<Void> demote() {
            return null;
        }

        @Override
        public CompletableFuture<Void> demote(Type type) {
            return null;
        }

        @Override
        public CompletableFuture<Void> remove() {
            return null;
        }
    }

  private static class UnicastServiceAdapter implements UnicastService {
    @Override
    public void unicast(Address address, String subject, byte[] message) {

    }

    @Override
    public void addListener(String subject, BiConsumer<Address, byte[]> listener, Executor executor) {

    }

    @Override
    public void removeListener(String subject, BiConsumer<Address, byte[]> listener) {

    }
  }

  private static class BroadcastServiceAdapter implements BroadcastService {
    @Override
    public void broadcast(String subject, byte[] message) {

        }

    @Override
    public void addListener(String subject, Consumer<byte[]> listener) {

        }

    @Override
    public void removeListener(String subject, Consumer<byte[]> listener) {

        }
    }
}<|MERGE_RESOLUTION|>--- conflicted
+++ resolved
@@ -146,26 +146,25 @@
  *
  * @author <a href="http://github.com/kuujo">Jordan Halterman</a>
  */
-// TODO: 2018/7/31 by zmyer
 public class RaftPerformanceTest implements Runnable {
 
-    private static final boolean USE_NETTY = true;
-
-    private static final int ITERATIONS = 1;
-
-    private static final int TOTAL_OPERATIONS = 1000000;
-    private static final int WRITE_RATIO = 10;
-    private static final int NUM_CLIENTS = 5;
-
-    private static final ReadConsistency READ_CONSISTENCY = ReadConsistency.LINEARIZABLE;
-    private static final CommunicationStrategy COMMUNICATION_STRATEGY = CommunicationStrategy.ANY;
-
-    /**
-     * Runs the test.
-     */
-    public static void main(String[] args) {
-        new RaftPerformanceTest().run();
-    }
+  private static final boolean USE_NETTY = true;
+
+  private static final int ITERATIONS = 1;
+
+  private static final int TOTAL_OPERATIONS = 1000000;
+  private static final int WRITE_RATIO = 10;
+  private static final int NUM_CLIENTS = 5;
+
+  private static final ReadConsistency READ_CONSISTENCY = ReadConsistency.LINEARIZABLE;
+  private static final CommunicationStrategy COMMUNICATION_STRATEGY = CommunicationStrategy.ANY;
+
+  /**
+   * Runs the test.
+   */
+  public static void main(String[] args) {
+    new RaftPerformanceTest().run();
+  }
 
   private static final Serializer PROTOCOL_SERIALIZER = Serializer.using(Namespace.builder()
       .register(HeartbeatRequest.class)
@@ -254,12 +253,6 @@
       .register(long[].class)
       .build();
 
-<<<<<<< HEAD
-    private static final Serializer clientSerializer = Serializer.using(Namespace.builder()
-            .register(ReadConsistency.class)
-            .register(Maps.immutableEntry("", "").getClass())
-            .build());
-=======
   private static final Serializer CLIENT_SERIALIZER = Serializer.using(Namespace.builder()
       .register(ReadConsistency.class)
       .register(Maps.immutableEntry("", "").getClass())
@@ -285,50 +278,29 @@
       KEYS[i] = UUID.randomUUID().toString();
     }
   }
->>>>>>> 842276c0
-
-    private int nextId;
-    private int port = 5000;
-    private List<Member> members = new ArrayList<>();
-    private List<RaftClient> clients = new ArrayList<>();
-    private List<RaftServer> servers = new ArrayList<>();
-    private LocalRaftProtocolFactory protocolFactory;
-    private List<ManagedMessagingService> messagingServices = new ArrayList<>();
-    private Map<MemberId, Address> addressMap = new ConcurrentHashMap<>();
-    private static final String[] KEYS = new String[1024];
-    private final Random random = new Random();
-    private final List<Long> iterations = new ArrayList<>();
-    private final AtomicInteger totalOperations = new AtomicInteger();
-    private final AtomicInteger writeCount = new AtomicInteger();
-    private final AtomicInteger readCount = new AtomicInteger();
-
-    static {
-        for (int i = 0; i < 1024; i++) {
-            KEYS[i] = UUID.randomUUID().toString();
-        }
-    }
-
-    @Override
-    public void run() {
-        for (int i = 0; i < ITERATIONS; i++) {
-            try {
-                iterations.add(runIteration());
-            } catch (Exception e) {
-                e.printStackTrace();
-                return;
-            }
-        }
-
-        System.out.println("Completed " + ITERATIONS + " iterations");
-        long averageRunTime = (long) iterations.stream().mapToLong(v -> v).average().getAsDouble();
-        System.out.println(String.format("averageRunTime: %dms", averageRunTime));
-
-<<<<<<< HEAD
-        try {
-            shutdown();
-        } catch (Exception e) {
-            e.printStackTrace();
-=======
+
+  @Override
+  public void run() {
+    for (int i = 0; i < ITERATIONS; i++) {
+      try {
+        iterations.add(runIteration());
+      } catch (Exception e) {
+        e.printStackTrace();
+        return;
+      }
+    }
+
+    System.out.println("Completed " + ITERATIONS + " iterations");
+    long averageRunTime = (long) iterations.stream().mapToLong(v -> v).average().getAsDouble();
+    System.out.println(String.format("averageRunTime: %dms", averageRunTime));
+
+    try {
+      shutdown();
+    } catch (Exception e) {
+      e.printStackTrace();
+    }
+  }
+
   /**
    * Runs a single performance test iteration, returning the iteration run time.
    */
@@ -383,18 +355,12 @@
       proxy.execute(operation(GET, CLIENT_SERIALIZER.encode(randomKey()))).whenComplete((result, error) -> {
         if (error == null) {
           readCount.incrementAndGet();
->>>>>>> 842276c0
         }
-    }
-
-<<<<<<< HEAD
-    /**
-     * Runs a single performance test iteration, returning the iteration run time.
-     */
-    @SuppressWarnings("unchecked")
-    private long runIteration() throws Exception {
-        reset();
-=======
+        runProxy(proxy, future);
+      });
+    }
+  }
+
   /**
    * Resets the test state.
    */
@@ -412,162 +378,89 @@
     addressMap = new ConcurrentHashMap<>();
     protocolFactory = new LocalRaftProtocolFactory(PROTOCOL_SERIALIZER);
   }
->>>>>>> 842276c0
-
-        createServers(3);
-
-        CompletableFuture<Void>[] futures = new CompletableFuture[NUM_CLIENTS];
-        RaftClient[] clients = new RaftClient[NUM_CLIENTS];
-        SessionClient[] proxies = new SessionClient[NUM_CLIENTS];
-        for (int i = 0; i < NUM_CLIENTS; i++) {
-            CompletableFuture<Void> future = new CompletableFuture<>();
-            clients[i] = createClient();
-            proxies[i] = createProxy(clients[i]).connect().join();
-            futures[i] = future;
+
+  /**
+   * Shuts down clients and servers.
+   */
+  private void shutdown() throws Exception {
+    clients.forEach(c -> {
+      try {
+        c.close().get(10, TimeUnit.SECONDS);
+      } catch (Exception e) {
+      }
+    });
+
+    servers.forEach(s -> {
+      try {
+        if (s.isRunning()) {
+          s.shutdown().get(10, TimeUnit.SECONDS);
         }
-
-        long startTime = System.currentTimeMillis();
-        for (int i = 0; i < clients.length; i++) {
-            runProxy(proxies[i], futures[i]);
+      } catch (Exception e) {
+      }
+    });
+
+    messagingServices.forEach(m -> {
+      try {
+        m.stop();
+      } catch (Exception e) {
+      }
+    });
+
+    Path directory = Paths.get("target/perf-logs/");
+    if (Files.exists(directory)) {
+      Files.walkFileTree(directory, new SimpleFileVisitor<Path>() {
+        @Override
+        public FileVisitResult visitFile(Path file, BasicFileAttributes attrs) throws IOException {
+          Files.delete(file);
+          return FileVisitResult.CONTINUE;
         }
-        CompletableFuture.allOf(futures).join();
-        long endTime = System.currentTimeMillis();
-        long runTime = endTime - startTime;
-        System.out.println(String.format("readCount: %d/%d, writeCount: %d/%d, runTime: %dms",
-                readCount.get(),
-                TOTAL_OPERATIONS,
-                writeCount.get(),
-                TOTAL_OPERATIONS,
-                runTime));
-        return runTime;
-    }
-
-    /**
-     * Runs operations for a single Raft proxy.
-     */
-    private void runProxy(SessionClient proxy, CompletableFuture<Void> future) {
-        int count = totalOperations.incrementAndGet();
-        if (count > TOTAL_OPERATIONS) {
-            future.complete(null);
-        } else if (count % 10 < WRITE_RATIO) {
-            proxy.execute(operation(PUT,
-                    clientSerializer.encode(Maps.immutableEntry(randomKey(), UUID.randomUUID().toString()))))
-                    .whenComplete((result, error) -> {
-                        if (error == null) {
-                            writeCount.incrementAndGet();
-                        }
-                        runProxy(proxy, future);
-                    });
-        } else {
-            proxy.execute(operation(GET, clientSerializer.encode(randomKey()))).whenComplete((result, error) -> {
-                if (error == null) {
-                    readCount.incrementAndGet();
-                }
-                runProxy(proxy, future);
-            });
+
+        @Override
+        public FileVisitResult postVisitDirectory(Path dir, IOException exc) throws IOException {
+          Files.delete(dir);
+          return FileVisitResult.CONTINUE;
         }
-    }
-
-    /**
-     * Resets the test state.
-     */
-    private void reset() throws Exception {
-        totalOperations.set(0);
-        readCount.set(0);
-        writeCount.set(0);
-
-        shutdown();
-
-        members = new ArrayList<>();
-        clients = new ArrayList<>();
-        servers = new ArrayList<>();
-        messagingServices = new ArrayList<>();
-        addressMap = new ConcurrentHashMap<>();
-        protocolFactory = new LocalRaftProtocolFactory(protocolSerializer);
-    }
-
-    /**
-     * Shuts down clients and servers.
-     */
-    private void shutdown() throws Exception {
-        clients.forEach(c -> {
-            try {
-                c.close().get(10, TimeUnit.SECONDS);
-            } catch (Exception e) {
-            }
-        });
-
-        servers.forEach(s -> {
-            try {
-                if (s.isRunning()) {
-                    s.shutdown().get(10, TimeUnit.SECONDS);
-                }
-            } catch (Exception e) {
-            }
-        });
-
-        messagingServices.forEach(m -> {
-            try {
-                m.stop();
-            } catch (Exception e) {
-            }
-        });
-
-        Path directory = Paths.get("target/perf-logs/");
-        if (Files.exists(directory)) {
-            Files.walkFileTree(directory, new SimpleFileVisitor<Path>() {
-                @Override
-                public FileVisitResult visitFile(Path file, BasicFileAttributes attrs) throws IOException {
-                    Files.delete(file);
-                    return FileVisitResult.CONTINUE;
-                }
-
-                @Override
-                public FileVisitResult postVisitDirectory(Path dir, IOException exc) throws IOException {
-                    Files.delete(dir);
-                    return FileVisitResult.CONTINUE;
-                }
-            });
-        }
-    }
-
-    /**
-     * Returns a random map key.
-     */
-    private String randomKey() {
-        return KEYS[randomNumber(KEYS.length)];
-    }
-
-    /**
-     * Returns a random number within the given range.
-     */
-    private int randomNumber(int limit) {
-        return random.nextInt(limit);
-    }
-
-    /**
-     * Returns the next unique member identifier.
-     *
-     * @return The next unique member identifier.
-     */
-    private Member nextNode() {
-        Address address = Address.from("localhost", ++port);
-        Member member = Member.builder(MemberId.from(String.valueOf(++nextId)))
-                .withAddress(address)
-                .build();
-        addressMap.put(member.id(), address);
-        return member;
-    }
-
-    /**
-     * Creates a set of Raft servers.
-     */
-    private List<RaftServer> createServers(int nodes) throws Exception {
-        List<RaftServer> servers = new ArrayList<>();
-
-        for (int i = 0; i < nodes; i++) {
-            members.add(nextNode());
-        }
+      });
+    }
+  }
+
+  /**
+   * Returns a random map key.
+   */
+  private String randomKey() {
+    return KEYS[randomNumber(KEYS.length)];
+  }
+
+  /**
+   * Returns a random number within the given range.
+   */
+  private int randomNumber(int limit) {
+    return random.nextInt(limit);
+  }
+
+  /**
+   * Returns the next unique member identifier.
+   *
+   * @return The next unique member identifier.
+   */
+  private Member nextNode() {
+    Address address = Address.from("localhost", ++port);
+    Member member = Member.builder(MemberId.from(String.valueOf(++nextId)))
+        .withAddress(address)
+        .build();
+    addressMap.put(member.id(), address);
+    return member;
+  }
+
+  /**
+   * Creates a set of Raft servers.
+   */
+  private List<RaftServer> createServers(int nodes) throws Exception {
+    List<RaftServer> servers = new ArrayList<>();
+
+    for (int i = 0; i < nodes; i++) {
+      members.add(nextNode());
+    }
 
     CountDownLatch latch = new CountDownLatch(nodes);
     for (int i = 0; i < nodes; i++) {
@@ -576,10 +469,10 @@
       servers.add(server);
     }
 
-        latch.await(30000, TimeUnit.MILLISECONDS);
-
-        return servers;
-    }
+    latch.await(30000, TimeUnit.MILLISECONDS);
+
+    return servers;
+  }
 
   /**
    * Creates a Raft server.
@@ -632,16 +525,16 @@
             .withFlushOnCommit(false)
             .build());
 
-        RaftServer server = builder.build();
-        servers.add(server);
-        return server;
-    }
-
-    /**
-     * Creates a Raft client.
-     */
-    private RaftClient createClient() throws Exception {
-        Member member = nextNode();
+    RaftServer server = builder.build();
+    servers.add(server);
+    return server;
+  }
+
+  /**
+   * Creates a Raft client.
+   */
+  private RaftClient createClient() throws Exception {
+    Member member = nextNode();
 
     RaftClientProtocol protocol;
     if (USE_NETTY) {
@@ -658,186 +551,179 @@
         .withThreadModel(ThreadModel.SHARED_THREAD_POOL)
         .build();
 
-        client.connect(members.stream().map(Member::id).collect(Collectors.toList())).join();
-        clients.add(client);
-        return client;
-    }
-
-    /**
-     * Creates a test session.
-     */
-    private SessionClient createProxy(RaftClient client) {
-        return client.sessionBuilder("raft-performance-test", TestPrimitiveType.INSTANCE, new ServiceConfig())
-                .withReadConsistency(READ_CONSISTENCY)
-                .withCommunicationStrategy(COMMUNICATION_STRATEGY)
-                .build();
-    }
-
-    private static final OperationId PUT = OperationId.command("put");
-    private static final OperationId GET = OperationId.query("get");
-    private static final OperationId REMOVE = OperationId.command("remove");
-    private static final OperationId INDEX = OperationId.command("index");
-
-    public static class TestPrimitiveType implements PrimitiveType {
-        private static final TestPrimitiveType INSTANCE = new TestPrimitiveType();
-
-        @Override
-        public String name() {
-            return "raft-performance-test";
-        }
-
-        @Override
-        public PrimitiveConfig newConfig() {
-            throw new UnsupportedOperationException();
-        }
+    client.connect(members.stream().map(Member::id).collect(Collectors.toList())).join();
+    clients.add(client);
+    return client;
+  }
+
+  /**
+   * Creates a test session.
+   */
+  private SessionClient createProxy(RaftClient client) {
+    return client.sessionBuilder("raft-performance-test", TestPrimitiveType.INSTANCE, new ServiceConfig())
+        .withReadConsistency(READ_CONSISTENCY)
+        .withCommunicationStrategy(COMMUNICATION_STRATEGY)
+        .build();
+  }
+
+  private static final OperationId PUT = OperationId.command("put");
+  private static final OperationId GET = OperationId.query("get");
+  private static final OperationId REMOVE = OperationId.command("remove");
+  private static final OperationId INDEX = OperationId.command("index");
+
+  public static class TestPrimitiveType implements PrimitiveType {
+    private static final TestPrimitiveType INSTANCE = new TestPrimitiveType();
+
+    @Override
+    public String name() {
+      return "raft-performance-test";
+    }
+
+    @Override
+    public PrimitiveConfig newConfig() {
+      throw new UnsupportedOperationException();
+    }
 
     @Override
     public PrimitiveBuilder newBuilder(String primitiveName, PrimitiveConfig config, PrimitiveManagementService managementService) {
       throw new UnsupportedOperationException();
     }
 
-        @Override
-        public PrimitiveService newService(ServiceConfig config) {
-            return new PerformanceService();
-        }
-    }
-
-    /**
-     * Performance test state machine.
-     */
-    public static class PerformanceService extends AbstractPrimitiveService {
-        private Map<String, String> map = new HashMap<>();
-
-        public PerformanceService() {
-            super(TestPrimitiveType.INSTANCE);
-        }
-
-<<<<<<< HEAD
-        @Override
-        public Serializer serializer() {
-            return clientSerializer;
-        }
-=======
+    @Override
+    public PrimitiveService newService(ServiceConfig config) {
+      return new PerformanceService();
+    }
+  }
+
+  /**
+   * Performance test state machine.
+   */
+  public static class PerformanceService extends AbstractPrimitiveService {
+    private Map<String, String> map = new HashMap<>();
+
+    public PerformanceService() {
+      super(TestPrimitiveType.INSTANCE);
+    }
+
     @Override
     public Serializer serializer() {
       return CLIENT_SERIALIZER;
     }
->>>>>>> 842276c0
-
-        @Override
-        protected void configure(ServiceExecutor executor) {
-            executor.register(PUT, this::put);
-            executor.register(GET, this::get);
-            executor.register(REMOVE, this::remove);
-            executor.register(INDEX, this::index);
-        }
-
-        @Override
-        public void backup(BackupOutput writer) {
-            writer.writeInt(map.size());
-            for (Map.Entry<String, String> entry : map.entrySet()) {
-                writer.writeString(entry.getKey());
-                writer.writeString(entry.getValue());
-            }
-        }
-
-        @Override
-        public void restore(BackupInput reader) {
-            map = new HashMap<>();
-            int size = reader.readInt();
-            for (int i = 0; i < size; i++) {
-                String key = reader.readString();
-                String value = reader.readString();
-                map.put(key, value);
-            }
-        }
-
-        protected long put(Commit<Map.Entry<String, String>> commit) {
-            map.put(commit.value().getKey(), commit.value().getValue());
-            return commit.index();
-        }
-
-        protected String get(Commit<String> commit) {
-            return map.get(commit.value());
-        }
-
-        protected long remove(Commit<String> commit) {
-            map.remove(commit.value());
-            return commit.index();
-        }
-
-        protected long index(Commit<Void> commit) {
-            return commit.index();
-        }
-    }
-
-    /**
-     * Test member.
-     */
-    public static class TestMember implements RaftMember {
-        private final MemberId memberId;
-        private final Type type;
-
-        public TestMember(MemberId memberId, Type type) {
-            this.memberId = memberId;
-            this.type = type;
-        }
-
-        @Override
-        public MemberId memberId() {
-            return memberId;
-        }
-
-        @Override
-        public int hash() {
-            return memberId.hashCode();
-        }
-
-        @Override
-        public Type getType() {
-            return type;
-        }
-
-        @Override
-        public void addTypeChangeListener(Consumer<Type> listener) {
-
-        }
-
-        @Override
-        public void removeTypeChangeListener(Consumer<Type> listener) {
-
-        }
-
-        @Override
-        public Instant getLastUpdated() {
-            return Instant.now();
-        }
-
-        @Override
-        public CompletableFuture<Void> promote() {
-            return null;
-        }
-
-        @Override
-        public CompletableFuture<Void> promote(Type type) {
-            return null;
-        }
-
-        @Override
-        public CompletableFuture<Void> demote() {
-            return null;
-        }
-
-        @Override
-        public CompletableFuture<Void> demote(Type type) {
-            return null;
-        }
-
-        @Override
-        public CompletableFuture<Void> remove() {
-            return null;
-        }
-    }
+
+    @Override
+    protected void configure(ServiceExecutor executor) {
+      executor.register(PUT, this::put);
+      executor.register(GET, this::get);
+      executor.register(REMOVE, this::remove);
+      executor.register(INDEX, this::index);
+    }
+
+    @Override
+    public void backup(BackupOutput writer) {
+      writer.writeInt(map.size());
+      for (Map.Entry<String, String> entry : map.entrySet()) {
+        writer.writeString(entry.getKey());
+        writer.writeString(entry.getValue());
+      }
+    }
+
+    @Override
+    public void restore(BackupInput reader) {
+      map = new HashMap<>();
+      int size = reader.readInt();
+      for (int i = 0; i < size; i++) {
+        String key = reader.readString();
+        String value = reader.readString();
+        map.put(key, value);
+      }
+    }
+
+    protected long put(Commit<Map.Entry<String, String>> commit) {
+      map.put(commit.value().getKey(), commit.value().getValue());
+      return commit.index();
+    }
+
+    protected String get(Commit<String> commit) {
+      return map.get(commit.value());
+    }
+
+    protected long remove(Commit<String> commit) {
+      map.remove(commit.value());
+      return commit.index();
+    }
+
+    protected long index(Commit<Void> commit) {
+      return commit.index();
+    }
+  }
+
+  /**
+   * Test member.
+   */
+  public static class TestMember implements RaftMember {
+    private final MemberId memberId;
+    private final Type type;
+
+    public TestMember(MemberId memberId, Type type) {
+      this.memberId = memberId;
+      this.type = type;
+    }
+
+    @Override
+    public MemberId memberId() {
+      return memberId;
+    }
+
+    @Override
+    public int hash() {
+      return memberId.hashCode();
+    }
+
+    @Override
+    public Type getType() {
+      return type;
+    }
+
+    @Override
+    public void addTypeChangeListener(Consumer<Type> listener) {
+
+    }
+
+    @Override
+    public void removeTypeChangeListener(Consumer<Type> listener) {
+
+    }
+
+    @Override
+    public Instant getLastUpdated() {
+      return Instant.now();
+    }
+
+    @Override
+    public CompletableFuture<Void> promote() {
+      return null;
+    }
+
+    @Override
+    public CompletableFuture<Void> promote(Type type) {
+      return null;
+    }
+
+    @Override
+    public CompletableFuture<Void> demote() {
+      return null;
+    }
+
+    @Override
+    public CompletableFuture<Void> demote(Type type) {
+      return null;
+    }
+
+    @Override
+    public CompletableFuture<Void> remove() {
+      return null;
+    }
+  }
 
   private static class UnicastServiceAdapter implements UnicastService {
     @Override
@@ -860,16 +746,16 @@
     @Override
     public void broadcast(String subject, byte[] message) {
 
-        }
+    }
 
     @Override
     public void addListener(String subject, Consumer<byte[]> listener) {
 
-        }
+    }
 
     @Override
     public void removeListener(String subject, Consumer<byte[]> listener) {
 
-        }
-    }
+    }
+  }
 }