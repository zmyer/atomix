--- conflicted
+++ resolved
@@ -30,13 +30,9 @@
 import io.atomix.cluster.messaging.MessagingService;
 import io.atomix.cluster.messaging.UnicastService;
 import io.atomix.cluster.messaging.impl.NettyMessagingService;
-<<<<<<< HEAD
-import io.atomix.primitive.DistributedPrimitiveBuilder;
-=======
 import io.atomix.cluster.protocol.PhiMembershipProtocol;
 import io.atomix.cluster.protocol.PhiMembershipProtocolConfig;
 import io.atomix.primitive.PrimitiveBuilder;
->>>>>>> 826052e1
 import io.atomix.primitive.PrimitiveManagementService;
 import io.atomix.primitive.PrimitiveType;
 import io.atomix.primitive.config.PrimitiveConfig;
@@ -44,10 +40,7 @@
 import io.atomix.primitive.operation.OperationType;
 import io.atomix.primitive.operation.PrimitiveOperation;
 import io.atomix.primitive.operation.impl.DefaultOperationId;
-<<<<<<< HEAD
-=======
 import io.atomix.primitive.partition.PartitionId;
->>>>>>> 826052e1
 import io.atomix.primitive.service.AbstractPrimitiveService;
 import io.atomix.primitive.service.BackupInput;
 import io.atomix.primitive.service.BackupOutput;
@@ -156,7 +149,6 @@
 // TODO: 2018/7/31 by zmyer
 public class RaftPerformanceTest implements Runnable {
 
-<<<<<<< HEAD
     private static final boolean USE_NETTY = true;
 
     private static final int ITERATIONS = 1;
@@ -174,88 +166,6 @@
     public static void main(String[] args) {
         new RaftPerformanceTest().run();
     }
-
-    private static final Serializer protocolSerializer = Serializer.using(Namespace.builder()
-            .register(HeartbeatRequest.class)
-            .register(HeartbeatResponse.class)
-            .register(OpenSessionRequest.class)
-            .register(OpenSessionResponse.class)
-            .register(CloseSessionRequest.class)
-            .register(CloseSessionResponse.class)
-            .register(KeepAliveRequest.class)
-            .register(KeepAliveResponse.class)
-            .register(QueryRequest.class)
-            .register(QueryResponse.class)
-            .register(CommandRequest.class)
-            .register(CommandResponse.class)
-            .register(MetadataRequest.class)
-            .register(MetadataResponse.class)
-            .register(JoinRequest.class)
-            .register(JoinResponse.class)
-            .register(LeaveRequest.class)
-            .register(LeaveResponse.class)
-            .register(ConfigureRequest.class)
-            .register(ConfigureResponse.class)
-            .register(ReconfigureRequest.class)
-            .register(ReconfigureResponse.class)
-            .register(InstallRequest.class)
-            .register(InstallResponse.class)
-            .register(PollRequest.class)
-            .register(PollResponse.class)
-            .register(VoteRequest.class)
-            .register(VoteResponse.class)
-            .register(AppendRequest.class)
-            .register(AppendResponse.class)
-            .register(PublishRequest.class)
-            .register(ResetRequest.class)
-            .register(RaftResponse.Status.class)
-            .register(RaftError.class)
-            .register(RaftError.Type.class)
-            .register(PrimitiveOperation.class)
-            .register(ReadConsistency.class)
-            .register(byte[].class)
-            .register(long[].class)
-            .register(CloseSessionEntry.class)
-            .register(CommandEntry.class)
-            .register(ConfigurationEntry.class)
-            .register(InitializeEntry.class)
-            .register(KeepAliveEntry.class)
-            .register(MetadataEntry.class)
-            .register(OpenSessionEntry.class)
-            .register(QueryEntry.class)
-            .register(PrimitiveOperation.class)
-            .register(DefaultOperationId.class)
-            .register(OperationType.class)
-            .register(ReadConsistency.class)
-            .register(ArrayList.class)
-            .register(Collections.emptyList().getClass())
-            .register(HashSet.class)
-            .register(DefaultRaftMember.class)
-            .register(MemberId.class)
-            .register(MemberId.Type.class)
-            .register(SessionId.class)
-            .register(RaftMember.Type.class)
-            .register(Instant.class)
-            .register(Configuration.class)
-            .build());
-=======
-  private static final boolean USE_NETTY = true;
-
-  private static final int ITERATIONS = 1;
-
-  private static final int TOTAL_OPERATIONS = 1000000;
-  private static final int WRITE_RATIO = 10;
-  private static final int NUM_CLIENTS = 5;
-
-  private static final ReadConsistency READ_CONSISTENCY = ReadConsistency.LINEARIZABLE;
-  private static final CommunicationStrategy COMMUNICATION_STRATEGY = CommunicationStrategy.ANY;
-
-  /**
-   * Runs the test.
-   */
-  public static void main(String[] args) {
-    new RaftPerformanceTest().run();
-  }
 
   private static final Serializer protocolSerializer = Serializer.using(Namespace.builder()
       .register(HeartbeatRequest.class)
@@ -344,69 +254,6 @@
       .register(long[].class)
       .build();
 
-  private static final Serializer clientSerializer = Serializer.using(Namespace.builder()
-      .register(ReadConsistency.class)
-      .register(Maps.immutableEntry("", "").getClass())
-      .build());
-
-  private int nextId;
-  private int port = 5000;
-  private List<Member> members = new ArrayList<>();
-  private List<RaftClient> clients = new ArrayList<>();
-  private List<RaftServer> servers = new ArrayList<>();
-  private LocalRaftProtocolFactory protocolFactory;
-  private List<ManagedMessagingService> messagingServices = new ArrayList<>();
-  private Map<MemberId, Address> addressMap = new ConcurrentHashMap<>();
-  private static final String[] KEYS = new String[1024];
-  private final Random random = new Random();
-  private final List<Long> iterations = new ArrayList<>();
-  private final AtomicInteger totalOperations = new AtomicInteger();
-  private final AtomicInteger writeCount = new AtomicInteger();
-  private final AtomicInteger readCount = new AtomicInteger();
-
-  static {
-    for (int i = 0; i < 1024; i++) {
-      KEYS[i] = UUID.randomUUID().toString();
-    }
-  }
-
-  @Override
-  public void run() {
-    for (int i = 0; i < ITERATIONS; i++) {
-      try {
-        iterations.add(runIteration());
-      } catch (Exception e) {
-        e.printStackTrace();
-        return;
-      }
-    }
->>>>>>> 826052e1
-
-    private static final Serializer storageSerializer = Serializer.using(Namespace.builder()
-            .register(CloseSessionEntry.class)
-            .register(CommandEntry.class)
-            .register(ConfigurationEntry.class)
-            .register(InitializeEntry.class)
-            .register(KeepAliveEntry.class)
-            .register(MetadataEntry.class)
-            .register(OpenSessionEntry.class)
-            .register(QueryEntry.class)
-            .register(PrimitiveOperation.class)
-            .register(DefaultOperationId.class)
-            .register(OperationType.class)
-            .register(ReadConsistency.class)
-            .register(ArrayList.class)
-            .register(HashSet.class)
-            .register(DefaultRaftMember.class)
-            .register(MemberId.class)
-            .register(MemberId.Type.class)
-            .register(RaftMember.Type.class)
-            .register(Instant.class)
-            .register(Configuration.class)
-            .register(byte[].class)
-            .register(long[].class)
-            .build());
-
     private static final Serializer clientSerializer = Serializer.using(Namespace.builder()
             .register(ReadConsistency.class)
             .register(Maps.immutableEntry("", "").getClass())
@@ -455,7 +302,6 @@
         }
     }
 
-<<<<<<< HEAD
     /**
      * Runs a single performance test iteration, returning the iteration run time.
      */
@@ -554,7 +400,70 @@
             } catch (Exception e) {
             }
         });
-=======
+
+        messagingServices.forEach(m -> {
+            try {
+                m.stop();
+            } catch (Exception e) {
+            }
+        });
+
+        Path directory = Paths.get("target/perf-logs/");
+        if (Files.exists(directory)) {
+            Files.walkFileTree(directory, new SimpleFileVisitor<Path>() {
+                @Override
+                public FileVisitResult visitFile(Path file, BasicFileAttributes attrs) throws IOException {
+                    Files.delete(file);
+                    return FileVisitResult.CONTINUE;
+                }
+
+                @Override
+                public FileVisitResult postVisitDirectory(Path dir, IOException exc) throws IOException {
+                    Files.delete(dir);
+                    return FileVisitResult.CONTINUE;
+                }
+            });
+        }
+    }
+
+    /**
+     * Returns a random map key.
+     */
+    private String randomKey() {
+        return KEYS[randomNumber(KEYS.length)];
+    }
+
+    /**
+     * Returns a random number within the given range.
+     */
+    private int randomNumber(int limit) {
+        return random.nextInt(limit);
+    }
+
+    /**
+     * Returns the next unique member identifier.
+     *
+     * @return The next unique member identifier.
+     */
+    private Member nextNode() {
+        Address address = Address.from("localhost", ++port);
+        Member member = Member.builder(MemberId.from(String.valueOf(++nextId)))
+                .withAddress(address)
+                .build();
+        addressMap.put(member.id(), address);
+        return member;
+    }
+
+    /**
+     * Creates a set of Raft servers.
+     */
+    private List<RaftServer> createServers(int nodes) throws Exception {
+        List<RaftServer> servers = new ArrayList<>();
+
+        for (int i = 0; i < nodes; i++) {
+            members.add(nextNode());
+        }
+
     CountDownLatch latch = new CountDownLatch(nodes);
     for (int i = 0; i < nodes; i++) {
       RaftServer server = createServer(members.get(i), Lists.newArrayList(members));
@@ -562,10 +471,10 @@
       servers.add(server);
     }
 
-    latch.await(30000, TimeUnit.MILLISECONDS);
-
-    return servers;
-  }
+        latch.await(30000, TimeUnit.MILLISECONDS);
+
+        return servers;
+    }
 
   /**
    * Creates a Raft server.
@@ -618,16 +527,16 @@
             .withFlushOnCommit(false)
             .build());
 
-    RaftServer server = builder.build();
-    servers.add(server);
-    return server;
-  }
-
-  /**
-   * Creates a Raft client.
-   */
-  private RaftClient createClient() throws Exception {
-    Member member = nextNode();
+        RaftServer server = builder.build();
+        servers.add(server);
+        return server;
+    }
+
+    /**
+     * Creates a Raft client.
+     */
+    private RaftClient createClient() throws Exception {
+        Member member = nextNode();
 
     RaftClientProtocol protocol;
     if (USE_NETTY) {
@@ -644,172 +553,6 @@
         .withThreadModel(ThreadModel.SHARED_THREAD_POOL)
         .build();
 
-    client.connect(members.stream().map(Member::id).collect(Collectors.toList())).join();
-    clients.add(client);
-    return client;
-  }
-
-  /**
-   * Creates a test session.
-   */
-  private SessionClient createProxy(RaftClient client) {
-    return client.sessionBuilder("raft-performance-test", TestPrimitiveType.INSTANCE, new ServiceConfig())
-        .withReadConsistency(READ_CONSISTENCY)
-        .withCommunicationStrategy(COMMUNICATION_STRATEGY)
-        .build();
-  }
-
-  private static final OperationId PUT = OperationId.command("put");
-  private static final OperationId GET = OperationId.query("get");
-  private static final OperationId REMOVE = OperationId.command("remove");
-  private static final OperationId INDEX = OperationId.command("index");
-
-  public static class TestPrimitiveType implements PrimitiveType {
-    private static final TestPrimitiveType INSTANCE = new TestPrimitiveType();
->>>>>>> 826052e1
-
-        messagingServices.forEach(m -> {
-            try {
-                m.stop();
-            } catch (Exception e) {
-            }
-        });
-
-        Path directory = Paths.get("target/perf-logs/");
-        if (Files.exists(directory)) {
-            Files.walkFileTree(directory, new SimpleFileVisitor<Path>() {
-                @Override
-                public FileVisitResult visitFile(Path file, BasicFileAttributes attrs) throws IOException {
-                    Files.delete(file);
-                    return FileVisitResult.CONTINUE;
-                }
-
-                @Override
-                public FileVisitResult postVisitDirectory(Path dir, IOException exc) throws IOException {
-                    Files.delete(dir);
-                    return FileVisitResult.CONTINUE;
-                }
-            });
-        }
-    }
-
-    /**
-     * Returns a random map key.
-     */
-    private String randomKey() {
-        return KEYS[randomNumber(KEYS.length)];
-    }
-
-<<<<<<< HEAD
-    /**
-     * Returns a random number within the given range.
-     */
-    private int randomNumber(int limit) {
-        return random.nextInt(limit);
-=======
-    @Override
-    public PrimitiveBuilder newBuilder(String primitiveName, PrimitiveConfig config, PrimitiveManagementService managementService) {
-      throw new UnsupportedOperationException();
->>>>>>> 826052e1
-    }
-
-    /**
-     * Returns the next unique member identifier.
-     *
-     * @return The next unique member identifier.
-     */
-    private Member nextNode() {
-        Address address = Address.from("localhost", ++port);
-        Member member = Member.builder(MemberId.from(String.valueOf(++nextId)))
-                .withAddress(address)
-                .build();
-        addressMap.put(member.id(), address);
-        return member;
-    }
-
-    /**
-     * Creates a set of Raft servers.
-     */
-    private List<RaftServer> createServers(int nodes) throws Exception {
-        List<RaftServer> servers = new ArrayList<>();
-
-        for (int i = 0; i < nodes; i++) {
-            members.add(nextNode());
-        }
-
-        CountDownLatch latch = new CountDownLatch(nodes);
-        for (int i = 0; i < nodes; i++) {
-            RaftServer server = createServer(members.get(i), members);
-            server.bootstrap(members.stream().map(Member::id).collect(Collectors.toList())).thenRun(latch::countDown);
-            servers.add(server);
-        }
-
-        latch.await(30000, TimeUnit.MILLISECONDS);
-
-        return servers;
-    }
-
-    /**
-     * Creates a Raft server.
-     */
-    private RaftServer createServer(Member member, List<Member> members) throws UnknownHostException {
-        RaftServerProtocol protocol;
-        ManagedMessagingService messagingService;
-        if (USE_NETTY) {
-            messagingService = (ManagedMessagingService) NettyMessagingService.builder()
-                    .withAddress(member.address())
-                    .build()
-                    .start()
-                    .join();
-            messagingServices.add(messagingService);
-            protocol = new RaftServerMessagingProtocol(messagingService, protocolSerializer, addressMap::get);
-        } else {
-            protocol = protocolFactory.newServerProtocol(member.id());
-        }
-
-        RaftServer.Builder builder = RaftServer.builder(member.id())
-                .withProtocol(protocol)
-                .withThreadModel(ThreadModel.THREAD_PER_SERVICE)
-                .withMembershipService(new DefaultClusterMembershipService(
-                        member,
-                        members,
-                        messagingService,
-                        new BroadcastServiceAdapter(),
-                        new GroupMembershipConfig()))
-                .withStorage(RaftStorage.builder()
-                        .withStorageLevel(StorageLevel.MAPPED)
-                        .withDirectory(new File(String.format("target/perf-logs/%s", member.id())))
-                        .withSerializer(storageSerializer)
-                        .withMaxEntriesPerSegment(32768)
-                        .withMaxSegmentSize(1024 * 1024)
-                        .build());
-
-        RaftServer server = builder.build();
-        servers.add(server);
-        return server;
-    }
-
-    /**
-     * Creates a Raft client.
-     */
-    private RaftClient createClient() throws Exception {
-        Member member = nextNode();
-
-        RaftClientProtocol protocol;
-        if (USE_NETTY) {
-            MessagingService messagingService = NettyMessagingService.builder().withAddress(member.address()).build()
-                    .start().join();
-            protocol = new RaftClientMessagingProtocol(messagingService, protocolSerializer, addressMap::get);
-        } else {
-            protocol = protocolFactory.newClientProtocol(member.id());
-        }
-
-        RaftClient client = RaftClient.builder()
-                .withMemberId(member.id())
-                .withProtocol(protocol)
-                .withThreadModel(ThreadModel.SHARED_THREAD_POOL)
-                .build();
-
         client.connect(members.stream().map(Member::id).collect(Collectors.toList())).join();
         clients.add(client);
         return client;
@@ -843,11 +586,10 @@
             throw new UnsupportedOperationException();
         }
 
-        @Override
-        public DistributedPrimitiveBuilder newBuilder(String primitiveName, PrimitiveConfig config,
-                PrimitiveManagementService managementService) {
-            throw new UnsupportedOperationException();
-        }
+    @Override
+    public PrimitiveBuilder newBuilder(String primitiveName, PrimitiveConfig config, PrimitiveManagementService managementService) {
+      throw new UnsupportedOperationException();
+    }
 
         @Override
         public PrimitiveService newService(ServiceConfig config) {
@@ -917,14 +659,74 @@
         }
     }
 
-<<<<<<< HEAD
     /**
      * Test member.
      */
     public static class TestMember implements RaftMember {
         private final MemberId memberId;
         private final Type type;
-=======
+
+        public TestMember(MemberId memberId, Type type) {
+            this.memberId = memberId;
+            this.type = type;
+        }
+
+        @Override
+        public MemberId memberId() {
+            return memberId;
+        }
+
+        @Override
+        public int hash() {
+            return memberId.hashCode();
+        }
+
+        @Override
+        public Type getType() {
+            return type;
+        }
+
+        @Override
+        public void addTypeChangeListener(Consumer<Type> listener) {
+
+        }
+
+        @Override
+        public void removeTypeChangeListener(Consumer<Type> listener) {
+
+        }
+
+        @Override
+        public Instant getLastUpdated() {
+            return Instant.now();
+        }
+
+        @Override
+        public CompletableFuture<Void> promote() {
+            return null;
+        }
+
+        @Override
+        public CompletableFuture<Void> promote(Type type) {
+            return null;
+        }
+
+        @Override
+        public CompletableFuture<Void> demote() {
+            return null;
+        }
+
+        @Override
+        public CompletableFuture<Void> demote(Type type) {
+            return null;
+        }
+
+        @Override
+        public CompletableFuture<Void> remove() {
+            return null;
+        }
+    }
+
   private static class UnicastServiceAdapter implements UnicastService {
     @Override
     public void unicast(Address address, String subject, byte[] message) {
@@ -945,92 +747,16 @@
   private static class BroadcastServiceAdapter implements BroadcastService {
     @Override
     public void broadcast(String subject, byte[] message) {
->>>>>>> 826052e1
-
-        public TestMember(MemberId memberId, Type type) {
-            this.memberId = memberId;
-            this.type = type;
-        }
-
-<<<<<<< HEAD
-        @Override
-        public MemberId memberId() {
-            return memberId;
-        }
-
-        @Override
-        public int hash() {
-            return memberId.hashCode();
-        }
-
-        @Override
-        public Type getType() {
-            return type;
-        }
-
-        @Override
-        public void addTypeChangeListener(Consumer<Type> listener) {
-
-        }
-
-        @Override
-        public void removeTypeChangeListener(Consumer<Type> listener) {
-
-        }
-
-        @Override
-        public Instant getLastUpdated() {
-            return Instant.now();
-        }
-=======
+
+        }
+
     @Override
     public void addListener(String subject, Consumer<byte[]> listener) {
->>>>>>> 826052e1
-
-        @Override
-        public CompletableFuture<Void> promote() {
-            return null;
-        }
-
-        @Override
-        public CompletableFuture<Void> promote(Type type) {
-            return null;
-        }
-
-        @Override
-        public CompletableFuture<Void> demote() {
-            return null;
-        }
-
-        @Override
-        public CompletableFuture<Void> demote(Type type) {
-            return null;
-        }
-
-        @Override
-        public CompletableFuture<Void> remove() {
-            return null;
-        }
-    }
-
-<<<<<<< HEAD
-    private static class BroadcastServiceAdapter implements BroadcastService {
-        @Override
-        public void broadcast(byte[] message) {
-=======
+
+        }
+
     @Override
     public void removeListener(String subject, Consumer<byte[]> listener) {
->>>>>>> 826052e1
-
-        }
-
-        @Override
-        public void addListener(Consumer<byte[]> listener) {
-
-        }
-
-        @Override
-        public void removeListener(Consumer<byte[]> listener) {
 
         }
     }
