/*
 * Copyright 2018-present Open Networking Foundation
 *
 * Licensed under the Apache License, Version 2.0 (the "License");
 * you may not use this file except in compliance with the License.
 * You may obtain a copy of the License at
 *
 * http://www.apache.org/licenses/LICENSE-2.0
 *
 * Unless required by applicable law or agreed to in writing, software
 * distributed under the License is distributed on an "AS IS" BASIS,
 * WITHOUT WARRANTIES OR CONDITIONS OF ANY KIND, either express or implied.
 * See the License for the specific language governing permissions and
 * limitations under the License.
 */
package io.atomix.cluster;

import io.atomix.utils.net.Address;

import java.util.Map;
import java.util.Properties;

/**
 * Member configuration.
 */
// TODO: 2018/12/06 by zmyer
public class MemberConfig extends NodeConfig {
<<<<<<< HEAD
    private MemberId id = MemberId.anonymous();
    private String zone;
    private String rack;
    private String host;
    private Properties properties = new Properties();

    /**
     * Returns the member identifier.
     *
     * @return the member identifier
     */
    public MemberId getId() {
        return id;
    }

    /**
     * Sets the member identifier.
     *
     * @param id the member identifier
     * @return the member configuration
     */
    public MemberConfig setId(String id) {
        return setId(id != null ? MemberId.from(id) : null);
    }

    @Override
    public MemberConfig setId(NodeId id) {
        return setId(id != null ? MemberId.from(id.id()) : null);
    }

    /**
     * Sets the member identifier.
     *
     * @param id the member identifier
     * @return the member configuration
     */
    public MemberConfig setId(MemberId id) {
        this.id = id != null ? id : MemberId.anonymous();
        return this;
    }

    /**
     * Returns the member address.
     *
     * @return the member address
     */
    public Address getAddress() {
        return super.getAddress();
    }

    /**
     * Sets the member address.
     *
     * @param address the member address
     * @return the member configuration
     */
    public MemberConfig setAddress(String address) {
        super.setAddress(address);
        return this;
    }

    /**
     * Sets the member address.
     *
     * @param address the member address
     * @return the member configuration
     */
    public MemberConfig setAddress(Address address) {
        super.setAddress(address);
        return this;
    }

    /**
     * Returns the member zone.
     *
     * @return the member zone
     */
    public String getZone() {
        return zone;
    }

    /**
     * Sets the member zone.
     *
     * @param zone the member zone
     * @return the member configuration
     */
    public MemberConfig setZone(String zone) {
        this.zone = zone;
        return this;
    }

    /**
     * Returns the member rack.
     *
     * @return the member rack
     */
    public String getRack() {
        return rack;
    }

    /**
     * Sets the member rack.
     *
     * @param rack the member rack
     * @return the member configuration
     */
    public MemberConfig setRack(String rack) {
        this.rack = rack;
        return this;
    }

    /**
     * Returns the member host.
     *
     * @return the member host
     */
    public String getHost() {
        return host;
    }

    /**
     * Sets the member host.
     *
     * @param host the member host
     * @return the member configuration
     */
    public MemberConfig setHost(String host) {
        this.host = host;
        return this;
    }

    /**
     * Returns the member properties.
     *
     * @return the member properties
     */
    public Properties getProperties() {
        return properties;
    }

    /**
     * Sets the member properties.
     *
     * @param map the member properties
     * @return the member configuration
     */
    public MemberConfig setProperties(Map<String, String> map) {
        Properties properties = new Properties();
        properties.putAll(map);
        return setProperties(properties);
    }

    /**
     * Sets the member properties.
     *
     * @param properties the member properties
     * @return the member configuration
     */
    public MemberConfig setProperties(Properties properties) {
        this.properties = properties;
        return this;
    }

    /**
     * Sets a member property.
     *
     * @param key   the property key to et
     * @param value the property value to et
     * @return the member configuration
     */
    public MemberConfig setProperty(String key, String value) {
        this.properties.put(key, value);
        return this;
    }
=======
  private MemberId id = MemberId.anonymous();
  private String zoneId;
  private String rackId;
  private String hostId;
  private Properties properties = new Properties();

  /**
   * Returns the member identifier.
   *
   * @return the member identifier
   */
  public MemberId getId() {
    return id;
  }

  /**
   * Sets the member identifier.
   *
   * @param id the member identifier
   * @return the member configuration
   */
  public MemberConfig setId(String id) {
    return setId(id != null ? MemberId.from(id) : null);
  }

  @Override
  public MemberConfig setId(NodeId id) {
    return setId(id != null ? MemberId.from(id.id()) : null);
  }

  /**
   * Sets the member identifier.
   *
   * @param id the member identifier
   * @return the member configuration
   */
  public MemberConfig setId(MemberId id) {
    this.id = id != null ? id : MemberId.anonymous();
    return this;
  }

  @Override
  public MemberConfig setPort(int port) {
    super.setPort(port);
    return this;
  }

  @Override
  public MemberConfig setAddress(String address) {
    super.setAddress(address);
    return this;
  }

  @Override
  public MemberConfig setAddress(Address address) {
    super.setAddress(address);
    return this;
  }

  /**
   * Returns the member zone.
   *
   * @return the member zone
   */
  public String getZoneId() {
    return zoneId;
  }

  /**
   * Sets the member zone.
   *
   * @param zoneId the member zone
   * @return the member configuration
   */
  public MemberConfig setZoneId(String zoneId) {
    this.zoneId = zoneId;
    return this;
  }

  /**
   * Sets the member zone.
   *
   * @param zone the member zone
   * @return the member configuration
   */
  public MemberConfig setZone(String zone) {
    return setZoneId(zone);
  }

  /**
   * Returns the member rack.
   *
   * @return the member rack
   */
  public String getRackId() {
    return rackId;
  }

  /**
   * Sets the member rack.
   *
   * @param rackId the member rack
   * @return the member configuration
   */
  public MemberConfig setRackId(String rackId) {
    this.rackId = rackId;
    return this;
  }

  /**
   * Sets the member rack.
   *
   * @param rack the member rack
   * @return the member configuration
   */
  public MemberConfig setRack(String rack) {
    return setRackId(rack);
  }

  /**
   * Returns the member host.
   *
   * @return the member host
   */
  public String getHostId() {
    return hostId;
  }

  /**
   * Sets the member host.
   *
   * @param hostId the member host
   * @return the member configuration
   */
  public MemberConfig setHostId(String hostId) {
    this.hostId = hostId;
    return this;
  }

  @Override
  public MemberConfig setHost(String host) {
    super.setHost(host);
    setHostId(host);
    return this;
  }

  /**
   * Returns the member properties.
   *
   * @return the member properties
   */
  public Properties getProperties() {
    return properties;
  }

  /**
   * Sets the member properties.
   *
   * @param map the member properties
   * @return the member configuration
   */
  public MemberConfig setProperties(Map<String, String> map) {
    Properties properties = new Properties();
    properties.putAll(map);
    return setProperties(properties);
  }

  /**
   * Sets the member properties.
   *
   * @param properties the member properties
   * @return the member configuration
   */
  public MemberConfig setProperties(Properties properties) {
    this.properties = properties;
    return this;
  }

  /**
   * Sets a member property.
   *
   * @param key   the property key to et
   * @param value the property value to et
   * @return the member configuration
   */
  public MemberConfig setProperty(String key, String value) {
    this.properties.put(key, value);
    return this;
  }
>>>>>>> 842276c0
}<|MERGE_RESOLUTION|>--- conflicted
+++ resolved
@@ -23,185 +23,7 @@
 /**
  * Member configuration.
  */
-// TODO: 2018/12/06 by zmyer
 public class MemberConfig extends NodeConfig {
-<<<<<<< HEAD
-    private MemberId id = MemberId.anonymous();
-    private String zone;
-    private String rack;
-    private String host;
-    private Properties properties = new Properties();
-
-    /**
-     * Returns the member identifier.
-     *
-     * @return the member identifier
-     */
-    public MemberId getId() {
-        return id;
-    }
-
-    /**
-     * Sets the member identifier.
-     *
-     * @param id the member identifier
-     * @return the member configuration
-     */
-    public MemberConfig setId(String id) {
-        return setId(id != null ? MemberId.from(id) : null);
-    }
-
-    @Override
-    public MemberConfig setId(NodeId id) {
-        return setId(id != null ? MemberId.from(id.id()) : null);
-    }
-
-    /**
-     * Sets the member identifier.
-     *
-     * @param id the member identifier
-     * @return the member configuration
-     */
-    public MemberConfig setId(MemberId id) {
-        this.id = id != null ? id : MemberId.anonymous();
-        return this;
-    }
-
-    /**
-     * Returns the member address.
-     *
-     * @return the member address
-     */
-    public Address getAddress() {
-        return super.getAddress();
-    }
-
-    /**
-     * Sets the member address.
-     *
-     * @param address the member address
-     * @return the member configuration
-     */
-    public MemberConfig setAddress(String address) {
-        super.setAddress(address);
-        return this;
-    }
-
-    /**
-     * Sets the member address.
-     *
-     * @param address the member address
-     * @return the member configuration
-     */
-    public MemberConfig setAddress(Address address) {
-        super.setAddress(address);
-        return this;
-    }
-
-    /**
-     * Returns the member zone.
-     *
-     * @return the member zone
-     */
-    public String getZone() {
-        return zone;
-    }
-
-    /**
-     * Sets the member zone.
-     *
-     * @param zone the member zone
-     * @return the member configuration
-     */
-    public MemberConfig setZone(String zone) {
-        this.zone = zone;
-        return this;
-    }
-
-    /**
-     * Returns the member rack.
-     *
-     * @return the member rack
-     */
-    public String getRack() {
-        return rack;
-    }
-
-    /**
-     * Sets the member rack.
-     *
-     * @param rack the member rack
-     * @return the member configuration
-     */
-    public MemberConfig setRack(String rack) {
-        this.rack = rack;
-        return this;
-    }
-
-    /**
-     * Returns the member host.
-     *
-     * @return the member host
-     */
-    public String getHost() {
-        return host;
-    }
-
-    /**
-     * Sets the member host.
-     *
-     * @param host the member host
-     * @return the member configuration
-     */
-    public MemberConfig setHost(String host) {
-        this.host = host;
-        return this;
-    }
-
-    /**
-     * Returns the member properties.
-     *
-     * @return the member properties
-     */
-    public Properties getProperties() {
-        return properties;
-    }
-
-    /**
-     * Sets the member properties.
-     *
-     * @param map the member properties
-     * @return the member configuration
-     */
-    public MemberConfig setProperties(Map<String, String> map) {
-        Properties properties = new Properties();
-        properties.putAll(map);
-        return setProperties(properties);
-    }
-
-    /**
-     * Sets the member properties.
-     *
-     * @param properties the member properties
-     * @return the member configuration
-     */
-    public MemberConfig setProperties(Properties properties) {
-        this.properties = properties;
-        return this;
-    }
-
-    /**
-     * Sets a member property.
-     *
-     * @param key   the property key to et
-     * @param value the property value to et
-     * @return the member configuration
-     */
-    public MemberConfig setProperty(String key, String value) {
-        this.properties.put(key, value);
-        return this;
-    }
-=======
   private MemberId id = MemberId.anonymous();
   private String zoneId;
   private String rackId;
@@ -391,5 +213,4 @@
     this.properties.put(key, value);
     return this;
   }
->>>>>>> 842276c0
 }