/*
 * Copyright 2018-present Open Networking Foundation
 *
 * Licensed under the Apache License, Version 2.0 (the "License");
 * you may not use this file except in compliance with the License.
 * You may obtain a copy of the License at
 *
 * http://www.apache.org/licenses/LICENSE-2.0
 *
 * Unless required by applicable law or agreed to in writing, software
 * distributed under the License is distributed on an "AS IS" BASIS,
 * WITHOUT WARRANTIES OR CONDITIONS OF ANY KIND, either express or implied.
 * See the License for the specific language governing permissions and
 * limitations under the License.
 */
package io.atomix.cluster;

import io.atomix.utils.config.Config;
import io.atomix.utils.net.Address;

/**
 * Node configuration.
 */
// TODO: 2018/12/06 by zmyer
public class NodeConfig implements Config {
<<<<<<< HEAD
    private NodeId id = NodeId.anonymous();
    private Address address;
=======
  private NodeId id = NodeId.anonymous();
  private String host = "localhost";
  private int port = 5679;
>>>>>>> 842276c0

    /**
     * Returns the node identifier.
     *
     * @return the node identifier
     */
    public NodeId getId() {
        return id;
    }

    /**
     * Sets the node identifier.
     *
     * @param id the node identifier
     * @return the node configuration
     */
    public NodeConfig setId(String id) {
        return setId(id != null ? NodeId.from(id) : null);
    }

    /**
     * Sets the node identifier.
     *
     * @param id the node identifier
     * @return the node configuration
     */
    public NodeConfig setId(NodeId id) {
        this.id = id != null ? id : NodeId.anonymous();
        return this;
    }

<<<<<<< HEAD
    /**
     * Returns the node address.
     *
     * @return the node address
     */
    public Address getAddress() {
        return address;
    }

    /**
     * Sets the node address.
     *
     * @param address the node address
     * @return the node configuration
     */
    public NodeConfig setAddress(String address) {
        return setAddress(Address.from(address));
    }

    /**
     * Sets the node address.
     *
     * @param address the node address
     * @return the node configuration
     */
    public NodeConfig setAddress(Address address) {
        this.address = address;
        return this;
    }
=======
  /**
   * Returns the node hostname.
   *
   * @return the node hostname
   */
  public String getHost() {
    return host;
  }

  /**
   * Sets the node hostname.
   *
   * @param host the node hostname
   * @return the node configuration
   */
  public NodeConfig setHost(String host) {
    this.host = host;
    return this;
  }

  /**
   * Returns the node port.
   *
   * @return the node port
   */
  public int getPort() {
    return port;
  }

  /**
   * Sets the node port.
   *
   * @param port the node port
   * @return the node configuration
   */
  public NodeConfig setPort(int port) {
    this.port = port;
    return this;
  }

  /**
   * Returns the node address.
   *
   * @return the node address
   */
  public Address getAddress() {
    return Address.from(host, port);
  }

  /**
   * Sets the node address.
   *
   * @param address the node address
   * @return the node configuration
   */
  @Deprecated
  public NodeConfig setAddress(String address) {
    return setAddress(Address.from(address));
  }

  /**
   * Sets the node address.
   *
   * @param address the node address
   * @return the node configuration
   */
  @Deprecated
  public NodeConfig setAddress(Address address) {
    this.host = address.host();
    this.port = address.port();
    return this;
  }
>>>>>>> 842276c0
}<|MERGE_RESOLUTION|>--- conflicted
+++ resolved
@@ -21,78 +21,41 @@
 /**
  * Node configuration.
  */
-// TODO: 2018/12/06 by zmyer
 public class NodeConfig implements Config {
-<<<<<<< HEAD
-    private NodeId id = NodeId.anonymous();
-    private Address address;
-=======
   private NodeId id = NodeId.anonymous();
   private String host = "localhost";
   private int port = 5679;
->>>>>>> 842276c0
 
-    /**
-     * Returns the node identifier.
-     *
-     * @return the node identifier
-     */
-    public NodeId getId() {
-        return id;
-    }
+  /**
+   * Returns the node identifier.
+   *
+   * @return the node identifier
+   */
+  public NodeId getId() {
+    return id;
+  }
 
-    /**
-     * Sets the node identifier.
-     *
-     * @param id the node identifier
-     * @return the node configuration
-     */
-    public NodeConfig setId(String id) {
-        return setId(id != null ? NodeId.from(id) : null);
-    }
+  /**
+   * Sets the node identifier.
+   *
+   * @param id the node identifier
+   * @return the node configuration
+   */
+  public NodeConfig setId(String id) {
+    return setId(id != null ? NodeId.from(id) : null);
+  }
 
-    /**
-     * Sets the node identifier.
-     *
-     * @param id the node identifier
-     * @return the node configuration
-     */
-    public NodeConfig setId(NodeId id) {
-        this.id = id != null ? id : NodeId.anonymous();
-        return this;
-    }
+  /**
+   * Sets the node identifier.
+   *
+   * @param id the node identifier
+   * @return the node configuration
+   */
+  public NodeConfig setId(NodeId id) {
+    this.id = id != null ? id : NodeId.anonymous();
+    return this;
+  }
 
-<<<<<<< HEAD
-    /**
-     * Returns the node address.
-     *
-     * @return the node address
-     */
-    public Address getAddress() {
-        return address;
-    }
-
-    /**
-     * Sets the node address.
-     *
-     * @param address the node address
-     * @return the node configuration
-     */
-    public NodeConfig setAddress(String address) {
-        return setAddress(Address.from(address));
-    }
-
-    /**
-     * Sets the node address.
-     *
-     * @param address the node address
-     * @return the node configuration
-     */
-    public NodeConfig setAddress(Address address) {
-        this.address = address;
-        return this;
-    }
-=======
   /**
    * Returns the node hostname.
    *
@@ -165,5 +128,4 @@
     this.port = address.port();
     return this;
   }
->>>>>>> 842276c0
 }