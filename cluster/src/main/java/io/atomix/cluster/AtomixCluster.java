/*
 * Copyright 2018-present Open Networking Foundation
 *
 * Licensed under the Apache License, Version 2.0 (the "License");
 * you may not use this file except in compliance with the License.
 * You may obtain a copy of the License at
 *
 * http://www.apache.org/licenses/LICENSE-2.0
 *
 * Unless required by applicable law or agreed to in writing, software
 * distributed under the License is distributed on an "AS IS" BASIS,
 * WITHOUT WARRANTIES OR CONDITIONS OF ANY KIND, either express or implied.
 * See the License for the specific language governing permissions and
 * limitations under the License.
 */
package io.atomix.cluster;

import io.atomix.cluster.discovery.BootstrapDiscoveryProvider;
import io.atomix.cluster.discovery.MulticastDiscoveryConfig;
import io.atomix.cluster.discovery.MulticastDiscoveryProvider;
import io.atomix.cluster.discovery.NodeDiscoveryConfig;
import io.atomix.cluster.discovery.NodeDiscoveryProvider;
import io.atomix.cluster.impl.DefaultClusterMembershipService;
import io.atomix.cluster.impl.DefaultNodeDiscoveryService;
import io.atomix.cluster.messaging.BroadcastService;
import io.atomix.cluster.messaging.ClusterCommunicationService;
import io.atomix.cluster.messaging.ClusterEventService;
import io.atomix.cluster.messaging.ManagedBroadcastService;
import io.atomix.cluster.messaging.ManagedClusterCommunicationService;
import io.atomix.cluster.messaging.ManagedClusterEventService;
import io.atomix.cluster.messaging.ManagedMessagingService;
import io.atomix.cluster.messaging.ManagedUnicastService;
import io.atomix.cluster.messaging.MessagingService;
import io.atomix.cluster.messaging.UnicastService;
import io.atomix.cluster.messaging.impl.DefaultClusterCommunicationService;
import io.atomix.cluster.messaging.impl.DefaultClusterEventService;
import io.atomix.cluster.messaging.impl.NettyBroadcastService;
import io.atomix.cluster.messaging.impl.NettyMessagingService;
import io.atomix.cluster.messaging.impl.NettyUnicastService;
import io.atomix.cluster.protocol.GroupMembershipProtocol;
import io.atomix.utils.Managed;
import io.atomix.utils.Version;
import io.atomix.utils.concurrent.Futures;
import io.atomix.utils.concurrent.SingleThreadContext;
import io.atomix.utils.concurrent.ThreadContext;
import io.atomix.utils.config.ConfigMapper;
import io.atomix.utils.net.Address;
import org.slf4j.Logger;
import org.slf4j.LoggerFactory;

import java.io.File;
import java.util.Collections;
import java.util.concurrent.CompletableFuture;
import java.util.concurrent.atomic.AtomicBoolean;
import java.util.stream.Stream;

import static com.google.common.base.MoreObjects.toStringHelper;

/**
 * Atomix cluster manager.
 * <p>
 * The cluster manager is the basis for all cluster management and communication in an Atomix cluster. This class is
 * responsible for bootstrapping new clusters or joining existing ones, establishing communication between nodes,
 * and detecting failures.
 * <p>
 * The Atomix cluster can be run as a standalone instance for cluster management and communication. To build a cluster
 * instance, use {@link #builder()} to create a new builder.
 * <pre>
 *   {@code
 *   AtomixCluster cluster = AtomixCluster.builder()
 *     .withClusterName("my-cluster")
 *     .withMemberId("member-1")
 *     .withAddress("localhost:1234")
 *     .withMulticastEnabled()
 *     .build();
 *   }
 * </pre>
 * The instance can be configured with a unique identifier via {@link AtomixClusterBuilder#withMemberId(String)}. The member ID
 * can be used to lookup the member in the {@link ClusterMembershipService} or send messages to this node from other
 * member nodes. The {@link AtomixClusterBuilder#withAddress(Address) address} is the host and port to which the node will bind
 * for intra-cluster communication over TCP.
 * <p>
 * Once an instance has been configured, the {@link #start()} method must be called to bootstrap the instance. The
 * {@code start()} method returns a {@link CompletableFuture} which will be completed once all the services have been
 * bootstrapped.
 * <pre>
 *   {@code
 *   cluster.start().join();
 *   }
 * </pre>
 * <p>
 * Cluster membership is determined by a configurable {@link NodeDiscoveryProvider}. To configure the membership
 * provider use {@link AtomixClusterBuilder#withMembershipProvider(NodeDiscoveryProvider)}. By default, the
 * {@link MulticastDiscoveryProvider} will be used if multicast is {@link AtomixClusterBuilder#withMulticastEnabled() enabled},
 * otherwise the {@link BootstrapDiscoveryProvider} will be used if no provider is explicitly provided.
 */
// TODO: 2018/12/06 by zmyer
public class AtomixCluster implements BootstrapService, Managed<Void> {
<<<<<<< HEAD
    private static final String[] DEFAULT_RESOURCES = new String[]{"cluster"};

    private static String[] withDefaultResources(String config) {
        return Streams.concat(Stream.of(config), Stream.of(DEFAULT_RESOURCES)).toArray(String[]::new);
    }

    /**
     * Returns a new Atomix configuration from the given resources.
     *
     * @param resources   the resources from which to return a new Atomix configuration
     * @param classLoader the class loader
     * @return a new Atomix configuration from the given resource
     */
    private static ClusterConfig config(String[] resources, ClassLoader classLoader) {
        return new ConfigMapper(classLoader).loadResources(ClusterConfig.class, resources);
    }

    /**
     * Returns a new Atomix builder.
     *
     * @return a new Atomix builder
     */
    public static AtomixClusterBuilder builder() {
        return builder(Thread.currentThread().getContextClassLoader());
    }

    /**
     * Returns a new Atomix builder.
     *
     * @param classLoader the class loader
     * @return a new Atomix builder
     */
    public static AtomixClusterBuilder builder(ClassLoader classLoader) {
        return builder(config(DEFAULT_RESOURCES, classLoader));
    }

    /**
     * Returns a new Atomix builder.
     *
     * @param config the Atomix configuration
     * @return a new Atomix builder
     */
    public static AtomixClusterBuilder builder(String config) {
        return builder(config, Thread.currentThread().getContextClassLoader());
    }

    /**
     * Returns a new Atomix builder.
     *
     * @param config      the Atomix configuration
     * @param classLoader the class loader
     * @return a new Atomix builder
     */
    public static AtomixClusterBuilder builder(String config, ClassLoader classLoader) {
        return new AtomixClusterBuilder(config(withDefaultResources(config), classLoader));
    }

    /**
     * Returns a new Atomix builder.
     *
     * @param config the Atomix configuration
     * @return a new Atomix builder
     */
    public static AtomixClusterBuilder builder(ClusterConfig config) {
        return new AtomixClusterBuilder(config);
    }

    private static final Logger LOGGER = LoggerFactory.getLogger(AtomixCluster.class);

    protected final ManagedMessagingService messagingService;
    protected final ManagedUnicastService unicastService;
    protected final ManagedBroadcastService broadcastService;
    protected final NodeDiscoveryProvider discoveryProvider;
    protected final GroupMembershipProtocol membershipProtocol;
    protected final ManagedClusterMembershipService membershipService;
    protected final ManagedClusterCommunicationService communicationService;
    protected final ManagedClusterEventService eventService;
    protected volatile CompletableFuture<Void> openFuture;
    protected volatile CompletableFuture<Void> closeFuture;
    private final ThreadContext threadContext = new SingleThreadContext("atomix-cluster-%d");
    private final AtomicBoolean started = new AtomicBoolean();

    public AtomixCluster(String configFile) {
        this(loadConfig(
                new File(System.getProperty("atomix.root", System.getProperty("user.dir")), configFile),
                Thread.currentThread().getContextClassLoader()), null);
    }

    public AtomixCluster(File configFile) {
        this(loadConfig(configFile, Thread.currentThread().getContextClassLoader()), null);
    }

    public AtomixCluster(ClusterConfig config, Version version) {
        this(config, version, buildMessagingService(config), buildUnicastService(config), buildBroadcastService(config));
    }

    protected AtomixCluster(ClusterConfig config, Version version, ManagedMessagingService messagingService, ManagedUnicastService unicastService, ManagedBroadcastService broadcastService) {
        this.messagingService = messagingService != null ? messagingService : buildMessagingService(config);
        this.unicastService = unicastService != null ? unicastService : buildUnicastService(config);
        this.broadcastService = broadcastService != null ? broadcastService : buildBroadcastService(config);
        this.discoveryProvider = buildLocationProvider(config);
        this.membershipProtocol = buildMembershipProtocol(config);
        this.membershipService = buildClusterMembershipService(config, this, discoveryProvider, membershipProtocol, version);
        this.communicationService = buildClusterMessagingService(getMembershipService(), getMessagingService());
        this.eventService = buildClusterEventService(getMembershipService(), getMessagingService());
    }

    /**
     * Returns the cluster unicast service.
     * <p>
     * The unicast service supports unreliable uni-directional messaging via UDP. This is a
     * low-level cluster communication API. For higher level messaging, use the
     * {@link #getCommunicationService() communication service} or {@link #getEventService() event service}.
     *
     * @return the cluster unicast service
     */
    @Override
    public UnicastService getUnicastService() {
        return unicastService;
    }

    /**
     * Returns the cluster broadcast service.
     * <p>
     * The broadcast service is used to broadcast messages to all nodes in the cluster via multicast.
     * The broadcast service is disabled by default. To enable broadcast, the cluster must be configured with
     * {@link AtomixClusterBuilder#withMulticastEnabled() multicast enabled}.
     *
     * @return the cluster broadcast service
     */
    @Override
    public BroadcastService getBroadcastService() {
        return broadcastService;
    }

    /**
     * Returns the cluster messaging service.
     * <p>
     * The messaging service is used for direct point-to-point messaging between nodes by {@link Address}. This is a
     * low-level cluster communication API. For higher level messaging, use the
     * {@link #getCommunicationService() communication service} or {@link #getEventService() event service}.
     *
     * @return the cluster messaging service
     */
    @Override
    public MessagingService getMessagingService() {
        return messagingService;
    }

    /**
     * Returns the cluster membership service.
     * <p>
     * The membership service manages cluster membership information and failure detection.
     *
     * @return the cluster membership service
     */
    public ClusterMembershipService getMembershipService() {
        return membershipService;
    }

    /**
     * Returns the cluster communication service.
     * <p>
     * The cluster communication service is used for high-level unicast, multicast, broadcast, and request-reply messaging.
     *
     * @return the cluster communication service
     */
    public ClusterCommunicationService getCommunicationService() {
        return communicationService;
    }

    /**
     * Returns the cluster event service.
     * <p>
     * The cluster event service is used for high-level publish-subscribe messaging.
     *
     * @return the cluster event service
     */
    public ClusterEventService getEventService() {
        return eventService;
    }

    // TODO: 2018/7/30 by zmyer
    @Override
    @SuppressWarnings("unchecked")
    public synchronized CompletableFuture<Void> start() {
        if (closeFuture != null) {
            return Futures.exceptionalFuture(new IllegalStateException("AtomixCluster instance " +
                    (closeFuture.isDone() ? "shutdown" : "shutting down")));
        }

        if (openFuture != null) {
            return openFuture;
        }

        openFuture = startServices()
                .thenComposeAsync(v -> completeStartup(), threadContext);

        return openFuture;
    }

    // TODO: 2018/7/30 by zmyer
    protected CompletableFuture<Void> startServices() {
        return messagingService.start()
                .thenComposeAsync(v -> broadcastService.start(), threadContext)
                .thenComposeAsync(v -> membershipService.start(), threadContext)
                .thenComposeAsync(v -> communicationService.start(), threadContext)
                .thenComposeAsync(v -> eventService.start(), threadContext)
                .thenApply(v -> null);
    }

    // TODO: 2018/12/07 by zmyer
    protected CompletableFuture<Void> completeStartup() {
        started.set(true);
        return CompletableFuture.completedFuture(null);
    }

    @Override
    public boolean isRunning() {
        return started.get();
    }

    @Override
    public synchronized CompletableFuture<Void> stop() {
        if (closeFuture != null) {
            return closeFuture;
        }

        closeFuture = stopServices()
                .thenComposeAsync(v -> completeShutdown(), threadContext);
        return closeFuture;
    }

    protected CompletableFuture<Void> stopServices() {
        return communicationService.stop()
                .exceptionally(e -> null)
                .thenComposeAsync(v -> eventService.stop(), threadContext)
                .exceptionally(e -> null)
                .thenComposeAsync(v -> membershipService.stop(), threadContext)
                .exceptionally(e -> null)
                .thenComposeAsync(v -> broadcastService.stop(), threadContext)
                .exceptionally(e -> null)
                .thenComposeAsync(v -> messagingService.stop(), threadContext)
                .exceptionally(e -> null);
    }

    protected CompletableFuture<Void> completeShutdown() {
        threadContext.close();
        started.set(false);
        LOGGER.info("Stopped");
        return CompletableFuture.completedFuture(null);
    }

    @Override
    public String toString() {
        return toStringHelper(this)
                .toString();
    }

    /**
     * Loads a configuration from the given file.
     */
    // TODO: 2018/7/31 by zmyer
    private static ClusterConfig loadConfig(File config, ClassLoader classLoader) {
        return new ConfigMapper(classLoader).loadResources(ClusterConfig.class, config.getAbsolutePath());
    }

    /**
     * Builds a default messaging service.
     */
    // TODO: 2018/12/06 by zmyer
    protected static ManagedMessagingService buildMessagingService(ClusterConfig config) {
        return new NettyMessagingService(
                config.getClusterId(),
                config.getNodeConfig().getAddress(),
                config.getMessagingConfig());
    }

    /**
     * Builds a default unicast service.
     */
    protected static ManagedUnicastService buildUnicastService(ClusterConfig config) {
        return NettyUnicastService.builder()
                .withAddress(config.getNodeConfig().getAddress())
                .build();
    }

    /**
     * Builds a default broadcast service.
     */
    protected static ManagedBroadcastService buildBroadcastService(ClusterConfig config) {
        return NettyBroadcastService.builder()
                .withLocalAddress(config.getNodeConfig().getAddress())
                .withGroupAddress(new Address(
                        config.getMulticastConfig().getGroup().getHostAddress(),
                        config.getMulticastConfig().getPort(),
                        config.getMulticastConfig().getGroup()))
                .withEnabled(config.getMulticastConfig().isEnabled())
                .build();
    }

    /**
     * Builds a member location provider.
     */
    @SuppressWarnings("unchecked")
    protected static NodeDiscoveryProvider buildLocationProvider(ClusterConfig config) {
        NodeDiscoveryConfig discoveryProviderConfig = config.getDiscoveryConfig();
        if (discoveryProviderConfig != null) {
            return discoveryProviderConfig.getType().newProvider(discoveryProviderConfig);
        }
        if (config.getMulticastConfig().isEnabled()) {
            return new MulticastDiscoveryProvider(new MulticastDiscoveryConfig());
        } else {
            return new BootstrapDiscoveryProvider(Collections.emptyList());
        }
    }

    /**
     * Builds the group membership protocol.
     */
    @SuppressWarnings("unchecked")
    protected static GroupMembershipProtocol buildMembershipProtocol(ClusterConfig config) {
        return config.getProtocolConfig().getType().newProtocol(config.getProtocolConfig());
    }

    /**
     * Builds a cluster service.
     */
    protected static ManagedClusterMembershipService buildClusterMembershipService(
            ClusterConfig config,
            BootstrapService bootstrapService,
            NodeDiscoveryProvider discoveryProvider,
            GroupMembershipProtocol membershipProtocol,
            Version version) {
        // If the local node has not be configured, create a default node.
        Member localMember = Member.builder()
                .withId(config.getNodeConfig().getId())
                .withAddress(config.getNodeConfig().getAddress())
                .withHost(config.getNodeConfig().getHost())
                .withRack(config.getNodeConfig().getRack())
                .withZone(config.getNodeConfig().getZone())
                .withProperties(config.getNodeConfig().getProperties())
                .build();
        return new DefaultClusterMembershipService(
                localMember,
                version,
                new DefaultNodeDiscoveryService(bootstrapService, localMember, discoveryProvider),
                bootstrapService,
                membershipProtocol);
    }

    /**
     * Builds a cluster messaging service.
     */
    // TODO: 2018/7/31 by zmyer
    protected static ManagedClusterCommunicationService buildClusterMessagingService(
            ClusterMembershipService membershipService, MessagingService messagingService) {
        return new DefaultClusterCommunicationService(membershipService, messagingService);
    }

    /**
     * Builds a cluster event service.
     */
    protected static ManagedClusterEventService buildClusterEventService(
            ClusterMembershipService membershipService, MessagingService messagingService) {
        return new DefaultClusterEventService(membershipService, messagingService);
    }
=======
  private static final String[] DEFAULT_RESOURCES = new String[]{"cluster"};

  private static String[] withDefaultResources(String config) {
    return Stream.concat(Stream.of(config), Stream.of(DEFAULT_RESOURCES)).toArray(String[]::new);
  }

  /**
   * Returns a new Atomix configuration from the given resources.
   *
   * @param resources   the resources from which to return a new Atomix configuration
   * @param classLoader the class loader
   * @return a new Atomix configuration from the given resource
   */
  private static ClusterConfig config(String[] resources, ClassLoader classLoader) {
    return new ConfigMapper(classLoader).loadResources(ClusterConfig.class, resources);
  }

  /**
   * Returns a new Atomix builder.
   *
   * @return a new Atomix builder
   */
  public static AtomixClusterBuilder builder() {
    return builder(Thread.currentThread().getContextClassLoader());
  }

  /**
   * Returns a new Atomix builder.
   *
   * @param classLoader the class loader
   * @return a new Atomix builder
   */
  public static AtomixClusterBuilder builder(ClassLoader classLoader) {
    return builder(config(DEFAULT_RESOURCES, classLoader));
  }

  /**
   * Returns a new Atomix builder.
   *
   * @param config the Atomix configuration
   * @return a new Atomix builder
   */
  public static AtomixClusterBuilder builder(String config) {
    return builder(config, Thread.currentThread().getContextClassLoader());
  }

  /**
   * Returns a new Atomix builder.
   *
   * @param config      the Atomix configuration
   * @param classLoader the class loader
   * @return a new Atomix builder
   */
  public static AtomixClusterBuilder builder(String config, ClassLoader classLoader) {
    return new AtomixClusterBuilder(config(withDefaultResources(config), classLoader));
  }

  /**
   * Returns a new Atomix builder.
   *
   * @param config the Atomix configuration
   * @return a new Atomix builder
   */
  public static AtomixClusterBuilder builder(ClusterConfig config) {
    return new AtomixClusterBuilder(config);
  }

  private static final Logger LOGGER = LoggerFactory.getLogger(AtomixCluster.class);

  protected final ManagedMessagingService messagingService;
  protected final ManagedUnicastService unicastService;
  protected final ManagedBroadcastService broadcastService;
  protected final NodeDiscoveryProvider discoveryProvider;
  protected final GroupMembershipProtocol membershipProtocol;
  protected final ManagedClusterMembershipService membershipService;
  protected final ManagedClusterCommunicationService communicationService;
  protected final ManagedClusterEventService eventService;
  protected volatile CompletableFuture<Void> openFuture;
  protected volatile CompletableFuture<Void> closeFuture;
  private final ThreadContext threadContext = new SingleThreadContext("atomix-cluster-%d");
  private final AtomicBoolean started = new AtomicBoolean();

  public AtomixCluster(String configFile) {
    this(loadConfig(
        new File(System.getProperty("atomix.root", System.getProperty("user.dir")), configFile),
        Thread.currentThread().getContextClassLoader()), null);
  }

  public AtomixCluster(File configFile) {
    this(loadConfig(configFile, Thread.currentThread().getContextClassLoader()), null);
  }

  public AtomixCluster(ClusterConfig config, Version version) {
    this(config, version, buildMessagingService(config), buildUnicastService(config), buildBroadcastService(config));
  }

  protected AtomixCluster(ClusterConfig config, Version version, ManagedMessagingService messagingService, ManagedUnicastService unicastService, ManagedBroadcastService broadcastService) {
    this.messagingService = messagingService != null ? messagingService : buildMessagingService(config);
    this.unicastService = unicastService != null ? unicastService : buildUnicastService(config);
    this.broadcastService = broadcastService != null ? broadcastService : buildBroadcastService(config);
    this.discoveryProvider = buildLocationProvider(config);
    this.membershipProtocol = buildMembershipProtocol(config);
    this.membershipService = buildClusterMembershipService(config, this, discoveryProvider, membershipProtocol, version);
    this.communicationService = buildClusterMessagingService(getMembershipService(), getMessagingService(), getUnicastService());
    this.eventService = buildClusterEventService(getMembershipService(), getMessagingService());
  }

  /**
   * Returns the cluster unicast service.
   * <p>
   * The unicast service supports unreliable uni-directional messaging via UDP. This is a
   * low-level cluster communication API. For higher level messaging, use the
   * {@link #getCommunicationService() communication service} or {@link #getEventService() event service}.
   *
   * @return the cluster unicast service
   */
  @Override
  public UnicastService getUnicastService() {
    return unicastService;
  }

  /**
   * Returns the cluster broadcast service.
   * <p>
   * The broadcast service is used to broadcast messages to all nodes in the cluster via multicast.
   * The broadcast service is disabled by default. To enable broadcast, the cluster must be configured with
   * {@link AtomixClusterBuilder#withMulticastEnabled() multicast enabled}.
   *
   * @return the cluster broadcast service
   */
  @Override
  public BroadcastService getBroadcastService() {
    return broadcastService;
  }

  /**
   * Returns the cluster messaging service.
   * <p>
   * The messaging service is used for direct point-to-point messaging between nodes by {@link Address}. This is a
   * low-level cluster communication API. For higher level messaging, use the
   * {@link #getCommunicationService() communication service} or {@link #getEventService() event service}.
   *
   * @return the cluster messaging service
   */
  @Override
  public MessagingService getMessagingService() {
    return messagingService;
  }

  /**
   * Returns the cluster membership service.
   * <p>
   * The membership service manages cluster membership information and failure detection.
   *
   * @return the cluster membership service
   */
  public ClusterMembershipService getMembershipService() {
    return membershipService;
  }

  /**
   * Returns the cluster communication service.
   * <p>
   * The cluster communication service is used for high-level unicast, multicast, broadcast, and request-reply messaging.
   *
   * @return the cluster communication service
   */
  public ClusterCommunicationService getCommunicationService() {
    return communicationService;
  }

  /**
   * Returns the cluster event service.
   * <p>
   * The cluster event service is used for high-level publish-subscribe messaging.
   *
   * @return the cluster event service
   */
  public ClusterEventService getEventService() {
    return eventService;
  }

  @Override
  @SuppressWarnings("unchecked")
  public synchronized CompletableFuture<Void> start() {
    if (closeFuture != null) {
      return Futures.exceptionalFuture(new IllegalStateException("AtomixCluster instance "
          + (closeFuture.isDone() ? "shutdown" : "shutting down")));
    }

    if (openFuture != null) {
      return openFuture;
    }

    openFuture = startServices()
        .thenComposeAsync(v -> completeStartup(), threadContext);

    return openFuture;
  }

  protected CompletableFuture<Void> startServices() {
    return messagingService.start()
        .thenComposeAsync(v -> unicastService.start(), threadContext)
        .thenComposeAsync(v -> broadcastService.start(), threadContext)
        .thenComposeAsync(v -> membershipService.start(), threadContext)
        .thenComposeAsync(v -> communicationService.start(), threadContext)
        .thenComposeAsync(v -> eventService.start(), threadContext)
        .thenApply(v -> null);
  }

  protected CompletableFuture<Void> completeStartup() {
    started.set(true);
    return CompletableFuture.completedFuture(null);
  }

  @Override
  public boolean isRunning() {
    return started.get();
  }

  @Override
  public synchronized CompletableFuture<Void> stop() {
    if (closeFuture != null) {
      return closeFuture;
    }

    closeFuture = stopServices()
        .thenComposeAsync(v -> completeShutdown(), threadContext);
    return closeFuture;
  }

  protected CompletableFuture<Void> stopServices() {
    return communicationService.stop()
        .exceptionally(e -> null)
        .thenComposeAsync(v -> eventService.stop(), threadContext)
        .exceptionally(e -> null)
        .thenComposeAsync(v -> membershipService.stop(), threadContext)
        .exceptionally(e -> null)
        .thenComposeAsync(v -> broadcastService.stop(), threadContext)
        .exceptionally(e -> null)
        .thenComposeAsync(v -> unicastService.stop(), threadContext)
        .exceptionally(e -> null)
        .thenComposeAsync(v -> messagingService.stop(), threadContext)
        .exceptionally(e -> null);
  }

  protected CompletableFuture<Void> completeShutdown() {
    threadContext.close();
    started.set(false);
    LOGGER.info("Stopped");
    return CompletableFuture.completedFuture(null);
  }

  @Override
  public String toString() {
    return toStringHelper(this)
        .toString();
  }

  /**
   * Loads a configuration from the given file.
   */
  private static ClusterConfig loadConfig(File config, ClassLoader classLoader) {
    return new ConfigMapper(classLoader).loadResources(ClusterConfig.class, config.getAbsolutePath());
  }

  /**
   * Builds a default messaging service.
   */
  protected static ManagedMessagingService buildMessagingService(ClusterConfig config) {
    return new NettyMessagingService(
        config.getClusterId(),
        config.getNodeConfig().getAddress(),
        config.getMessagingConfig());
  }

  /**
   * Builds a default unicast service.
   */
  protected static ManagedUnicastService buildUnicastService(ClusterConfig config) {
    return new NettyUnicastService(config.getNodeConfig().getAddress(), config.getMessagingConfig());
  }

  /**
   * Builds a default broadcast service.
   */
  protected static ManagedBroadcastService buildBroadcastService(ClusterConfig config) {
    return NettyBroadcastService.builder()
        .withLocalAddress(config.getNodeConfig().getAddress())
        .withGroupAddress(new Address(
            config.getMulticastConfig().getGroup().getHostAddress(),
            config.getMulticastConfig().getPort(),
            config.getMulticastConfig().getGroup()))
        .withEnabled(config.getMulticastConfig().isEnabled())
        .build();
  }

  /**
   * Builds a member location provider.
   */
  @SuppressWarnings("unchecked")
  protected static NodeDiscoveryProvider buildLocationProvider(ClusterConfig config) {
    NodeDiscoveryConfig discoveryProviderConfig = config.getDiscoveryConfig();
    if (discoveryProviderConfig != null) {
      return discoveryProviderConfig.getType().newProvider(discoveryProviderConfig);
    }
    if (config.getMulticastConfig().isEnabled()) {
      return new MulticastDiscoveryProvider(new MulticastDiscoveryConfig());
    } else {
      return new BootstrapDiscoveryProvider(Collections.emptyList());
    }
  }

  /**
   * Builds the group membership protocol.
   */
  @SuppressWarnings("unchecked")
  protected static GroupMembershipProtocol buildMembershipProtocol(ClusterConfig config) {
    return config.getProtocolConfig().getType().newProtocol(config.getProtocolConfig());
  }

  /**
   * Builds a cluster service.
   */
  protected static ManagedClusterMembershipService buildClusterMembershipService(
      ClusterConfig config,
      BootstrapService bootstrapService,
      NodeDiscoveryProvider discoveryProvider,
      GroupMembershipProtocol membershipProtocol,
      Version version) {
    // If the local node has not be configured, create a default node.
    Member localMember = Member.builder()
        .withId(config.getNodeConfig().getId())
        .withAddress(config.getNodeConfig().getAddress())
        .withHostId(config.getNodeConfig().getHostId())
        .withRackId(config.getNodeConfig().getRackId())
        .withZoneId(config.getNodeConfig().getZoneId())
        .withProperties(config.getNodeConfig().getProperties())
        .build();
    return new DefaultClusterMembershipService(
        localMember,
        version,
        new DefaultNodeDiscoveryService(bootstrapService, localMember, discoveryProvider),
        bootstrapService,
        membershipProtocol);
  }

  /**
   * Builds a cluster messaging service.
   */
  protected static ManagedClusterCommunicationService buildClusterMessagingService(
      ClusterMembershipService membershipService, MessagingService messagingService, UnicastService unicastService) {
    return new DefaultClusterCommunicationService(membershipService, messagingService, unicastService);
  }

  /**
   * Builds a cluster event service.
   */
  protected static ManagedClusterEventService buildClusterEventService(
      ClusterMembershipService membershipService, MessagingService messagingService) {
    return new DefaultClusterEventService(membershipService, messagingService);
  }
>>>>>>> 842276c0
}<|MERGE_RESOLUTION|>--- conflicted
+++ resolved
@@ -94,377 +94,7 @@
  * {@link MulticastDiscoveryProvider} will be used if multicast is {@link AtomixClusterBuilder#withMulticastEnabled() enabled},
  * otherwise the {@link BootstrapDiscoveryProvider} will be used if no provider is explicitly provided.
  */
-// TODO: 2018/12/06 by zmyer
 public class AtomixCluster implements BootstrapService, Managed<Void> {
-<<<<<<< HEAD
-    private static final String[] DEFAULT_RESOURCES = new String[]{"cluster"};
-
-    private static String[] withDefaultResources(String config) {
-        return Streams.concat(Stream.of(config), Stream.of(DEFAULT_RESOURCES)).toArray(String[]::new);
-    }
-
-    /**
-     * Returns a new Atomix configuration from the given resources.
-     *
-     * @param resources   the resources from which to return a new Atomix configuration
-     * @param classLoader the class loader
-     * @return a new Atomix configuration from the given resource
-     */
-    private static ClusterConfig config(String[] resources, ClassLoader classLoader) {
-        return new ConfigMapper(classLoader).loadResources(ClusterConfig.class, resources);
-    }
-
-    /**
-     * Returns a new Atomix builder.
-     *
-     * @return a new Atomix builder
-     */
-    public static AtomixClusterBuilder builder() {
-        return builder(Thread.currentThread().getContextClassLoader());
-    }
-
-    /**
-     * Returns a new Atomix builder.
-     *
-     * @param classLoader the class loader
-     * @return a new Atomix builder
-     */
-    public static AtomixClusterBuilder builder(ClassLoader classLoader) {
-        return builder(config(DEFAULT_RESOURCES, classLoader));
-    }
-
-    /**
-     * Returns a new Atomix builder.
-     *
-     * @param config the Atomix configuration
-     * @return a new Atomix builder
-     */
-    public static AtomixClusterBuilder builder(String config) {
-        return builder(config, Thread.currentThread().getContextClassLoader());
-    }
-
-    /**
-     * Returns a new Atomix builder.
-     *
-     * @param config      the Atomix configuration
-     * @param classLoader the class loader
-     * @return a new Atomix builder
-     */
-    public static AtomixClusterBuilder builder(String config, ClassLoader classLoader) {
-        return new AtomixClusterBuilder(config(withDefaultResources(config), classLoader));
-    }
-
-    /**
-     * Returns a new Atomix builder.
-     *
-     * @param config the Atomix configuration
-     * @return a new Atomix builder
-     */
-    public static AtomixClusterBuilder builder(ClusterConfig config) {
-        return new AtomixClusterBuilder(config);
-    }
-
-    private static final Logger LOGGER = LoggerFactory.getLogger(AtomixCluster.class);
-
-    protected final ManagedMessagingService messagingService;
-    protected final ManagedUnicastService unicastService;
-    protected final ManagedBroadcastService broadcastService;
-    protected final NodeDiscoveryProvider discoveryProvider;
-    protected final GroupMembershipProtocol membershipProtocol;
-    protected final ManagedClusterMembershipService membershipService;
-    protected final ManagedClusterCommunicationService communicationService;
-    protected final ManagedClusterEventService eventService;
-    protected volatile CompletableFuture<Void> openFuture;
-    protected volatile CompletableFuture<Void> closeFuture;
-    private final ThreadContext threadContext = new SingleThreadContext("atomix-cluster-%d");
-    private final AtomicBoolean started = new AtomicBoolean();
-
-    public AtomixCluster(String configFile) {
-        this(loadConfig(
-                new File(System.getProperty("atomix.root", System.getProperty("user.dir")), configFile),
-                Thread.currentThread().getContextClassLoader()), null);
-    }
-
-    public AtomixCluster(File configFile) {
-        this(loadConfig(configFile, Thread.currentThread().getContextClassLoader()), null);
-    }
-
-    public AtomixCluster(ClusterConfig config, Version version) {
-        this(config, version, buildMessagingService(config), buildUnicastService(config), buildBroadcastService(config));
-    }
-
-    protected AtomixCluster(ClusterConfig config, Version version, ManagedMessagingService messagingService, ManagedUnicastService unicastService, ManagedBroadcastService broadcastService) {
-        this.messagingService = messagingService != null ? messagingService : buildMessagingService(config);
-        this.unicastService = unicastService != null ? unicastService : buildUnicastService(config);
-        this.broadcastService = broadcastService != null ? broadcastService : buildBroadcastService(config);
-        this.discoveryProvider = buildLocationProvider(config);
-        this.membershipProtocol = buildMembershipProtocol(config);
-        this.membershipService = buildClusterMembershipService(config, this, discoveryProvider, membershipProtocol, version);
-        this.communicationService = buildClusterMessagingService(getMembershipService(), getMessagingService());
-        this.eventService = buildClusterEventService(getMembershipService(), getMessagingService());
-    }
-
-    /**
-     * Returns the cluster unicast service.
-     * <p>
-     * The unicast service supports unreliable uni-directional messaging via UDP. This is a
-     * low-level cluster communication API. For higher level messaging, use the
-     * {@link #getCommunicationService() communication service} or {@link #getEventService() event service}.
-     *
-     * @return the cluster unicast service
-     */
-    @Override
-    public UnicastService getUnicastService() {
-        return unicastService;
-    }
-
-    /**
-     * Returns the cluster broadcast service.
-     * <p>
-     * The broadcast service is used to broadcast messages to all nodes in the cluster via multicast.
-     * The broadcast service is disabled by default. To enable broadcast, the cluster must be configured with
-     * {@link AtomixClusterBuilder#withMulticastEnabled() multicast enabled}.
-     *
-     * @return the cluster broadcast service
-     */
-    @Override
-    public BroadcastService getBroadcastService() {
-        return broadcastService;
-    }
-
-    /**
-     * Returns the cluster messaging service.
-     * <p>
-     * The messaging service is used for direct point-to-point messaging between nodes by {@link Address}. This is a
-     * low-level cluster communication API. For higher level messaging, use the
-     * {@link #getCommunicationService() communication service} or {@link #getEventService() event service}.
-     *
-     * @return the cluster messaging service
-     */
-    @Override
-    public MessagingService getMessagingService() {
-        return messagingService;
-    }
-
-    /**
-     * Returns the cluster membership service.
-     * <p>
-     * The membership service manages cluster membership information and failure detection.
-     *
-     * @return the cluster membership service
-     */
-    public ClusterMembershipService getMembershipService() {
-        return membershipService;
-    }
-
-    /**
-     * Returns the cluster communication service.
-     * <p>
-     * The cluster communication service is used for high-level unicast, multicast, broadcast, and request-reply messaging.
-     *
-     * @return the cluster communication service
-     */
-    public ClusterCommunicationService getCommunicationService() {
-        return communicationService;
-    }
-
-    /**
-     * Returns the cluster event service.
-     * <p>
-     * The cluster event service is used for high-level publish-subscribe messaging.
-     *
-     * @return the cluster event service
-     */
-    public ClusterEventService getEventService() {
-        return eventService;
-    }
-
-    // TODO: 2018/7/30 by zmyer
-    @Override
-    @SuppressWarnings("unchecked")
-    public synchronized CompletableFuture<Void> start() {
-        if (closeFuture != null) {
-            return Futures.exceptionalFuture(new IllegalStateException("AtomixCluster instance " +
-                    (closeFuture.isDone() ? "shutdown" : "shutting down")));
-        }
-
-        if (openFuture != null) {
-            return openFuture;
-        }
-
-        openFuture = startServices()
-                .thenComposeAsync(v -> completeStartup(), threadContext);
-
-        return openFuture;
-    }
-
-    // TODO: 2018/7/30 by zmyer
-    protected CompletableFuture<Void> startServices() {
-        return messagingService.start()
-                .thenComposeAsync(v -> broadcastService.start(), threadContext)
-                .thenComposeAsync(v -> membershipService.start(), threadContext)
-                .thenComposeAsync(v -> communicationService.start(), threadContext)
-                .thenComposeAsync(v -> eventService.start(), threadContext)
-                .thenApply(v -> null);
-    }
-
-    // TODO: 2018/12/07 by zmyer
-    protected CompletableFuture<Void> completeStartup() {
-        started.set(true);
-        return CompletableFuture.completedFuture(null);
-    }
-
-    @Override
-    public boolean isRunning() {
-        return started.get();
-    }
-
-    @Override
-    public synchronized CompletableFuture<Void> stop() {
-        if (closeFuture != null) {
-            return closeFuture;
-        }
-
-        closeFuture = stopServices()
-                .thenComposeAsync(v -> completeShutdown(), threadContext);
-        return closeFuture;
-    }
-
-    protected CompletableFuture<Void> stopServices() {
-        return communicationService.stop()
-                .exceptionally(e -> null)
-                .thenComposeAsync(v -> eventService.stop(), threadContext)
-                .exceptionally(e -> null)
-                .thenComposeAsync(v -> membershipService.stop(), threadContext)
-                .exceptionally(e -> null)
-                .thenComposeAsync(v -> broadcastService.stop(), threadContext)
-                .exceptionally(e -> null)
-                .thenComposeAsync(v -> messagingService.stop(), threadContext)
-                .exceptionally(e -> null);
-    }
-
-    protected CompletableFuture<Void> completeShutdown() {
-        threadContext.close();
-        started.set(false);
-        LOGGER.info("Stopped");
-        return CompletableFuture.completedFuture(null);
-    }
-
-    @Override
-    public String toString() {
-        return toStringHelper(this)
-                .toString();
-    }
-
-    /**
-     * Loads a configuration from the given file.
-     */
-    // TODO: 2018/7/31 by zmyer
-    private static ClusterConfig loadConfig(File config, ClassLoader classLoader) {
-        return new ConfigMapper(classLoader).loadResources(ClusterConfig.class, config.getAbsolutePath());
-    }
-
-    /**
-     * Builds a default messaging service.
-     */
-    // TODO: 2018/12/06 by zmyer
-    protected static ManagedMessagingService buildMessagingService(ClusterConfig config) {
-        return new NettyMessagingService(
-                config.getClusterId(),
-                config.getNodeConfig().getAddress(),
-                config.getMessagingConfig());
-    }
-
-    /**
-     * Builds a default unicast service.
-     */
-    protected static ManagedUnicastService buildUnicastService(ClusterConfig config) {
-        return NettyUnicastService.builder()
-                .withAddress(config.getNodeConfig().getAddress())
-                .build();
-    }
-
-    /**
-     * Builds a default broadcast service.
-     */
-    protected static ManagedBroadcastService buildBroadcastService(ClusterConfig config) {
-        return NettyBroadcastService.builder()
-                .withLocalAddress(config.getNodeConfig().getAddress())
-                .withGroupAddress(new Address(
-                        config.getMulticastConfig().getGroup().getHostAddress(),
-                        config.getMulticastConfig().getPort(),
-                        config.getMulticastConfig().getGroup()))
-                .withEnabled(config.getMulticastConfig().isEnabled())
-                .build();
-    }
-
-    /**
-     * Builds a member location provider.
-     */
-    @SuppressWarnings("unchecked")
-    protected static NodeDiscoveryProvider buildLocationProvider(ClusterConfig config) {
-        NodeDiscoveryConfig discoveryProviderConfig = config.getDiscoveryConfig();
-        if (discoveryProviderConfig != null) {
-            return discoveryProviderConfig.getType().newProvider(discoveryProviderConfig);
-        }
-        if (config.getMulticastConfig().isEnabled()) {
-            return new MulticastDiscoveryProvider(new MulticastDiscoveryConfig());
-        } else {
-            return new BootstrapDiscoveryProvider(Collections.emptyList());
-        }
-    }
-
-    /**
-     * Builds the group membership protocol.
-     */
-    @SuppressWarnings("unchecked")
-    protected static GroupMembershipProtocol buildMembershipProtocol(ClusterConfig config) {
-        return config.getProtocolConfig().getType().newProtocol(config.getProtocolConfig());
-    }
-
-    /**
-     * Builds a cluster service.
-     */
-    protected static ManagedClusterMembershipService buildClusterMembershipService(
-            ClusterConfig config,
-            BootstrapService bootstrapService,
-            NodeDiscoveryProvider discoveryProvider,
-            GroupMembershipProtocol membershipProtocol,
-            Version version) {
-        // If the local node has not be configured, create a default node.
-        Member localMember = Member.builder()
-                .withId(config.getNodeConfig().getId())
-                .withAddress(config.getNodeConfig().getAddress())
-                .withHost(config.getNodeConfig().getHost())
-                .withRack(config.getNodeConfig().getRack())
-                .withZone(config.getNodeConfig().getZone())
-                .withProperties(config.getNodeConfig().getProperties())
-                .build();
-        return new DefaultClusterMembershipService(
-                localMember,
-                version,
-                new DefaultNodeDiscoveryService(bootstrapService, localMember, discoveryProvider),
-                bootstrapService,
-                membershipProtocol);
-    }
-
-    /**
-     * Builds a cluster messaging service.
-     */
-    // TODO: 2018/7/31 by zmyer
-    protected static ManagedClusterCommunicationService buildClusterMessagingService(
-            ClusterMembershipService membershipService, MessagingService messagingService) {
-        return new DefaultClusterCommunicationService(membershipService, messagingService);
-    }
-
-    /**
-     * Builds a cluster event service.
-     */
-    protected static ManagedClusterEventService buildClusterEventService(
-            ClusterMembershipService membershipService, MessagingService messagingService) {
-        return new DefaultClusterEventService(membershipService, messagingService);
-    }
-=======
   private static final String[] DEFAULT_RESOURCES = new String[]{"cluster"};
 
   private static String[] withDefaultResources(String config) {
@@ -827,5 +457,4 @@
       ClusterMembershipService membershipService, MessagingService messagingService) {
     return new DefaultClusterEventService(membershipService, messagingService);
   }
->>>>>>> 842276c0
 }