--- conflicted
+++ resolved
@@ -27,103 +27,91 @@
 /**
  * Represents a node as a member in a cluster.
  */
-// TODO: 2018/12/06 by zmyer
 public class Member extends Node {
 
-    /**
-     * Returns a new member builder with no ID.
-     *
-     * @return the member builder
-     */
-    public static MemberBuilder builder() {
-        return new MemberBuilder(new MemberConfig());
-    }
-
-    /**
-     * Returns a new member builder.
-     *
-     * @param memberId the member identifier
-     * @return the member builder
-     * @throws NullPointerException if the member ID is null
-     */
-    public static MemberBuilder builder(String memberId) {
-        return builder(MemberId.from(memberId));
-    }
-
-    /**
-     * Returns a new member builder.
-     *
-     * @param memberId the member identifier
-     * @return the member builder
-     * @throws NullPointerException if the member ID is null
-     */
-    public static MemberBuilder builder(MemberId memberId) {
-        return builder().withId(memberId);
-    }
-
-    /**
-     * Returns a new anonymous cluster member.
-     *
-     * @param address the member address
-     * @return the member
-     */
-    public static Member member(String address) {
-        return member(Address.from(address));
-    }
-
-    /**
-     * Returns a new named cluster member.
-     *
-     * @param name    the member identifier
-     * @param address the member address
-     * @return the member
-     */
-    public static Member member(String name, String address) {
-        return member(MemberId.from(name), Address.from(address));
-    }
-
-    /**
-     * Returns a new anonymous cluster member.
-     *
-     * @param address the member address
-     * @return the member
-     */
-    public static Member member(Address address) {
-        return builder()
-                .withAddress(address)
-                .build();
-    }
-
-    /**
-     * Returns a new named cluster member.
-     *
-     * @param memberId the member identifier
-     * @param address  the member address
-     * @return the member
-     */
-    public static Member member(MemberId memberId, Address address) {
-        return builder(memberId)
-                .withAddress(address)
-                .build();
-    }
-
-    private final MemberId id;
-    private final String zone;
-    private final String rack;
-    private final String host;
-    private final Properties properties;
-
-<<<<<<< HEAD
-    public Member(MemberConfig config) {
-        super(config);
-        this.id = config.getId();
-        this.zone = config.getZone();
-        this.rack = config.getRack();
-        this.host = config.getHost();
-        this.properties = new Properties();
-        properties.putAll(config.getProperties());
-    }
-=======
+  /**
+   * Returns a new member builder with no ID.
+   *
+   * @return the member builder
+   */
+  public static MemberBuilder builder() {
+    return new MemberBuilder(new MemberConfig());
+  }
+
+  /**
+   * Returns a new member builder.
+   *
+   * @param memberId the member identifier
+   * @return the member builder
+   * @throws NullPointerException if the member ID is null
+   */
+  public static MemberBuilder builder(String memberId) {
+    return builder(MemberId.from(memberId));
+  }
+
+  /**
+   * Returns a new member builder.
+   *
+   * @param memberId the member identifier
+   * @return the member builder
+   * @throws NullPointerException if the member ID is null
+   */
+  public static MemberBuilder builder(MemberId memberId) {
+    return builder().withId(memberId);
+  }
+
+  /**
+   * Returns a new anonymous cluster member.
+   *
+   * @param address the member address
+   * @return the member
+   */
+  public static Member member(String address) {
+    return member(Address.from(address));
+  }
+
+  /**
+   * Returns a new named cluster member.
+   *
+   * @param name    the member identifier
+   * @param address the member address
+   * @return the member
+   */
+  public static Member member(String name, String address) {
+    return member(MemberId.from(name), Address.from(address));
+  }
+
+  /**
+   * Returns a new anonymous cluster member.
+   *
+   * @param address the member address
+   * @return the member
+   */
+  public static Member member(Address address) {
+    return builder()
+        .withAddress(address)
+        .build();
+  }
+
+  /**
+   * Returns a new named cluster member.
+   *
+   * @param memberId the member identifier
+   * @param address  the member address
+   * @return the member
+   */
+  public static Member member(MemberId memberId, Address address) {
+    return builder(memberId)
+        .withAddress(address)
+        .build();
+  }
+
+  private final MemberId id;
+  private final String zone;
+  private final String rack;
+  private final String host;
+  private final Properties properties;
+
   public Member(MemberConfig config) {
     super(config);
     this.id = config.getId();
@@ -133,110 +121,97 @@
     this.properties = new Properties();
     properties.putAll(config.getProperties());
   }
->>>>>>> 842276c0
-
-    protected Member(MemberId id, Address address) {
-        this(id, address, null, null, null, new Properties());
-    }
-
-    protected Member(MemberId id, Address address, String zone, String rack, String host, Properties properties) {
-        super(id, address);
-        this.id = checkNotNull(id, "id cannot be null");
-        this.zone = zone;
-        this.rack = rack;
-        this.host = host;
-        this.properties = properties;
-    }
-
-    @Override
-    public MemberId id() {
-        return id;
-    }
-
-    /**
-     * Returns a boolean indicating whether this member is an active member of the cluster.
-     *
-     * @return indicates whether this member is an active member of the cluster
-     */
-    public boolean isActive() {
-        return false;
-    }
-
-    /**
-     * Returns the node reachability.
-     *
-     * @return the node reachability
-     */
-    public boolean isReachable() {
-        return false;
-    }
-
-    /**
-     * Returns the zone to which the member belongs.
-     *
-     * @return the zone to which the member belongs
-     */
-    public String zone() {
-        return zone;
-    }
-
-    /**
-     * Returns the rack to which the member belongs.
-     *
-     * @return the rack to which the member belongs
-     */
-    public String rack() {
-        return rack;
-    }
-
-    /**
-     * Returns the host to which the member belongs.
-     *
-     * @return the host to which the member belongs
-     */
-    public String host() {
-        return host;
-    }
-
-    /**
-     * Returns the member properties.
-     *
-     * @return the member properties
-     */
-    public Properties properties() {
-        return properties;
-    }
-
-    /**
-     * Returns the node version.
-     *
-     * @return the node version
-     */
-    public Version version() {
-        return null;
-    }
-
-    /**
-     * Returns the member timestamp.
-     *
-     * @return the member timestamp
-     */
-    public long timestamp() {
-        return 0;
-    }
-
-<<<<<<< HEAD
-    @Override
-    public MemberConfig config() {
-        return new MemberConfig()
-                .setId(id())
-                .setAddress(address())
-                .setZone(zone())
-                .setRack(rack())
-                .setHost(host())
-                .setProperties(properties());
-    }
-=======
+
+  protected Member(MemberId id, Address address) {
+    this(id, address, null, null, null, new Properties());
+  }
+
+  protected Member(MemberId id, Address address, String zone, String rack, String host, Properties properties) {
+    super(id, address);
+    this.id = checkNotNull(id, "id cannot be null");
+    this.zone = zone;
+    this.rack = rack;
+    this.host = host;
+    this.properties = properties;
+  }
+
+  @Override
+  public MemberId id() {
+    return id;
+  }
+
+  /**
+   * Returns a boolean indicating whether this member is an active member of the cluster.
+   *
+   * @return indicates whether this member is an active member of the cluster
+   */
+  public boolean isActive() {
+    return false;
+  }
+
+  /**
+   * Returns the node reachability.
+   *
+   * @return the node reachability
+   */
+  public boolean isReachable() {
+    return false;
+  }
+
+  /**
+   * Returns the zone to which the member belongs.
+   *
+   * @return the zone to which the member belongs
+   */
+  public String zone() {
+    return zone;
+  }
+
+  /**
+   * Returns the rack to which the member belongs.
+   *
+   * @return the rack to which the member belongs
+   */
+  public String rack() {
+    return rack;
+  }
+
+  /**
+   * Returns the host to which the member belongs.
+   *
+   * @return the host to which the member belongs
+   */
+  public String host() {
+    return host;
+  }
+
+  /**
+   * Returns the member properties.
+   *
+   * @return the member properties
+   */
+  public Properties properties() {
+    return properties;
+  }
+
+  /**
+   * Returns the node version.
+   *
+   * @return the node version
+   */
+  public Version version() {
+    return null;
+  }
+
+  /**
+   * Returns the member timestamp.
+   *
+   * @return the member timestamp
+   */
+  public long timestamp() {
+    return 0;
+  }
+
   @Override
   public MemberConfig config() {
     return new MemberConfig()
@@ -247,27 +222,12 @@
         .setHostId(host())
         .setProperties(properties());
   }
->>>>>>> 842276c0
-
-    @Override
-    public int hashCode() {
-        return Objects.hash(id(), address(), zone(), rack(), host(), properties());
-    }
-
-<<<<<<< HEAD
-    @Override
-    public boolean equals(Object object) {
-        if (object instanceof Member) {
-            Member member = (Member) object;
-            return member.id().equals(id())
-                    && member.address().equals(address())
-                    && Objects.equals(member.zone(), zone())
-                    && Objects.equals(member.rack(), rack())
-                    && Objects.equals(member.host(), host())
-                    && Objects.equals(member.properties(), properties());
-        }
-        return false;
-=======
+
+  @Override
+  public int hashCode() {
+    return Objects.hash(id(), address(), zone(), rack(), host(), properties());
+  }
+
   @Override
   public boolean equals(Object object) {
     if (object == this) {
@@ -281,19 +241,20 @@
           && Objects.equals(member.rack(), rack())
           && Objects.equals(member.host(), host())
           && Objects.equals(member.properties(), properties());
->>>>>>> 842276c0
     }
-
-    @Override
-    public String toString() {
-        return toStringHelper(Member.class)
-                .add("id", id())
-                .add("address", address())
-                .add("zone", zone())
-                .add("rack", rack())
-                .add("host", host())
-                .add("properties", properties())
-                .omitNullValues()
-                .toString();
-    }
+    return false;
+  }
+
+  @Override
+  public String toString() {
+    return toStringHelper(Member.class)
+        .add("id", id())
+        .add("address", address())
+        .add("zone", zone())
+        .add("rack", rack())
+        .add("host", host())
+        .add("properties", properties())
+        .omitNullValues()
+        .toString();
+  }
 }