/*
 * Copyright 2014-present Open Networking Foundation
 *
 * Licensed under the Apache License, Version 2.0 (the "License");
 * you may not use this file except in compliance with the License.
 * You may obtain a copy of the License at
 *
 * http://www.apache.org/licenses/LICENSE-2.0
 *
 * Unless required by applicable law or agreed to in writing, software
 * distributed under the License is distributed on an "AS IS" BASIS,
 * WITHOUT WARRANTIES OR CONDITIONS OF ANY KIND, either express or implied.
 * See the License for the specific language governing permissions and
 * limitations under the License.
 */
package io.atomix.cluster;

import io.atomix.utils.Version;
import io.atomix.utils.net.Address;

import java.util.Objects;
import java.util.Properties;

import static com.google.common.base.MoreObjects.toStringHelper;
import static com.google.common.base.Preconditions.checkNotNull;

/**
 * Represents a node as a member in a cluster.
 */
<<<<<<< HEAD
// TODO: 2018/7/30 by zmyer
public class Member implements Configured<MemberConfig> {

    /**
     * Returns a new member builder with no ID.
     *
     * @return the member builder
     */
    public static Builder builder() {
        return new Builder(null);
    }

    /**
     * Returns a new member builder.
     *
     * @param memberId the member identifier
     * @return the member builder
     * @throws NullPointerException if the member ID is null
     */
    public static Builder builder(String memberId) {
        return builder(MemberId.from(memberId));
    }

    /**
     * Returns a new member builder.
     *
     * @param memberId the member identifier
     * @return the member builder
     * @throws NullPointerException if the member ID is null
     */
    public static Builder builder(MemberId memberId) {
        return builder().withId(memberId);
    }

    /**
     * Returns a new anonymous cluster member.
     *
     * @param address the member address
     * @return the member
     */
    public static Member member(String address) {
        return member(Address.from(address));
    }

    /**
     * Returns a new named cluster member.
     *
     * @param name    the member identifier
     * @param address the member address
     * @return the member
     */
    public static Member member(String name, String address) {
        return member(MemberId.from(name), Address.from(address));
    }

    /**
     * Returns a new anonymous cluster member.
     *
     * @param address the member address
     * @return the member
     */
    public static Member member(Address address) {
        return builder()
                .withAddress(address)
                .build();
    }

    /**
     * Returns a new named cluster member.
     *
     * @param memberId the member identifier
     * @param address  the member address
     * @return the member
     */
    public static Member member(MemberId memberId, Address address) {
        return builder(memberId)
                .withAddress(address)
                .build();
    }

    /**
     * Represents the operational state of the instance.
     */
    public enum State {

        /**
         * Signifies that the instance is active and operating normally.
         */
        ACTIVE,

        /**
         * Signifies that the instance is inactive, which means either down or
         * up, but not operational.
         */
        INACTIVE,
    }

    private final MemberId id;
    private final Address address;
    private final String zone;
    private final String rack;
    private final String host;
    private final Map<String, String> metadata;

    public Member(MemberConfig config) {
        this.id = config.getId();
        this.address = checkNotNull(config.getAddress(), "address cannot be null");
        this.zone = config.getZone();
        this.rack = config.getRack();
        this.host = config.getHost();
        this.metadata = new HashMap<>(config.getMetadata());
    }

    protected Member(MemberId id, Address address, String zone, String rack, String host,
            Map<String, String> metadata) {
        this.id = checkNotNull(id, "id cannot be null");
        this.address = checkNotNull(address, "address cannot be null");
        this.zone = zone;
        this.rack = rack;
        this.host = host;
        this.metadata = new HashMap<>(metadata);
    }

    /**
     * Returns the instance identifier.
     *
     * @return instance identifier
     */
    public MemberId id() {
        return id;
    }

    /**
     * Returns the node address.
     *
     * @return the node address
     */
    public Address address() {
        return address;
    }

    /**
     * Returns the node state.
     *
     * @return the node state
     */
    public State getState() {
        throw new UnsupportedOperationException();
    }

    /**
     * Returns the zone to which the node belongs.
     *
     * @return the zone to which the node belongs
     */
    public String zone() {
        return zone;
    }

    /**
     * Returns the rack to which the node belongs.
     *
     * @return the rack to which the node belongs
     */
    public String rack() {
        return rack;
    }

    /**
     * Returns the host to which the rack belongs.
     *
     * @return the host to which the rack belongs
     */
    public String host() {
        return host;
    }

    /**
     * Returns the node metadata.
     *
     * @return the node metadata
     */
    public Map<String, String> metadata() {
        return metadata;
    }

    @Override
    public MemberConfig config() {
        return new MemberConfig()
                .setId(id)
                .setAddress(address)
                .setZone(zone)
                .setRack(rack)
                .setHost(host)
                .setMetadata(metadata);
    }

    @Override
    public int hashCode() {
        return Objects.hash(id);
    }

    @Override
    public boolean equals(Object object) {
        return object instanceof Member && ((Member) object).id.equals(id);
    }

    @Override
    public String toString() {
        return toStringHelper(this)
                .add("id", id)
                .add("address", address)
                .add("zone", zone)
                .add("rack", rack)
                .add("host", host)
                .add("metadata", metadata)
                .omitNullValues()
                .toString();
    }

    /**
     * Member builder.
     */
    // TODO: 2018/7/30 by zmyer
    public static class Builder implements io.atomix.utils.Builder<Member> {
        protected final MemberConfig config = new MemberConfig();

        protected Builder(MemberId id) {
            if (id != null) {
                config.setId(id);
            }
        }

        /**
         * Sets the member identifier.
         *
         * @param id the member identifier
         * @return the member builder
         */
        public Builder withId(String id) {
            return withId(MemberId.from(id));
        }

        /**
         * Sets the member identifier.
         *
         * @param id the member identifier
         * @return the member builder
         */
        public Builder withId(MemberId id) {
            config.setId(id);
            return this;
        }

        /**
         * Sets the member address.
         *
         * @param address a host:port tuple
         * @return the member builder
         * @throws io.atomix.utils.net.MalformedAddressException if a valid {@link Address} cannot be constructed from the arguments
         */
        public Builder withAddress(String address) {
            return withAddress(Address.from(address));
        }

        /**
         * Sets the member host/port.
         *
         * @param host the host name
         * @param port the port number
         * @return the member builder
         * @throws io.atomix.utils.net.MalformedAddressException if a valid {@link Address} cannot be constructed from the arguments
         */
        public Builder withAddress(String host, int port) {
            return withAddress(Address.from(host, port));
        }

        /**
         * Sets the member address using local host.
         *
         * @param port the port number
         * @return the member builder
         * @throws io.atomix.utils.net.MalformedAddressException if a valid {@link Address} cannot be constructed from the arguments
         */
        public Builder withAddress(int port) {
            return withAddress(Address.from(port));
        }

        /**
         * Sets the member address.
         *
         * @param address the member address
         * @return the member builder
         */
        public Builder withAddress(Address address) {
            config.setAddress(address);
            return this;
        }

        /**
         * Sets the zone to which the member belongs.
         *
         * @param zone the zone to which the member belongs
         * @return the member builder
         */
        public Builder withZone(String zone) {
            config.setZone(zone);
            return this;
        }

        /**
         * Sets the rack to which the member belongs.
         *
         * @param rack the rack to which the member belongs
         * @return the member builder
         */
        public Builder withRack(String rack) {
            config.setRack(rack);
            return this;
        }

        /**
         * Sets the host to which the member belongs.
         *
         * @param host the host to which the member belongs
         * @return the member builder
         */
        public Builder withHost(String host) {
            config.setHost(host);
            return this;
        }

        /**
         * Sets the member metadata.
         *
         * @param metadata the member metadata
         * @return the member builder
         * @throws NullPointerException if the tags are null
         */
        public Builder withMetadata(Map<String, String> metadata) {
            config.setMetadata(metadata);
            return this;
        }

        /**
         * Adds metadata to the member.
         *
         * @param key   the metadata key to add
         * @param value the metadata value to add
         * @return the member builder
         * @throws NullPointerException if the tag is null
         */
        public Builder addMetadata(String key, String value) {
            config.addMetadata(key, value);
            return this;
        }

        @Override
        public Member build() {
            return new Member(config);
        }
    }
=======
public class Member extends Node {

  /**
   * Returns a new member builder with no ID.
   *
   * @return the member builder
   */
  public static MemberBuilder builder() {
    return new MemberBuilder(new MemberConfig());
  }

  /**
   * Returns a new member builder.
   *
   * @param memberId the member identifier
   * @return the member builder
   * @throws NullPointerException if the member ID is null
   */
  public static MemberBuilder builder(String memberId) {
    return builder(MemberId.from(memberId));
  }

  /**
   * Returns a new member builder.
   *
   * @param memberId the member identifier
   * @return the member builder
   * @throws NullPointerException if the member ID is null
   */
  public static MemberBuilder builder(MemberId memberId) {
    return builder().withId(memberId);
  }

  /**
   * Returns a new anonymous cluster member.
   *
   * @param address the member address
   * @return the member
   */
  public static Member member(String address) {
    return member(Address.from(address));
  }

  /**
   * Returns a new named cluster member.
   *
   * @param name    the member identifier
   * @param address the member address
   * @return the member
   */
  public static Member member(String name, String address) {
    return member(MemberId.from(name), Address.from(address));
  }

  /**
   * Returns a new anonymous cluster member.
   *
   * @param address the member address
   * @return the member
   */
  public static Member member(Address address) {
    return builder()
        .withAddress(address)
        .build();
  }

  /**
   * Returns a new named cluster member.
   *
   * @param memberId the member identifier
   * @param address  the member address
   * @return the member
   */
  public static Member member(MemberId memberId, Address address) {
    return builder(memberId)
        .withAddress(address)
        .build();
  }

  private final MemberId id;
  private final String zone;
  private final String rack;
  private final String host;
  private final Properties properties;

  public Member(MemberConfig config) {
    super(config);
    this.id = config.getId();
    this.zone = config.getZone();
    this.rack = config.getRack();
    this.host = config.getHost();
    this.properties = new Properties();
    properties.putAll(config.getProperties());
  }

  protected Member(MemberId id, Address address) {
    this(id, address, null, null, null, new Properties());
  }

  protected Member(MemberId id, Address address, String zone, String rack, String host, Properties properties) {
    super(id, address);
    this.id = checkNotNull(id, "id cannot be null");
    this.zone = zone;
    this.rack = rack;
    this.host = host;
    this.properties = properties;
  }

  @Override
  public MemberId id() {
    return id;
  }

  /**
   * Returns a boolean indicating whether this member is an active member of the cluster.
   *
   * @return indicates whether this member is an active member of the cluster
   */
  public boolean isActive() {
    return false;
  }

  /**
   * Returns the node reachability.
   *
   * @return the node reachability
   */
  public boolean isReachable() {
    return false;
  }

  /**
   * Returns the zone to which the member belongs.
   *
   * @return the zone to which the member belongs
   */
  public String zone() {
    return zone;
  }

  /**
   * Returns the rack to which the member belongs.
   *
   * @return the rack to which the member belongs
   */
  public String rack() {
    return rack;
  }

  /**
   * Returns the host to which the member belongs.
   *
   * @return the host to which the member belongs
   */
  public String host() {
    return host;
  }

  /**
   * Returns the member properties.
   *
   * @return the member properties
   */
  public Properties properties() {
    return properties;
  }

  /**
   * Returns the node version.
   *
   * @return the node version
   */
  public Version version() {
    return null;
  }

  /**
   * Returns the member timestamp.
   *
   * @return the member timestamp
   */
  public long timestamp() {
    return 0;
  }

  @Override
  public MemberConfig config() {
    return new MemberConfig()
        .setId(id())
        .setAddress(address())
        .setZone(zone())
        .setRack(rack())
        .setHost(host())
        .setProperties(properties());
  }

  @Override
  public int hashCode() {
    return Objects.hash(id(), address(), zone(), rack(), host(), properties());
  }

  @Override
  public boolean equals(Object object) {
    if (object instanceof Member) {
      Member member = (Member) object;
      return member.id().equals(id())
          && member.address().equals(address())
          && Objects.equals(member.zone(), zone())
          && Objects.equals(member.rack(), rack())
          && Objects.equals(member.host(), host())
          && Objects.equals(member.properties(), properties());
    }
    return false;
  }

  @Override
  public String toString() {
    return toStringHelper(Member.class)
        .add("id", id())
        .add("address", address())
        .add("zone", zone())
        .add("rack", rack())
        .add("host", host())
        .add("properties", properties())
        .omitNullValues()
        .toString();
  }
>>>>>>> 826052e1
}<|MERGE_RESOLUTION|>--- conflicted
+++ resolved
@@ -27,40 +27,38 @@
 /**
  * Represents a node as a member in a cluster.
  */
-<<<<<<< HEAD
-// TODO: 2018/7/30 by zmyer
-public class Member implements Configured<MemberConfig> {
-
-    /**
-     * Returns a new member builder with no ID.
-     *
-     * @return the member builder
-     */
-    public static Builder builder() {
-        return new Builder(null);
-    }
-
-    /**
-     * Returns a new member builder.
-     *
-     * @param memberId the member identifier
-     * @return the member builder
-     * @throws NullPointerException if the member ID is null
-     */
-    public static Builder builder(String memberId) {
-        return builder(MemberId.from(memberId));
-    }
-
-    /**
-     * Returns a new member builder.
-     *
-     * @param memberId the member identifier
-     * @return the member builder
-     * @throws NullPointerException if the member ID is null
-     */
-    public static Builder builder(MemberId memberId) {
-        return builder().withId(memberId);
-    }
+public class Member extends Node {
+
+  /**
+   * Returns a new member builder with no ID.
+   *
+   * @return the member builder
+   */
+  public static MemberBuilder builder() {
+    return new MemberBuilder(new MemberConfig());
+  }
+
+  /**
+   * Returns a new member builder.
+   *
+   * @param memberId the member identifier
+   * @return the member builder
+   * @throws NullPointerException if the member ID is null
+   */
+  public static MemberBuilder builder(String memberId) {
+    return builder(MemberId.from(memberId));
+  }
+
+  /**
+   * Returns a new member builder.
+   *
+   * @param memberId the member identifier
+   * @return the member builder
+   * @throws NullPointerException if the member ID is null
+   */
+  public static MemberBuilder builder(MemberId memberId) {
+    return builder().withId(memberId);
+  }
 
     /**
      * Returns a new anonymous cluster member.
@@ -107,368 +105,6 @@
                 .withAddress(address)
                 .build();
     }
-
-    /**
-     * Represents the operational state of the instance.
-     */
-    public enum State {
-
-        /**
-         * Signifies that the instance is active and operating normally.
-         */
-        ACTIVE,
-
-        /**
-         * Signifies that the instance is inactive, which means either down or
-         * up, but not operational.
-         */
-        INACTIVE,
-    }
-
-    private final MemberId id;
-    private final Address address;
-    private final String zone;
-    private final String rack;
-    private final String host;
-    private final Map<String, String> metadata;
-
-    public Member(MemberConfig config) {
-        this.id = config.getId();
-        this.address = checkNotNull(config.getAddress(), "address cannot be null");
-        this.zone = config.getZone();
-        this.rack = config.getRack();
-        this.host = config.getHost();
-        this.metadata = new HashMap<>(config.getMetadata());
-    }
-
-    protected Member(MemberId id, Address address, String zone, String rack, String host,
-            Map<String, String> metadata) {
-        this.id = checkNotNull(id, "id cannot be null");
-        this.address = checkNotNull(address, "address cannot be null");
-        this.zone = zone;
-        this.rack = rack;
-        this.host = host;
-        this.metadata = new HashMap<>(metadata);
-    }
-
-    /**
-     * Returns the instance identifier.
-     *
-     * @return instance identifier
-     */
-    public MemberId id() {
-        return id;
-    }
-
-    /**
-     * Returns the node address.
-     *
-     * @return the node address
-     */
-    public Address address() {
-        return address;
-    }
-
-    /**
-     * Returns the node state.
-     *
-     * @return the node state
-     */
-    public State getState() {
-        throw new UnsupportedOperationException();
-    }
-
-    /**
-     * Returns the zone to which the node belongs.
-     *
-     * @return the zone to which the node belongs
-     */
-    public String zone() {
-        return zone;
-    }
-
-    /**
-     * Returns the rack to which the node belongs.
-     *
-     * @return the rack to which the node belongs
-     */
-    public String rack() {
-        return rack;
-    }
-
-    /**
-     * Returns the host to which the rack belongs.
-     *
-     * @return the host to which the rack belongs
-     */
-    public String host() {
-        return host;
-    }
-
-    /**
-     * Returns the node metadata.
-     *
-     * @return the node metadata
-     */
-    public Map<String, String> metadata() {
-        return metadata;
-    }
-
-    @Override
-    public MemberConfig config() {
-        return new MemberConfig()
-                .setId(id)
-                .setAddress(address)
-                .setZone(zone)
-                .setRack(rack)
-                .setHost(host)
-                .setMetadata(metadata);
-    }
-
-    @Override
-    public int hashCode() {
-        return Objects.hash(id);
-    }
-
-    @Override
-    public boolean equals(Object object) {
-        return object instanceof Member && ((Member) object).id.equals(id);
-    }
-
-    @Override
-    public String toString() {
-        return toStringHelper(this)
-                .add("id", id)
-                .add("address", address)
-                .add("zone", zone)
-                .add("rack", rack)
-                .add("host", host)
-                .add("metadata", metadata)
-                .omitNullValues()
-                .toString();
-    }
-
-    /**
-     * Member builder.
-     */
-    // TODO: 2018/7/30 by zmyer
-    public static class Builder implements io.atomix.utils.Builder<Member> {
-        protected final MemberConfig config = new MemberConfig();
-
-        protected Builder(MemberId id) {
-            if (id != null) {
-                config.setId(id);
-            }
-        }
-
-        /**
-         * Sets the member identifier.
-         *
-         * @param id the member identifier
-         * @return the member builder
-         */
-        public Builder withId(String id) {
-            return withId(MemberId.from(id));
-        }
-
-        /**
-         * Sets the member identifier.
-         *
-         * @param id the member identifier
-         * @return the member builder
-         */
-        public Builder withId(MemberId id) {
-            config.setId(id);
-            return this;
-        }
-
-        /**
-         * Sets the member address.
-         *
-         * @param address a host:port tuple
-         * @return the member builder
-         * @throws io.atomix.utils.net.MalformedAddressException if a valid {@link Address} cannot be constructed from the arguments
-         */
-        public Builder withAddress(String address) {
-            return withAddress(Address.from(address));
-        }
-
-        /**
-         * Sets the member host/port.
-         *
-         * @param host the host name
-         * @param port the port number
-         * @return the member builder
-         * @throws io.atomix.utils.net.MalformedAddressException if a valid {@link Address} cannot be constructed from the arguments
-         */
-        public Builder withAddress(String host, int port) {
-            return withAddress(Address.from(host, port));
-        }
-
-        /**
-         * Sets the member address using local host.
-         *
-         * @param port the port number
-         * @return the member builder
-         * @throws io.atomix.utils.net.MalformedAddressException if a valid {@link Address} cannot be constructed from the arguments
-         */
-        public Builder withAddress(int port) {
-            return withAddress(Address.from(port));
-        }
-
-        /**
-         * Sets the member address.
-         *
-         * @param address the member address
-         * @return the member builder
-         */
-        public Builder withAddress(Address address) {
-            config.setAddress(address);
-            return this;
-        }
-
-        /**
-         * Sets the zone to which the member belongs.
-         *
-         * @param zone the zone to which the member belongs
-         * @return the member builder
-         */
-        public Builder withZone(String zone) {
-            config.setZone(zone);
-            return this;
-        }
-
-        /**
-         * Sets the rack to which the member belongs.
-         *
-         * @param rack the rack to which the member belongs
-         * @return the member builder
-         */
-        public Builder withRack(String rack) {
-            config.setRack(rack);
-            return this;
-        }
-
-        /**
-         * Sets the host to which the member belongs.
-         *
-         * @param host the host to which the member belongs
-         * @return the member builder
-         */
-        public Builder withHost(String host) {
-            config.setHost(host);
-            return this;
-        }
-
-        /**
-         * Sets the member metadata.
-         *
-         * @param metadata the member metadata
-         * @return the member builder
-         * @throws NullPointerException if the tags are null
-         */
-        public Builder withMetadata(Map<String, String> metadata) {
-            config.setMetadata(metadata);
-            return this;
-        }
-
-        /**
-         * Adds metadata to the member.
-         *
-         * @param key   the metadata key to add
-         * @param value the metadata value to add
-         * @return the member builder
-         * @throws NullPointerException if the tag is null
-         */
-        public Builder addMetadata(String key, String value) {
-            config.addMetadata(key, value);
-            return this;
-        }
-
-        @Override
-        public Member build() {
-            return new Member(config);
-        }
-    }
-=======
-public class Member extends Node {
-
-  /**
-   * Returns a new member builder with no ID.
-   *
-   * @return the member builder
-   */
-  public static MemberBuilder builder() {
-    return new MemberBuilder(new MemberConfig());
-  }
-
-  /**
-   * Returns a new member builder.
-   *
-   * @param memberId the member identifier
-   * @return the member builder
-   * @throws NullPointerException if the member ID is null
-   */
-  public static MemberBuilder builder(String memberId) {
-    return builder(MemberId.from(memberId));
-  }
-
-  /**
-   * Returns a new member builder.
-   *
-   * @param memberId the member identifier
-   * @return the member builder
-   * @throws NullPointerException if the member ID is null
-   */
-  public static MemberBuilder builder(MemberId memberId) {
-    return builder().withId(memberId);
-  }
-
-  /**
-   * Returns a new anonymous cluster member.
-   *
-   * @param address the member address
-   * @return the member
-   */
-  public static Member member(String address) {
-    return member(Address.from(address));
-  }
-
-  /**
-   * Returns a new named cluster member.
-   *
-   * @param name    the member identifier
-   * @param address the member address
-   * @return the member
-   */
-  public static Member member(String name, String address) {
-    return member(MemberId.from(name), Address.from(address));
-  }
-
-  /**
-   * Returns a new anonymous cluster member.
-   *
-   * @param address the member address
-   * @return the member
-   */
-  public static Member member(Address address) {
-    return builder()
-        .withAddress(address)
-        .build();
-  }
-
-  /**
-   * Returns a new named cluster member.
-   *
-   * @param memberId the member identifier
-   * @param address  the member address
-   * @return the member
-   */
-  public static Member member(MemberId memberId, Address address) {
-    return builder(memberId)
-        .withAddress(address)
-        .build();
-  }
 
   private final MemberId id;
   private final String zone;
@@ -618,5 +254,4 @@
         .omitNullValues()
         .toString();
   }
->>>>>>> 826052e1
 }