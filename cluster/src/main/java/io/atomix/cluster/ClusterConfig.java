/*
 * Copyright 2018-present Open Networking Foundation
 *
 * Licensed under the Apache License, Version 2.0 (the "License");
 * you may not use this file except in compliance with the License.
 * You may obtain a copy of the License at
 *
 * http://www.apache.org/licenses/LICENSE-2.0
 *
 * Unless required by applicable law or agreed to in writing, software
 * distributed under the License is distributed on an "AS IS" BASIS,
 * WITHOUT WARRANTIES OR CONDITIONS OF ANY KIND, either express or implied.
 * See the License for the specific language governing permissions and
 * limitations under the License.
 */
package io.atomix.cluster;

import io.atomix.cluster.discovery.NodeDiscoveryConfig;
import io.atomix.cluster.messaging.MessagingConfig;
import io.atomix.cluster.protocol.GroupMembershipProtocolConfig;
import io.atomix.cluster.protocol.SwimMembershipProtocolConfig;
import io.atomix.utils.config.Config;

import static com.google.common.base.Preconditions.checkNotNull;

/**
 * Cluster configuration.
 */
// TODO: 2018/7/30 by zmyer
public class ClusterConfig implements Config {
<<<<<<< HEAD
    private static final String DEFAULT_CLUSTER_NAME = "atomix";

    private String clusterId = DEFAULT_CLUSTER_NAME;
    private MemberConfig nodeConfig = new MemberConfig();
    private NodeDiscoveryConfig discoveryConfig;
    private MulticastConfig multicastConfig = new MulticastConfig();
    private GroupMembershipProtocolConfig protocolConfig = new PhiMembershipProtocolConfig();
    private MembershipConfig membershipConfig = new MembershipConfig();
    private MessagingConfig messagingConfig = new MessagingConfig();

    /**
     * Returns the cluster identifier.
     *
     * @return the cluster identifier
     */
    public String getClusterId() {
        return clusterId;
    }

    /**
     * Sets the cluster identifier.
     *
     * @param clusterId the cluster identifier
     * @return the cluster configuration
     */
    public ClusterConfig setClusterId(String clusterId) {
        this.clusterId = clusterId;
        return this;
    }

    /**
     * Returns the local member configuration.
     *
     * @return the local member configuration
     */
    public MemberConfig getNodeConfig() {
        return nodeConfig;
    }

    /**
     * Sets the local member configuration.
     *
     * @param nodeConfig the local member configuration
     * @return the cluster configuration
     */
    public ClusterConfig setNodeConfig(MemberConfig nodeConfig) {
        this.nodeConfig = checkNotNull(nodeConfig);
        return this;
    }

    /**
     * Returns the node discovery provider configuration.
     *
     * @return the node discovery provider configuration
     */
    public NodeDiscoveryConfig getDiscoveryConfig() {
        return discoveryConfig;
    }

    /**
     * Sets the node discovery provider configuration.
     *
     * @param discoveryConfig the node discovery provider configuration
     * @return the node configuration
     */
    public ClusterConfig setDiscoveryConfig(NodeDiscoveryConfig discoveryConfig) {
        this.discoveryConfig = checkNotNull(discoveryConfig);
        return this;
    }

    /**
     * Returns the multicast configuration.
     *
     * @return the multicast configuration
     */
    public MulticastConfig getMulticastConfig() {
        return multicastConfig;
    }

    /**
     * Sets the multicast configuration.
     *
     * @param multicastConfig the multicast configuration
     * @return the cluster configuration
     */
    public ClusterConfig setMulticastConfig(MulticastConfig multicastConfig) {
        this.multicastConfig = checkNotNull(multicastConfig);
        return this;
    }

    /**
     * Returns the group membership protocol configuration.
     *
     * @return the group membership protocol configuration
     */
    public GroupMembershipProtocolConfig getProtocolConfig() {
        return protocolConfig;
    }

    /**
     * Sets the group membership protocol configuration.
     *
     * @param protocolConfig the group membership protocol configuration
     * @return the cluster configuration
     */
    public ClusterConfig setProtocolConfig(GroupMembershipProtocolConfig protocolConfig) {
        this.protocolConfig = protocolConfig;
        return this;
    }

    /**
     * Returns the cluster membership configuration.
     *
     * @return the cluster membership configuration
     * @deprecated since 3.1
     */
    @Deprecated
    public MembershipConfig getMembershipConfig() {
        return membershipConfig;
    }

    /**
     * Sets the cluster membership configuration.
     *
     * @param membershipConfig the cluster membership configuration
     * @return the cluster configuration
     * @deprecated since 3.1
     */
    @Deprecated
    public ClusterConfig setMembershipConfig(MembershipConfig membershipConfig) {
        this.membershipConfig = checkNotNull(membershipConfig);
        return this;
    }

    /**
     * Returns the cluster messaging configuration.
     *
     * @return the messaging configuration
     */
    public MessagingConfig getMessagingConfig() {
        return messagingConfig;
    }

    /**
     * Sets the cluster messaging configuration.
     *
     * @param messagingConfig the messaging configuration
     * @return the cluster configuration
     */
    public ClusterConfig setMessagingConfig(MessagingConfig messagingConfig) {
        this.messagingConfig = messagingConfig;
        return this;
    }
=======
  private static final String DEFAULT_CLUSTER_NAME = "atomix";

  private String clusterId = DEFAULT_CLUSTER_NAME;
  private MemberConfig nodeConfig = new MemberConfig();
  private NodeDiscoveryConfig discoveryConfig;
  private MulticastConfig multicastConfig = new MulticastConfig();
  private GroupMembershipProtocolConfig protocolConfig = new SwimMembershipProtocolConfig();
  private MembershipConfig membershipConfig = new MembershipConfig();
  private MessagingConfig messagingConfig = new MessagingConfig();

  /**
   * Returns the cluster identifier.
   *
   * @return the cluster identifier
   */
  public String getClusterId() {
    return clusterId;
  }

  /**
   * Sets the cluster identifier.
   *
   * @param clusterId the cluster identifier
   * @return the cluster configuration
   */
  public ClusterConfig setClusterId(String clusterId) {
    this.clusterId = clusterId;
    return this;
  }

  /**
   * Returns the local member configuration.
   *
   * @return the local member configuration
   */
  public MemberConfig getNodeConfig() {
    return nodeConfig;
  }

  /**
   * Sets the local member configuration.
   *
   * @param nodeConfig the local member configuration
   * @return the cluster configuration
   */
  public ClusterConfig setNodeConfig(MemberConfig nodeConfig) {
    this.nodeConfig = checkNotNull(nodeConfig);
    return this;
  }

  /**
   * Returns the node discovery provider configuration.
   *
   * @return the node discovery provider configuration
   */
  public NodeDiscoveryConfig getDiscoveryConfig() {
    return discoveryConfig;
  }

  /**
   * Sets the node discovery provider configuration.
   *
   * @param discoveryConfig the node discovery provider configuration
   * @return the node configuration
   */
  public ClusterConfig setDiscoveryConfig(NodeDiscoveryConfig discoveryConfig) {
    this.discoveryConfig = checkNotNull(discoveryConfig);
    return this;
  }

  /**
   * Returns the multicast configuration.
   *
   * @return the multicast configuration
   */
  public MulticastConfig getMulticastConfig() {
    return multicastConfig;
  }

  /**
   * Sets the multicast configuration.
   *
   * @param multicastConfig the multicast configuration
   * @return the cluster configuration
   */
  public ClusterConfig setMulticastConfig(MulticastConfig multicastConfig) {
    this.multicastConfig = checkNotNull(multicastConfig);
    return this;
  }

  /**
   * Returns the group membership protocol configuration.
   *
   * @return the group membership protocol configuration
   */
  public GroupMembershipProtocolConfig getProtocolConfig() {
    return protocolConfig;
  }

  /**
   * Sets the group membership protocol configuration.
   *
   * @param protocolConfig the group membership protocol configuration
   * @return the cluster configuration
   */
  public ClusterConfig setProtocolConfig(GroupMembershipProtocolConfig protocolConfig) {
    this.protocolConfig = protocolConfig;
    return this;
  }

  /**
   * Returns the cluster membership configuration.
   *
   * @return the cluster membership configuration
   * @deprecated since 3.1
   */
  @Deprecated
  public MembershipConfig getMembershipConfig() {
    return membershipConfig;
  }

  /**
   * Sets the cluster membership configuration.
   *
   * @param membershipConfig the cluster membership configuration
   * @return the cluster configuration
   * @deprecated since 3.1
   */
  @Deprecated
  public ClusterConfig setMembershipConfig(MembershipConfig membershipConfig) {
    this.membershipConfig = checkNotNull(membershipConfig);
    return this;
  }

  /**
   * Returns the cluster messaging configuration.
   *
   * @return the messaging configuration
   */
  public MessagingConfig getMessagingConfig() {
    return messagingConfig;
  }

  /**
   * Sets the cluster messaging configuration.
   *
   * @param messagingConfig the messaging configuration
   * @return the cluster configuration
   */
  public ClusterConfig setMessagingConfig(MessagingConfig messagingConfig) {
    this.messagingConfig = messagingConfig;
    return this;
  }
>>>>>>> 842276c0
}<|MERGE_RESOLUTION|>--- conflicted
+++ resolved
@@ -26,163 +26,7 @@
 /**
  * Cluster configuration.
  */
-// TODO: 2018/7/30 by zmyer
 public class ClusterConfig implements Config {
-<<<<<<< HEAD
-    private static final String DEFAULT_CLUSTER_NAME = "atomix";
-
-    private String clusterId = DEFAULT_CLUSTER_NAME;
-    private MemberConfig nodeConfig = new MemberConfig();
-    private NodeDiscoveryConfig discoveryConfig;
-    private MulticastConfig multicastConfig = new MulticastConfig();
-    private GroupMembershipProtocolConfig protocolConfig = new PhiMembershipProtocolConfig();
-    private MembershipConfig membershipConfig = new MembershipConfig();
-    private MessagingConfig messagingConfig = new MessagingConfig();
-
-    /**
-     * Returns the cluster identifier.
-     *
-     * @return the cluster identifier
-     */
-    public String getClusterId() {
-        return clusterId;
-    }
-
-    /**
-     * Sets the cluster identifier.
-     *
-     * @param clusterId the cluster identifier
-     * @return the cluster configuration
-     */
-    public ClusterConfig setClusterId(String clusterId) {
-        this.clusterId = clusterId;
-        return this;
-    }
-
-    /**
-     * Returns the local member configuration.
-     *
-     * @return the local member configuration
-     */
-    public MemberConfig getNodeConfig() {
-        return nodeConfig;
-    }
-
-    /**
-     * Sets the local member configuration.
-     *
-     * @param nodeConfig the local member configuration
-     * @return the cluster configuration
-     */
-    public ClusterConfig setNodeConfig(MemberConfig nodeConfig) {
-        this.nodeConfig = checkNotNull(nodeConfig);
-        return this;
-    }
-
-    /**
-     * Returns the node discovery provider configuration.
-     *
-     * @return the node discovery provider configuration
-     */
-    public NodeDiscoveryConfig getDiscoveryConfig() {
-        return discoveryConfig;
-    }
-
-    /**
-     * Sets the node discovery provider configuration.
-     *
-     * @param discoveryConfig the node discovery provider configuration
-     * @return the node configuration
-     */
-    public ClusterConfig setDiscoveryConfig(NodeDiscoveryConfig discoveryConfig) {
-        this.discoveryConfig = checkNotNull(discoveryConfig);
-        return this;
-    }
-
-    /**
-     * Returns the multicast configuration.
-     *
-     * @return the multicast configuration
-     */
-    public MulticastConfig getMulticastConfig() {
-        return multicastConfig;
-    }
-
-    /**
-     * Sets the multicast configuration.
-     *
-     * @param multicastConfig the multicast configuration
-     * @return the cluster configuration
-     */
-    public ClusterConfig setMulticastConfig(MulticastConfig multicastConfig) {
-        this.multicastConfig = checkNotNull(multicastConfig);
-        return this;
-    }
-
-    /**
-     * Returns the group membership protocol configuration.
-     *
-     * @return the group membership protocol configuration
-     */
-    public GroupMembershipProtocolConfig getProtocolConfig() {
-        return protocolConfig;
-    }
-
-    /**
-     * Sets the group membership protocol configuration.
-     *
-     * @param protocolConfig the group membership protocol configuration
-     * @return the cluster configuration
-     */
-    public ClusterConfig setProtocolConfig(GroupMembershipProtocolConfig protocolConfig) {
-        this.protocolConfig = protocolConfig;
-        return this;
-    }
-
-    /**
-     * Returns the cluster membership configuration.
-     *
-     * @return the cluster membership configuration
-     * @deprecated since 3.1
-     */
-    @Deprecated
-    public MembershipConfig getMembershipConfig() {
-        return membershipConfig;
-    }
-
-    /**
-     * Sets the cluster membership configuration.
-     *
-     * @param membershipConfig the cluster membership configuration
-     * @return the cluster configuration
-     * @deprecated since 3.1
-     */
-    @Deprecated
-    public ClusterConfig setMembershipConfig(MembershipConfig membershipConfig) {
-        this.membershipConfig = checkNotNull(membershipConfig);
-        return this;
-    }
-
-    /**
-     * Returns the cluster messaging configuration.
-     *
-     * @return the messaging configuration
-     */
-    public MessagingConfig getMessagingConfig() {
-        return messagingConfig;
-    }
-
-    /**
-     * Sets the cluster messaging configuration.
-     *
-     * @param messagingConfig the messaging configuration
-     * @return the cluster configuration
-     */
-    public ClusterConfig setMessagingConfig(MessagingConfig messagingConfig) {
-        this.messagingConfig = messagingConfig;
-        return this;
-    }
-=======
   private static final String DEFAULT_CLUSTER_NAME = "atomix";
 
   private String clusterId = DEFAULT_CLUSTER_NAME;
@@ -336,5 +180,4 @@
     this.messagingConfig = messagingConfig;
     return this;
   }
->>>>>>> 842276c0
 }