/*
 * Copyright 2017-present Open Networking Foundation
 *
 * Licensed under the Apache License, Version 2.0 (the "License");
 * you may not use this file except in compliance with the License.
 * You may obtain a copy of the License at
 *
 * http://www.apache.org/licenses/LICENSE-2.0
 *
 * Unless required by applicable law or agreed to in writing, software
 * distributed under the License is distributed on an "AS IS" BASIS,
 * WITHOUT WARRANTIES OR CONDITIONS OF ANY KIND, either express or implied.
 * See the License for the specific language governing permissions and
 * limitations under the License.
 */
package io.atomix.cluster.impl;

import io.atomix.cluster.Member;
import io.atomix.cluster.MemberId;
import io.atomix.utils.Version;
import io.atomix.utils.net.Address;

import java.util.Properties;
import java.util.concurrent.atomic.AtomicLong;

/**
 * Default cluster node.
 */
// TODO: 2018/7/31 by zmyer
public class StatefulMember extends Member {
<<<<<<< HEAD
    private State state = State.INACTIVE;

    public StatefulMember(
            MemberId id,
            Address address,
            String zone,
            String rack,
            String host,
            Map<String, String> metadata) {
        super(id, address, zone, rack, host, metadata);
    }

    /**
     * Updates the node state.
     *
     * @param state the node state
     */
    void setState(State state) {
        this.state = state;
    }

    @Override
    public State getState() {
        return state;
    }
=======
  private final Version version;
  private final AtomicLong timestamp = new AtomicLong();
  private volatile boolean active;
  private volatile boolean reachable;

  public StatefulMember(MemberId id, Address address) {
    super(id, address);
    this.version = null;
    timestamp.set(0);
  }

  public StatefulMember(
      MemberId id,
      Address address,
      String zone,
      String rack,
      String host,
      Properties properties,
      Version version) {
    super(id, address, zone, rack, host, properties);
    this.version = version;
    timestamp.set(1);
  }

  @Override
  public Version version() {
    return version;
  }

  /**
   * Returns the member logical timestamp.
   *
   * @return the member logical timestamp
   */
  public long getTimestamp() {
    return timestamp.get();
  }

  /**
   * Sets the member's logical timestamp.
   *
   * @param timestamp the member's logical timestamp
   */
  void setTimestamp(long timestamp) {
    this.timestamp.accumulateAndGet(timestamp, Math::max);
  }

  /**
   * Increments the member's timestamp.
   */
  void incrementTimestamp() {
    timestamp.incrementAndGet();
  }

  /**
   * Sets whether this member is an active member of the cluster.
   *
   * @param active whether this member is an active member of the cluster
   */
  void setActive(boolean active) {
    this.active = active;
  }

  /**
   * Sets whether this member is reachable.
   *
   * @param reachable whether this member is reachable
   */
  void setReachable(boolean reachable) {
    this.reachable = reachable;
  }

  @Override
  public boolean isActive() {
    return active;
  }

  @Override
  public boolean isReachable() {
    return reachable;
  }
>>>>>>> 826052e1
}<|MERGE_RESOLUTION|>--- conflicted
+++ resolved
@@ -28,33 +28,6 @@
  */
 // TODO: 2018/7/31 by zmyer
 public class StatefulMember extends Member {
-<<<<<<< HEAD
-    private State state = State.INACTIVE;
-
-    public StatefulMember(
-            MemberId id,
-            Address address,
-            String zone,
-            String rack,
-            String host,
-            Map<String, String> metadata) {
-        super(id, address, zone, rack, host, metadata);
-    }
-
-    /**
-     * Updates the node state.
-     *
-     * @param state the node state
-     */
-    void setState(State state) {
-        this.state = state;
-    }
-
-    @Override
-    public State getState() {
-        return state;
-    }
-=======
   private final Version version;
   private final AtomicLong timestamp = new AtomicLong();
   private volatile boolean active;
@@ -136,5 +109,4 @@
   public boolean isReachable() {
     return reachable;
   }
->>>>>>> 826052e1
 }