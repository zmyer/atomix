/*
 * Copyright 2015-present Open Networking Foundation
 *
 * Licensed under the Apache License, Version 2.0 (the "License");
 * you may not use this file except in compliance with the License.
 * You may obtain a copy of the License at
 *
 *     http://www.apache.org/licenses/LICENSE-2.0
 *
 * Unless required by applicable law or agreed to in writing, software
 * distributed under the License is distributed on an "AS IS" BASIS,
 * WITHOUT WARRANTIES OR CONDITIONS OF ANY KIND, either express or implied.
 * See the License for the specific language governing permissions and
 * limitations under the License.
 */
package io.atomix.cluster.impl;

import org.apache.commons.math3.stat.descriptive.DescriptiveStatistics;

import static com.google.common.base.Preconditions.checkArgument;

/**
 * Phi Accrual failure detector.
 * <p>
 * A modified version based on a paper titled:
 * "The φ Accrual Failure Detector" by Hayashibara, et al.
 */
// TODO: 2018/7/31 by zmyer
public class PhiAccrualFailureDetector {
<<<<<<< HEAD

    /**
     * Returns a new failure detector builder.
     *
     * @return a new failure detector builder
     */
    public static Builder builder() {
        return new Builder();
    }

    // Default value
    private static final int DEFAULT_WINDOW_SIZE = 250;
    private static final int DEFAULT_MIN_SAMPLES = 25;
    private static final double DEFAULT_PHI_FACTOR = 1.0 / Math.log(10.0);

    private final int minSamples;
    private final double phiFactor;
    private final History history;

    /**
     * Creates a new failure detector with the default configuration.
     */
    public PhiAccrualFailureDetector() {
        this(DEFAULT_MIN_SAMPLES, DEFAULT_PHI_FACTOR, DEFAULT_WINDOW_SIZE);
=======
  // Default value
  private static final int DEFAULT_WINDOW_SIZE = 250;
  private static final int DEFAULT_MIN_SAMPLES = 25;
  private static final double DEFAULT_PHI_FACTOR = 1.0 / Math.log(10.0);

  private final int minSamples;
  private final double phiFactor;
  private final History history;

  /**
   * Creates a new failure detector with the default configuration.
   */
  public PhiAccrualFailureDetector() {
    this(DEFAULT_MIN_SAMPLES, DEFAULT_PHI_FACTOR, DEFAULT_WINDOW_SIZE);
  }

  /**
   * Creates a new failure detector.
   *
   * @param minSamples the minimum number of samples required to compute phi
   * @param phiFactor  the phi factor
   */
  public PhiAccrualFailureDetector(int minSamples, double phiFactor) {
    this(minSamples, phiFactor, DEFAULT_WINDOW_SIZE);
  }

  /**
   * Creates a new failure detector.
   *
   * @param minSamples the minimum number of samples required to compute phi
   * @param phiFactor  the phi factor
   * @param windowSize the phi accrual window size
   */
  public PhiAccrualFailureDetector(int minSamples, double phiFactor, int windowSize) {
    this.minSamples = minSamples;
    this.phiFactor = phiFactor;
    this.history = new History(windowSize);
  }

  /**
   * Returns the last time a heartbeat was reported.
   *
   * @return the last time a heartbeat was reported
   */
  public long lastUpdated() {
    return history.latestHeartbeatTime();
  }

  /**
   * Report a new heart beat for the specified node id.
   */
  public void report() {
    report(System.currentTimeMillis());
  }

  /**
   * Report a new heart beat for the specified node id.
   *
   * @param arrivalTime arrival time
   */
  public void report(long arrivalTime) {
    checkArgument(arrivalTime >= 0, "arrivalTime must not be negative");
    long latestHeartbeat = history.latestHeartbeatTime();
    history.samples().addValue(arrivalTime - latestHeartbeat);
    history.setLatestHeartbeatTime(arrivalTime);
  }

  /**
   * Compute phi for the specified node id.
   *
   * @return phi value
   */
  public double phi() {
    long latestHeartbeat = history.latestHeartbeatTime();
    DescriptiveStatistics samples = history.samples();
    if (samples.getN() < minSamples) {
      return 0.0;
    }
    return computePhi(samples, latestHeartbeat, System.currentTimeMillis());
  }

  /**
   * Computes the phi value from the given samples.
   * <p>
   * The original phi value in Hayashibara's paper is calculated based on a normal distribution.
   * Here, we calculate it based on an exponential distribution.
   *
   * @param samples       the samples from which to compute phi
   * @param lastHeartbeat the last heartbeat
   * @param currentTime   the current time
   * @return phi
   */
  private double computePhi(DescriptiveStatistics samples, long lastHeartbeat, long currentTime) {
    long size = samples.getN();
    long t = currentTime - lastHeartbeat;
    return (size > 0)
        ? phiFactor * t / samples.getMean()
        : 100;
  }

  /**
   * Stores the history of heartbeats for a node.
   */
  private static class History {
    private final DescriptiveStatistics samples;
    long lastHeartbeatTime = System.currentTimeMillis();

    private History(int windowSize) {
      this.samples = new DescriptiveStatistics(windowSize);
>>>>>>> 826052e1
    }

    /**
     * Creates a new failure detector.
     *
     * @param minSamples the minimum number of samples required to compute phi
     * @param phiFactor  the phi factor
     */
    public PhiAccrualFailureDetector(int minSamples, double phiFactor) {
        this(minSamples, phiFactor, DEFAULT_WINDOW_SIZE);
    }

    /**
     * Creates a new failure detector.
     *
     * @param minSamples the minimum number of samples required to compute phi
     * @param phiFactor  the phi factor
     * @param windowSize the phi accrual window size
     */
    public PhiAccrualFailureDetector(int minSamples, double phiFactor, int windowSize) {
        this.minSamples = minSamples;
        this.phiFactor = phiFactor;
        this.history = new History(windowSize);
    }

    /**
     * Returns the last time a heartbeat was reported.
     *
     * @return the last time a heartbeat was reported
     */
    public long lastUpdated() {
        return history.latestHeartbeatTime();
    }
<<<<<<< HEAD

    /**
     * Report a new heart beat for the specified node id.
     */
    public void report() {
        report(System.currentTimeMillis());
    }

    /**
     * Report a new heart beat for the specified node id.
     *
     * @param arrivalTime arrival time
     */
    public void report(long arrivalTime) {
        checkArgument(arrivalTime >= 0, "arrivalTime must not be negative");
        long latestHeartbeat = history.latestHeartbeatTime();
        if (latestHeartbeat != -1) {
            history.samples().addValue(arrivalTime - latestHeartbeat);
        }
        history.setLatestHeartbeatTime(arrivalTime);
    }

    /**
     * Compute phi for the specified node id.
     *
     * @return phi value
     */
    public double phi() {
        long latestHeartbeat = history.latestHeartbeatTime();
        DescriptiveStatistics samples = history.samples();
        if (latestHeartbeat == -1 || samples.getN() < minSamples) {
            return 0.0;
        }
        return computePhi(samples, latestHeartbeat, System.currentTimeMillis());
    }

    /**
     * Computes the phi value from the given samples.
     * <p>
     *The original phi value in Hayashibara's paper is calculated based on a normal distribution.
     *Here, we calculate it based on an exponential distribution.
     *
     * @param samples       the samples from which to compute phi
     * @param lastHeartbeat the last heartbeat
     * @param currentTime   the current time
     * @return phi
     */
    private double computePhi(DescriptiveStatistics samples, long lastHeartbeat, long currentTime) {
        long size = samples.getN();
        long t = currentTime - lastHeartbeat;
        return (size > 0)
                ? phiFactor * t / samples.getMean()
                : 100;
    }

    /**
     * Stores the history of heartbeats for a node.
     */
    private static class History {
        private final DescriptiveStatistics samples;
        long lastHeartbeatTime = -1;

        private History(int windowSize) {
            this.samples = new DescriptiveStatistics(windowSize);
        }

        DescriptiveStatistics samples() {
            return samples;
        }

        long latestHeartbeatTime() {
            return lastHeartbeatTime;
        }

        void setLatestHeartbeatTime(long value) {
            lastHeartbeatTime = value;
        }
    }

    /**
     * Phi accrual failure detector builder.
     */
    public static class Builder implements io.atomix.utils.Builder<PhiAccrualFailureDetector> {
        private int minSamples = DEFAULT_MIN_SAMPLES;
        private double phiFactor = DEFAULT_PHI_FACTOR;
        private int windowSize = DEFAULT_WINDOW_SIZE;

        /**
         * Sets the minimum number of samples required to compute phi.
         *
         * @param minSamples the minimum number of samples
         * @return the phi accrual failure detector builder
         */
        public Builder withMinSamples(int minSamples) {
            checkArgument(minSamples > 0, "minSamples must be positive");
            this.minSamples = minSamples;
            return this;
        }

        /**
         * Sets the phi factor.
         *
         * @param phiFactor the phi factor
         * @return the phi accrual failure detector builder
         */
        public Builder withPhiFactor(double phiFactor) {
            this.phiFactor = phiFactor;
            return this;
        }

        /**
         * Sets the history window size.
         *
         * @param windowSize the history window size
         * @return the phi accrual failure detector builder
         */
        public Builder withWindowSize(int windowSize) {
            checkArgument(windowSize > 0, "windowSize must be positive");
            this.windowSize = windowSize;
            return this;
        }

        @Override
        public PhiAccrualFailureDetector build() {
            return new PhiAccrualFailureDetector(minSamples, phiFactor, windowSize);
        }
    }
=======
  }
>>>>>>> 826052e1
}<|MERGE_RESOLUTION|>--- conflicted
+++ resolved
@@ -27,21 +27,10 @@
  */
 // TODO: 2018/7/31 by zmyer
 public class PhiAccrualFailureDetector {
-<<<<<<< HEAD
-
-    /**
-     * Returns a new failure detector builder.
-     *
-     * @return a new failure detector builder
-     */
-    public static Builder builder() {
-        return new Builder();
-    }
-
-    // Default value
-    private static final int DEFAULT_WINDOW_SIZE = 250;
-    private static final int DEFAULT_MIN_SAMPLES = 25;
-    private static final double DEFAULT_PHI_FACTOR = 1.0 / Math.log(10.0);
+  // Default value
+  private static final int DEFAULT_WINDOW_SIZE = 250;
+  private static final int DEFAULT_MIN_SAMPLES = 25;
+  private static final double DEFAULT_PHI_FACTOR = 1.0 / Math.log(10.0);
 
     private final int minSamples;
     private final double phiFactor;
@@ -52,61 +41,46 @@
      */
     public PhiAccrualFailureDetector() {
         this(DEFAULT_MIN_SAMPLES, DEFAULT_PHI_FACTOR, DEFAULT_WINDOW_SIZE);
-=======
-  // Default value
-  private static final int DEFAULT_WINDOW_SIZE = 250;
-  private static final int DEFAULT_MIN_SAMPLES = 25;
-  private static final double DEFAULT_PHI_FACTOR = 1.0 / Math.log(10.0);
+    }
 
-  private final int minSamples;
-  private final double phiFactor;
-  private final History history;
+    /**
+     * Creates a new failure detector.
+     *
+     * @param minSamples the minimum number of samples required to compute phi
+     * @param phiFactor  the phi factor
+     */
+    public PhiAccrualFailureDetector(int minSamples, double phiFactor) {
+        this(minSamples, phiFactor, DEFAULT_WINDOW_SIZE);
+    }
 
-  /**
-   * Creates a new failure detector with the default configuration.
-   */
-  public PhiAccrualFailureDetector() {
-    this(DEFAULT_MIN_SAMPLES, DEFAULT_PHI_FACTOR, DEFAULT_WINDOW_SIZE);
-  }
+    /**
+     * Creates a new failure detector.
+     *
+     * @param minSamples the minimum number of samples required to compute phi
+     * @param phiFactor  the phi factor
+     * @param windowSize the phi accrual window size
+     */
+    public PhiAccrualFailureDetector(int minSamples, double phiFactor, int windowSize) {
+        this.minSamples = minSamples;
+        this.phiFactor = phiFactor;
+        this.history = new History(windowSize);
+    }
 
-  /**
-   * Creates a new failure detector.
-   *
-   * @param minSamples the minimum number of samples required to compute phi
-   * @param phiFactor  the phi factor
-   */
-  public PhiAccrualFailureDetector(int minSamples, double phiFactor) {
-    this(minSamples, phiFactor, DEFAULT_WINDOW_SIZE);
-  }
+    /**
+     * Returns the last time a heartbeat was reported.
+     *
+     * @return the last time a heartbeat was reported
+     */
+    public long lastUpdated() {
+        return history.latestHeartbeatTime();
+    }
 
-  /**
-   * Creates a new failure detector.
-   *
-   * @param minSamples the minimum number of samples required to compute phi
-   * @param phiFactor  the phi factor
-   * @param windowSize the phi accrual window size
-   */
-  public PhiAccrualFailureDetector(int minSamples, double phiFactor, int windowSize) {
-    this.minSamples = minSamples;
-    this.phiFactor = phiFactor;
-    this.history = new History(windowSize);
-  }
-
-  /**
-   * Returns the last time a heartbeat was reported.
-   *
-   * @return the last time a heartbeat was reported
-   */
-  public long lastUpdated() {
-    return history.latestHeartbeatTime();
-  }
-
-  /**
-   * Report a new heart beat for the specified node id.
-   */
-  public void report() {
-    report(System.currentTimeMillis());
-  }
+    /**
+     * Report a new heart beat for the specified node id.
+     */
+    public void report() {
+        report(System.currentTimeMillis());
+    }
 
   /**
    * Report a new heart beat for the specified node id.
@@ -160,105 +134,6 @@
     private final DescriptiveStatistics samples;
     long lastHeartbeatTime = System.currentTimeMillis();
 
-    private History(int windowSize) {
-      this.samples = new DescriptiveStatistics(windowSize);
->>>>>>> 826052e1
-    }
-
-    /**
-     * Creates a new failure detector.
-     *
-     * @param minSamples the minimum number of samples required to compute phi
-     * @param phiFactor  the phi factor
-     */
-    public PhiAccrualFailureDetector(int minSamples, double phiFactor) {
-        this(minSamples, phiFactor, DEFAULT_WINDOW_SIZE);
-    }
-
-    /**
-     * Creates a new failure detector.
-     *
-     * @param minSamples the minimum number of samples required to compute phi
-     * @param phiFactor  the phi factor
-     * @param windowSize the phi accrual window size
-     */
-    public PhiAccrualFailureDetector(int minSamples, double phiFactor, int windowSize) {
-        this.minSamples = minSamples;
-        this.phiFactor = phiFactor;
-        this.history = new History(windowSize);
-    }
-
-    /**
-     * Returns the last time a heartbeat was reported.
-     *
-     * @return the last time a heartbeat was reported
-     */
-    public long lastUpdated() {
-        return history.latestHeartbeatTime();
-    }
-<<<<<<< HEAD
-
-    /**
-     * Report a new heart beat for the specified node id.
-     */
-    public void report() {
-        report(System.currentTimeMillis());
-    }
-
-    /**
-     * Report a new heart beat for the specified node id.
-     *
-     * @param arrivalTime arrival time
-     */
-    public void report(long arrivalTime) {
-        checkArgument(arrivalTime >= 0, "arrivalTime must not be negative");
-        long latestHeartbeat = history.latestHeartbeatTime();
-        if (latestHeartbeat != -1) {
-            history.samples().addValue(arrivalTime - latestHeartbeat);
-        }
-        history.setLatestHeartbeatTime(arrivalTime);
-    }
-
-    /**
-     * Compute phi for the specified node id.
-     *
-     * @return phi value
-     */
-    public double phi() {
-        long latestHeartbeat = history.latestHeartbeatTime();
-        DescriptiveStatistics samples = history.samples();
-        if (latestHeartbeat == -1 || samples.getN() < minSamples) {
-            return 0.0;
-        }
-        return computePhi(samples, latestHeartbeat, System.currentTimeMillis());
-    }
-
-    /**
-     * Computes the phi value from the given samples.
-     * <p>
-     *The original phi value in Hayashibara's paper is calculated based on a normal distribution.
-     *Here, we calculate it based on an exponential distribution.
-     *
-     * @param samples       the samples from which to compute phi
-     * @param lastHeartbeat the last heartbeat
-     * @param currentTime   the current time
-     * @return phi
-     */
-    private double computePhi(DescriptiveStatistics samples, long lastHeartbeat, long currentTime) {
-        long size = samples.getN();
-        long t = currentTime - lastHeartbeat;
-        return (size > 0)
-                ? phiFactor * t / samples.getMean()
-                : 100;
-    }
-
-    /**
-     * Stores the history of heartbeats for a node.
-     */
-    private static class History {
-        private final DescriptiveStatistics samples;
-        long lastHeartbeatTime = -1;
-
         private History(int windowSize) {
             this.samples = new DescriptiveStatistics(windowSize);
         }
@@ -271,60 +146,8 @@
             return lastHeartbeatTime;
         }
 
-        void setLatestHeartbeatTime(long value) {
-            lastHeartbeatTime = value;
-        }
+    void setLatestHeartbeatTime(long value) {
+      lastHeartbeatTime = value;
     }
-
-    /**
-     * Phi accrual failure detector builder.
-     */
-    public static class Builder implements io.atomix.utils.Builder<PhiAccrualFailureDetector> {
-        private int minSamples = DEFAULT_MIN_SAMPLES;
-        private double phiFactor = DEFAULT_PHI_FACTOR;
-        private int windowSize = DEFAULT_WINDOW_SIZE;
-
-        /**
-         * Sets the minimum number of samples required to compute phi.
-         *
-         * @param minSamples the minimum number of samples
-         * @return the phi accrual failure detector builder
-         */
-        public Builder withMinSamples(int minSamples) {
-            checkArgument(minSamples > 0, "minSamples must be positive");
-            this.minSamples = minSamples;
-            return this;
-        }
-
-        /**
-         * Sets the phi factor.
-         *
-         * @param phiFactor the phi factor
-         * @return the phi accrual failure detector builder
-         */
-        public Builder withPhiFactor(double phiFactor) {
-            this.phiFactor = phiFactor;
-            return this;
-        }
-
-        /**
-         * Sets the history window size.
-         *
-         * @param windowSize the history window size
-         * @return the phi accrual failure detector builder
-         */
-        public Builder withWindowSize(int windowSize) {
-            checkArgument(windowSize > 0, "windowSize must be positive");
-            this.windowSize = windowSize;
-            return this;
-        }
-
-        @Override
-        public PhiAccrualFailureDetector build() {
-            return new PhiAccrualFailureDetector(minSamples, phiFactor, windowSize);
-        }
-    }
-=======
   }
->>>>>>> 826052e1
 }