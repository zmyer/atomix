/*
 * Copyright 2018-present Open Networking Foundation
 *
 * Licensed under the Apache License, Version 2.0 (the "License");
 * you may not use this file except in compliance with the License.
 * You may obtain a copy of the License at
 *
 * http://www.apache.org/licenses/LICENSE-2.0
 *
 * Unless required by applicable law or agreed to in writing, software
 * distributed under the License is distributed on an "AS IS" BASIS,
 * WITHOUT WARRANTIES OR CONDITIONS OF ANY KIND, either express or implied.
 * See the License for the specific language governing permissions and
 * limitations under the License.
 */
package io.atomix.cluster.messaging;

import java.util.function.Consumer;

/**
 * Service for broadcast messaging between nodes.
 * <p>
 * The broadcast service is an unreliable broadcast messaging service backed by multicast. This service provides no
 * guaranteed regarding reliability or order of messages.
 */
// TODO: 2018/7/31 by zmyer
public interface BroadcastService {

<<<<<<< HEAD
    /**
     * Broadcasts the given message.
     *
     * @param message the message to broadcast
     */
    void broadcast(byte[] message);

    /**
     * Adds a broadcast listener.
     *
     * @param listener the broadcast listener to add
     */
    void addListener(Consumer<byte[]> listener);

    /**
     * Removes a broadcast listener.
     *
     * @param listener the broadcast listener to remove
     */
    void removeListener(Consumer<byte[]> listener);
=======
  /**
   * Broadcasts the given message to all listeners for the given subject.
   * <p>
   * The message will be broadcast to all listeners for the given {@code subject}. This service makes no guarantee
   * regarding the reliability or order of delivery of the message.
   *
   * @param subject the message subject
   * @param message the message to broadcast
   */
  void broadcast(String subject, byte[] message);

  /**
   * Adds a broadcast listener for the given subject.
   * <p>
   * Messages broadcast to the given {@code subject} will be delivered to the provided listener. This service provides
   * no guarantee regarding the order in which messages arrive.
   *
   * @param subject the message subject
   * @param listener the broadcast listener to add
   */
  void addListener(String subject, Consumer<byte[]> listener);

  /**
   * Removes a broadcast listener for the given subject.
   *
   * @param subject the message subject
   * @param listener the broadcast listener to remove
   */
  void removeListener(String subject, Consumer<byte[]> listener);
>>>>>>> 826052e1

    /**
     * Broadcast service builder.
     */
    interface Builder extends io.atomix.utils.Builder<BroadcastService> {
    }
}<|MERGE_RESOLUTION|>--- conflicted
+++ resolved
@@ -26,28 +26,6 @@
 // TODO: 2018/7/31 by zmyer
 public interface BroadcastService {
 
-<<<<<<< HEAD
-    /**
-     * Broadcasts the given message.
-     *
-     * @param message the message to broadcast
-     */
-    void broadcast(byte[] message);
-
-    /**
-     * Adds a broadcast listener.
-     *
-     * @param listener the broadcast listener to add
-     */
-    void addListener(Consumer<byte[]> listener);
-
-    /**
-     * Removes a broadcast listener.
-     *
-     * @param listener the broadcast listener to remove
-     */
-    void removeListener(Consumer<byte[]> listener);
-=======
   /**
    * Broadcasts the given message to all listeners for the given subject.
    * <p>
@@ -77,7 +55,6 @@
    * @param listener the broadcast listener to remove
    */
   void removeListener(String subject, Consumer<byte[]> listener);
->>>>>>> 826052e1
 
     /**
      * Broadcast service builder.
