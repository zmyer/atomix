/*
 * Copyright 2014-present Open Networking Foundation
 *
 * Licensed under the Apache License, Version 2.0 (the "License");
 * you may not use this file except in compliance with the License.
 * You may obtain a copy of the License at
 *
 * http://www.apache.org/licenses/LICENSE-2.0
 *
 * Unless required by applicable law or agreed to in writing, software
 * distributed under the License is distributed on an "AS IS" BASIS,
 * WITHOUT WARRANTIES OR CONDITIONS OF ANY KIND, either express or implied.
 * See the License for the specific language governing permissions and
 * limitations under the License.
 */
package io.atomix.cluster.messaging;

import io.atomix.cluster.MemberId;
import io.atomix.utils.net.Address;

import java.time.Duration;
import java.util.Set;
import java.util.concurrent.CompletableFuture;
import java.util.concurrent.Executor;
import java.util.function.BiConsumer;
import java.util.function.Consumer;
import java.util.function.Function;

import static io.atomix.utils.serializer.serializers.DefaultSerializers.BASIC;

/**
 * High-level {@link MemberId} based intra-cluster messaging service.
 * <p>
 * The cluster communication service is used for high-level communication between cluster members. Messages are sent
 * and received based on arbitrary {@link String} message subjects. Direct messages are sent using the {@link MemberId}
 * to which to send the message. This API supports several types of messaging:
 * <ul>
 *   <li>{@link #broadcast(String, Object)} broadcasts a message to all cluster members</li>
 *   <li>{@link #multicast(String, Object, Set)} sends the message to all provided members</li>
 *   <li>{@link #unicast(String, Object, MemberId)} sends a unicast message directly to the given member</li>
 *   <li>{@link #send(String, Object, MemberId)} sends a message directly to the given member and awaits a reply</li>
 * </ul>
 * To register to listen for messages, use one of the {@link #subscribe(String, Consumer, Executor)} methods:
 * <pre>
 *   {@code
 *   atomix.getCommunicationService().subscribe("test", message -> {
 *     System.out.println("Received message");
 *   }, executor);
 *   }
 * </pre>
 */
// TODO: 2018/7/31 by zmyer
public interface ClusterCommunicationService {

<<<<<<< HEAD
    /**
     * Broadcasts a message to all controller nodes.
     *
     * @param subject  message subject
     * @param message message to send
     * @param <M>     message type
     */
    default <M> void broadcast(String subject, M message) {
        broadcast(subject, message, BASIC::encode);
    }

    /**
     * Broadcasts a message to all controller nodes.
     *
     * @param subject  message subject
     * @param message message to send
     * @param encoder function for encoding message to byte[]
     * @param <M>     message type
     */
    <M> void broadcast(String subject, M message, Function<M, byte[]> encoder);

    /**
     * Broadcasts a message to all controller nodes including self.
     *
     * @param subject  message subject
     * @param message message to send
     * @param <M>     message type
     */
    default <M> void broadcastIncludeSelf(String subject, M message) {
        broadcastIncludeSelf(subject, message, BASIC::encode);
    }

    /**
     * Broadcasts a message to all controller nodes including self.
     *
     * @param subject  message subject
     * @param message message to send
     * @param encoder function for encoding message to byte[]
     * @param <M>     message type
     */
    <M> void broadcastIncludeSelf(String subject, M message, Function<M, byte[]> encoder);

    /**
     * Sends a message to the specified controller node.
     *
     * @param subject  message subject
     * @param message  message to send
     * @param toMemberId destination node identifier
     * @param <M>      message type
     * @return future that is completed when the message is sent
     */
    default <M> CompletableFuture<Void> unicast(String subject, M message, MemberId toMemberId) {
        return unicast(subject, message, BASIC::encode, toMemberId);
    }

    /**
     * Sends a message to the specified controller node.
     *
     * @param subject  message subject
     * @param message  message to send
     * @param encoder  function for encoding message to byte[]
     * @param toMemberId destination node identifier
     * @param <M>      message type
     * @return future that is completed when the message is sent
     */
    <M> CompletableFuture<Void> unicast(String subject, M message, Function<M, byte[]> encoder, MemberId toMemberId);

    /**
     * Multicasts a message to a set of controller nodes.
     *
     * @param subject  message subject
     * @param message message to send
     * @param memberIds recipient node identifiers
     * @param <M>     message type
     */
    default <M> void multicast(String subject, M message, Set<MemberId> memberIds) {
        multicast(subject, message, BASIC::encode, memberIds);
    }

    /**
     * Multicasts a message to a set of controller nodes.
     *
     * @param subject  message subject
     * @param message message to send
     * @param encoder function for encoding message to byte[]
     * @param memberIds recipient node identifiers
     * @param <M>     message type
     */
    <M> void multicast(String subject, M message, Function<M, byte[]> encoder, Set<MemberId> memberIds);
=======
  /**
   * Broadcasts a message to all members.
   *
   * @param subject  message subject
   * @param message message to send
   * @param <M>     message type
   */
  default <M> void broadcast(String subject, M message) {
    broadcast(subject, message, BASIC::encode);
  }

  /**
   * Broadcasts a message to all members.
   *
   * @param subject  message subject
   * @param message message to send
   * @param encoder function for encoding message to byte[]
   * @param <M>     message type
   */
  <M> void broadcast(String subject, M message, Function<M, byte[]> encoder);

  /**
   * Broadcasts a message to all members including self.
   *
   * @param subject  message subject
   * @param message message to send
   * @param <M>     message type
   */
  default <M> void broadcastIncludeSelf(String subject, M message) {
    broadcastIncludeSelf(subject, message, BASIC::encode);
  }

  /**
   * Broadcasts a message to all members including self.
   *
   * @param subject  message subject
   * @param message message to send
   * @param encoder function for encoding message to byte[]
   * @param <M>     message type
   */
  <M> void broadcastIncludeSelf(String subject, M message, Function<M, byte[]> encoder);

  /**
   * Sends a message to the specified member.
   *
   * @param subject  message subject
   * @param message  message to send
   * @param toMemberId destination node identifier
   * @param <M>      message type
   * @return future that is completed when the message is sent
   */
  default <M> CompletableFuture<Void> unicast(String subject, M message, MemberId toMemberId) {
    return unicast(subject, message, BASIC::encode, toMemberId);
  }

  /**
   * Sends a message to the specified member.
   *
   * @param subject  message subject
   * @param message  message to send
   * @param encoder  function for encoding message to byte[]
   * @param toMemberId destination node identifier
   * @param <M>      message type
   * @return future that is completed when the message is sent
   */
  <M> CompletableFuture<Void> unicast(String subject, M message, Function<M, byte[]> encoder, MemberId toMemberId);

  /**
   * Multicasts a message to a set of members.
   *
   * @param subject  message subject
   * @param message message to send
   * @param memberIds recipient node identifiers
   * @param <M>     message type
   */
  default <M> void multicast(String subject, M message, Set<MemberId> memberIds) {
    multicast(subject, message, BASIC::encode, memberIds);
  }

  /**
   * Multicasts a message to a set of members.
   *
   * @param subject  message subject
   * @param message message to send
   * @param encoder function for encoding message to byte[]
   * @param memberIds recipient node identifiers
   * @param <M>     message type
   */
  <M> void multicast(String subject, M message, Function<M, byte[]> encoder, Set<MemberId> memberIds);
>>>>>>> 826052e1

    /**
     * Sends a message and expects a reply.
     *
     * @param subject  message subject
     * @param message  message to send
     * @param toMemberId recipient node identifier
     * @param <M>      request type
     * @param <R>      reply type
     * @return reply future
     */
    default <M, R> CompletableFuture<R> send(
            String subject,
            M message,
            MemberId toMemberId) {
        return send(subject, message, BASIC::encode, BASIC::decode, toMemberId, null);
    }

    /**
     * Sends a message and expects a reply.
     *
     * @param subject  message subject
     * @param message  message to send
     * @param toMemberId recipient node identifier
     * @param timeout  response timeout
     * @param <M>      request type
     * @param <R>      reply type
     * @return reply future
     */
    default <M, R> CompletableFuture<R> send(
            String subject,
            M message,
            MemberId toMemberId,
            Duration timeout) {
        return send(subject, message, BASIC::encode, BASIC::decode, toMemberId, timeout);
    }

    /**
     * Sends a message and expects a reply.
     *
     * @param subject  message subject
     * @param message  message to send
     * @param encoder  function for encoding request to byte[]
     * @param decoder  function for decoding response from byte[]
     * @param toMemberId recipient node identifier
     * @param <M>      request type
     * @param <R>      reply type
     * @return reply future
     */
    // TODO: 2018/7/31 by zmyer
    default <M, R> CompletableFuture<R> send(
            String subject,
            M message,
            Function<M, byte[]> encoder,
            Function<byte[], R> decoder,
            MemberId toMemberId) {
        return send(subject, message, encoder, decoder, toMemberId, null);
    }

    /**
     * Sends a message and expects a reply.
     *
     * @param subject  message subject
     * @param message  message to send
     * @param encoder  function for encoding request to byte[]
     * @param decoder  function for decoding response from byte[]
     * @param toMemberId recipient node identifier
     * @param timeout  response timeout
     * @param <M>      request type
     * @param <R>      reply type
     * @return reply future
     */
    <M, R> CompletableFuture<R> send(
            String subject,
            M message,
            Function<M, byte[]> encoder,
            Function<byte[], R> decoder,
            MemberId toMemberId,
            Duration timeout);

    /**
     * Adds a new subscriber for the specified message subject.
     *
     * @param subject  message subject
     * @param handler  handler function that processes the incoming message and produces a reply
     * @param executor executor to run this handler on
     * @param <M>      incoming message type
     * @param <R>      reply message type
     * @return future to be completed once the subscription has been propagated
     */
    default <M, R> CompletableFuture<Void> subscribe(
            String subject,
            Function<M, R> handler,
            Executor executor) {
        return subscribe(subject, BASIC::decode, handler, BASIC::encode, executor);
    }

    /**
     * Adds a new subscriber for the specified message subject.
     *
     * @param subject  message subject
     * @param decoder  decoder for resurrecting incoming message
     * @param handler  handler function that processes the incoming message and produces a reply
     * @param encoder  encoder for serializing reply
     * @param executor executor to run this handler on
     * @param <M>      incoming message type
     * @param <R>      reply message type
     * @return future to be completed once the subscription has been propagated
     */
    <M, R> CompletableFuture<Void> subscribe(
            String subject,
            Function<byte[], M> decoder,
            Function<M, R> handler,
            Function<R, byte[]> encoder,
            Executor executor);

    /**
     * Adds a new subscriber for the specified message subject.
     *
     * @param subject message subject
     * @param handler handler function that processes the incoming message and produces a reply
     * @param <M>     incoming message type
     * @param <R>     reply message type
     * @return future to be completed once the subscription has been propagated
     */
    default <M, R> CompletableFuture<Void> subscribe(
            String subject,
            Function<M, CompletableFuture<R>> handler) {
        return subscribe(subject, BASIC::decode, handler, BASIC::encode);
    }

    /**
     * Adds a new subscriber for the specified message subject.
     *
     * @param subject message subject
     * @param decoder decoder for resurrecting incoming message
     * @param handler handler function that processes the incoming message and produces a reply
     * @param encoder encoder for serializing reply
     * @param <M>     incoming message type
     * @param <R>     reply message type
     * @return future to be completed once the subscription has been propagated
     */
    <M, R> CompletableFuture<Void> subscribe(
            String subject,
            Function<byte[], M> decoder,
            Function<M, CompletableFuture<R>> handler,
            Function<R, byte[]> encoder);

    /**
     * Adds a new subscriber for the specified message subject.
     *
     * @param subject  message subject
     * @param handler  handler for handling message
     * @param executor executor to run this handler on
     * @param <M>      incoming message type
     * @return future to be completed once the subscription has been propagated
     */
    default <M> CompletableFuture<Void> subscribe(
            String subject,
            Consumer<M> handler,
            Executor executor) {
        return subscribe(subject, BASIC::decode, handler, executor);
    }

    /**
     * Adds a new subscriber for the specified message subject.
     *
     * @param subject  message subject
     * @param handler  handler for handling message
     * @param executor executor to run this handler on
     * @param <M>      incoming message type
     * @return future to be completed once the subscription has been propagated
     */
    default <M> CompletableFuture<Void> subscribe(
            String subject,
            BiConsumer<Address, M> handler,
            Executor executor) {
        return subscribe(subject, BASIC::decode, handler, executor);
    }

    /**
     * Adds a new subscriber for the specified message subject.
     *
     * @param subject  message subject
     * @param decoder  decoder to resurrecting incoming message
     * @param handler  handler for handling message
     * @param executor executor to run this handler on
     * @param <M>      incoming message type
     * @return future to be completed once the subscription has been propagated
     */
    <M> CompletableFuture<Void> subscribe(
            String subject,
            Function<byte[], M> decoder,
            Consumer<M> handler,
            Executor executor);

    /**
     * Adds a new subscriber for the specified message subject.
     *
     * @param subject  message subject
     * @param decoder  decoder to resurrecting incoming message
     * @param handler  handler for handling message
     * @param executor executor to run this handler on
     * @param <M>      incoming message type
     * @return future to be completed once the subscription has been propagated
     */
    <M> CompletableFuture<Void> subscribe(
            String subject,
            Function<byte[], M> decoder,
            BiConsumer<Address, M> handler,
            Executor executor);

    /**
     * Removes a subscriber for the specified message subject.
     *
     * @param subject message subject
     */
    void unsubscribe(String subject);

}<|MERGE_RESOLUTION|>--- conflicted
+++ resolved
@@ -52,97 +52,6 @@
 // TODO: 2018/7/31 by zmyer
 public interface ClusterCommunicationService {
 
-<<<<<<< HEAD
-    /**
-     * Broadcasts a message to all controller nodes.
-     *
-     * @param subject  message subject
-     * @param message message to send
-     * @param <M>     message type
-     */
-    default <M> void broadcast(String subject, M message) {
-        broadcast(subject, message, BASIC::encode);
-    }
-
-    /**
-     * Broadcasts a message to all controller nodes.
-     *
-     * @param subject  message subject
-     * @param message message to send
-     * @param encoder function for encoding message to byte[]
-     * @param <M>     message type
-     */
-    <M> void broadcast(String subject, M message, Function<M, byte[]> encoder);
-
-    /**
-     * Broadcasts a message to all controller nodes including self.
-     *
-     * @param subject  message subject
-     * @param message message to send
-     * @param <M>     message type
-     */
-    default <M> void broadcastIncludeSelf(String subject, M message) {
-        broadcastIncludeSelf(subject, message, BASIC::encode);
-    }
-
-    /**
-     * Broadcasts a message to all controller nodes including self.
-     *
-     * @param subject  message subject
-     * @param message message to send
-     * @param encoder function for encoding message to byte[]
-     * @param <M>     message type
-     */
-    <M> void broadcastIncludeSelf(String subject, M message, Function<M, byte[]> encoder);
-
-    /**
-     * Sends a message to the specified controller node.
-     *
-     * @param subject  message subject
-     * @param message  message to send
-     * @param toMemberId destination node identifier
-     * @param <M>      message type
-     * @return future that is completed when the message is sent
-     */
-    default <M> CompletableFuture<Void> unicast(String subject, M message, MemberId toMemberId) {
-        return unicast(subject, message, BASIC::encode, toMemberId);
-    }
-
-    /**
-     * Sends a message to the specified controller node.
-     *
-     * @param subject  message subject
-     * @param message  message to send
-     * @param encoder  function for encoding message to byte[]
-     * @param toMemberId destination node identifier
-     * @param <M>      message type
-     * @return future that is completed when the message is sent
-     */
-    <M> CompletableFuture<Void> unicast(String subject, M message, Function<M, byte[]> encoder, MemberId toMemberId);
-
-    /**
-     * Multicasts a message to a set of controller nodes.
-     *
-     * @param subject  message subject
-     * @param message message to send
-     * @param memberIds recipient node identifiers
-     * @param <M>     message type
-     */
-    default <M> void multicast(String subject, M message, Set<MemberId> memberIds) {
-        multicast(subject, message, BASIC::encode, memberIds);
-    }
-
-    /**
-     * Multicasts a message to a set of controller nodes.
-     *
-     * @param subject  message subject
-     * @param message message to send
-     * @param encoder function for encoding message to byte[]
-     * @param memberIds recipient node identifiers
-     * @param <M>     message type
-     */
-    <M> void multicast(String subject, M message, Function<M, byte[]> encoder, Set<MemberId> memberIds);
-=======
   /**
    * Broadcasts a message to all members.
    *
@@ -232,7 +141,6 @@
    * @param <M>     message type
    */
   <M> void multicast(String subject, M message, Function<M, byte[]> encoder, Set<MemberId> memberIds);
->>>>>>> 826052e1
 
     /**
      * Sends a message and expects a reply.
