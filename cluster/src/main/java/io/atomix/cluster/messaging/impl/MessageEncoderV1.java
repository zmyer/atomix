--- conflicted
+++ resolved
@@ -23,186 +23,6 @@
 /**
  * V1 message encoder.
  */
-<<<<<<< HEAD
-// TODO: 2018/12/06 by zmyer
-class MessageEncoderV1 extends MessageToByteEncoder<Object> {
-// Effectively MessageToByteEncoder<InternalMessage>,
-// had to specify <Object> to avoid Class Loader not being able to find some classes.
-
-    private final Logger log = LoggerFactory.getLogger(getClass());
-
-    private final Address address;
-    private boolean addressWritten;
-
-    MessageEncoderV1(Address address) {
-        super();
-        this.address = address;
-    }
-
-    @Override
-    protected void encode(
-            ChannelHandlerContext context,
-            Object rawMessage,
-            ByteBuf out) throws Exception {
-        if (rawMessage instanceof ProtocolRequest) {
-            encodeRequest((ProtocolRequest) rawMessage, out);
-        } else if (rawMessage instanceof ProtocolReply) {
-            encodeReply((ProtocolReply) rawMessage, out);
-        }
-    }
-
-    private void encodeMessage(ProtocolMessage message, ByteBuf buffer) {
-        // If the address hasn't been written to the channel, write it.
-        if (!addressWritten) {
-            final InetAddress senderIp = address.address();
-            final byte[] senderIpBytes = senderIp.getAddress();
-            buffer.writeByte(senderIpBytes.length);
-            buffer.writeBytes(senderIpBytes);
-
-            // write sender port
-            buffer.writeInt(address.port());
-
-            addressWritten = true;
-        }
-
-        // Write the message type ID
-        buffer.writeByte(message.type().id());
-
-        // Write the message ID as a variable length integer
-        writeLong(buffer, message.id());
-
-        final byte[] payload = message.payload();
-
-        // Write the payload length as a variable length integer
-        writeInt(buffer, payload.length);
-
-        // Write the payload bytes
-        buffer.writeBytes(payload);
-    }
-
-    private void encodeRequest(ProtocolRequest request, ByteBuf out) {
-        encodeMessage(request, out);
-
-        final ByteBuf buf = out.alloc().buffer(ByteBufUtil.utf8MaxBytes(request.subject()));
-        try {
-            final int length = ByteBufUtil.writeUtf8(buf, request.subject());
-            // write length of message type
-            out.writeShort(length);
-            // write message type bytes
-            out.writeBytes(buf);
-        } finally {
-            buf.release();
-        }
-    }
-
-    private void encodeReply(ProtocolReply reply, ByteBuf out) {
-        encodeMessage(reply, out);
-
-        // write message status value
-        out.writeByte(reply.status().id());
-    }
-
-    static void writeInt(ByteBuf buf, int value) {
-        if (value >>> 7 == 0) {
-            buf.writeByte(value);
-        } else if (value >>> 14 == 0) {
-            buf.writeByte((value & 0x7F) | 0x80);
-            buf.writeByte(value >>> 7);
-        } else if (value >>> 21 == 0) {
-            buf.writeByte((value & 0x7F) | 0x80);
-            buf.writeByte(value >>> 7 | 0x80);
-            buf.writeByte(value >>> 14);
-        } else if (value >>> 28 == 0) {
-            buf.writeByte((value & 0x7F) | 0x80);
-            buf.writeByte(value >>> 7 | 0x80);
-            buf.writeByte(value >>> 14 | 0x80);
-            buf.writeByte(value >>> 21);
-        } else {
-            buf.writeByte((value & 0x7F) | 0x80);
-            buf.writeByte(value >>> 7 | 0x80);
-            buf.writeByte(value >>> 14 | 0x80);
-            buf.writeByte(value >>> 21 | 0x80);
-            buf.writeByte(value >>> 28);
-        }
-    }
-
-    static void writeLong(ByteBuf buf, long value) {
-        if (value >>> 7 == 0) {
-            buf.writeByte((byte) value);
-        } else if (value >>> 14 == 0) {
-            buf.writeByte((byte) ((value & 0x7F) | 0x80));
-            buf.writeByte((byte) (value >>> 7));
-        } else if (value >>> 21 == 0) {
-            buf.writeByte((byte) ((value & 0x7F) | 0x80));
-            buf.writeByte((byte) (value >>> 7 | 0x80));
-            buf.writeByte((byte) (value >>> 14));
-        } else if (value >>> 28 == 0) {
-            buf.writeByte((byte) ((value & 0x7F) | 0x80));
-            buf.writeByte((byte) (value >>> 7 | 0x80));
-            buf.writeByte((byte) (value >>> 14 | 0x80));
-            buf.writeByte((byte) (value >>> 21));
-        } else if (value >>> 35 == 0) {
-            buf.writeByte((byte) ((value & 0x7F) | 0x80));
-            buf.writeByte((byte) (value >>> 7 | 0x80));
-            buf.writeByte((byte) (value >>> 14 | 0x80));
-            buf.writeByte((byte) (value >>> 21 | 0x80));
-            buf.writeByte((byte) (value >>> 28));
-        } else if (value >>> 42 == 0) {
-            buf.writeByte((byte) ((value & 0x7F) | 0x80));
-            buf.writeByte((byte) (value >>> 7 | 0x80));
-            buf.writeByte((byte) (value >>> 14 | 0x80));
-            buf.writeByte((byte) (value >>> 21 | 0x80));
-            buf.writeByte((byte) (value >>> 28 | 0x80));
-            buf.writeByte((byte) (value >>> 35));
-        } else if (value >>> 49 == 0) {
-            buf.writeByte((byte) ((value & 0x7F) | 0x80));
-            buf.writeByte((byte) (value >>> 7 | 0x80));
-            buf.writeByte((byte) (value >>> 14 | 0x80));
-            buf.writeByte((byte) (value >>> 21 | 0x80));
-            buf.writeByte((byte) (value >>> 28 | 0x80));
-            buf.writeByte((byte) (value >>> 35 | 0x80));
-            buf.writeByte((byte) (value >>> 42));
-        } else if (value >>> 56 == 0) {
-            buf.writeByte((byte) ((value & 0x7F) | 0x80));
-            buf.writeByte((byte) (value >>> 7 | 0x80));
-            buf.writeByte((byte) (value >>> 14 | 0x80));
-            buf.writeByte((byte) (value >>> 21 | 0x80));
-            buf.writeByte((byte) (value >>> 28 | 0x80));
-            buf.writeByte((byte) (value >>> 35 | 0x80));
-            buf.writeByte((byte) (value >>> 42 | 0x80));
-            buf.writeByte((byte) (value >>> 49));
-        } else {
-            buf.writeByte((byte) ((value & 0x7F) | 0x80));
-            buf.writeByte((byte) (value >>> 7 | 0x80));
-            buf.writeByte((byte) (value >>> 14 | 0x80));
-            buf.writeByte((byte) (value >>> 21 | 0x80));
-            buf.writeByte((byte) (value >>> 28 | 0x80));
-            buf.writeByte((byte) (value >>> 35 | 0x80));
-            buf.writeByte((byte) (value >>> 42 | 0x80));
-            buf.writeByte((byte) (value >>> 49 | 0x80));
-            buf.writeByte((byte) (value >>> 56));
-        }
-    }
-
-    @Override
-    public void exceptionCaught(ChannelHandlerContext context, Throwable cause) {
-        try {
-            if (cause instanceof IOException) {
-                log.debug("IOException inside channel handling pipeline.", cause);
-            } else {
-                log.error("non-IOException inside channel handling pipeline.", cause);
-            }
-        } finally {
-            context.close();
-        }
-    }
-
-    // Effectively same result as one generated by MessageToByteEncoder<InternalMessage>
-    @Override
-    public final boolean acceptOutboundMessage(Object msg) throws Exception {
-        return msg instanceof ProtocolMessage;
-    }
-=======
 class MessageEncoderV1 extends AbstractMessageEncoder {
   MessageEncoderV1(Address address) {
     super(address);
@@ -236,5 +56,4 @@
   protected void encodeReply(ProtocolReply reply, ByteBuf out) {
     out.writeByte(reply.status().id());
   }
->>>>>>> 842276c0
 }