/*
 * Copyright 2015-present Open Networking Foundation
 *
 * Licensed under the Apache License, Version 2.0 (the "License");
 * you may not use this file except in compliance with the License.
 * You may obtain a copy of the License at
 *
 *     http://www.apache.org/licenses/LICENSE-2.0
 *
 * Unless required by applicable law or agreed to in writing, software
 * distributed under the License is distributed on an "AS IS" BASIS,
 * WITHOUT WARRANTIES OR CONDITIONS OF ANY KIND, either express or implied.
 * See the License for the specific language governing permissions and
 * limitations under the License.
 */
package io.atomix.cluster.messaging.impl;

import javax.net.ssl.KeyManagerFactory;
import javax.net.ssl.SSLException;
import javax.net.ssl.TrustManagerFactory;
import java.io.FileInputStream;
import java.io.FileNotFoundException;
import java.net.InetAddress;
import java.security.Key;
import java.security.KeyStore;
import java.security.MessageDigest;
import java.security.cert.Certificate;
import java.time.Duration;
import java.util.Enumeration;
import java.util.Iterator;
import java.util.Map;
import java.util.Optional;
import java.util.OptionalInt;
import java.util.StringJoiner;
import java.util.concurrent.CompletableFuture;
import java.util.concurrent.Executor;
import java.util.concurrent.Executors;
import java.util.concurrent.RejectedExecutionException;
import java.util.concurrent.ScheduledExecutorService;
import java.util.concurrent.TimeoutException;
import java.util.concurrent.atomic.AtomicBoolean;
import java.util.concurrent.atomic.AtomicLong;
import java.util.function.BiConsumer;
import java.util.function.BiFunction;
import java.util.function.Function;

import com.google.common.base.Throwables;
import com.google.common.collect.Lists;
import com.google.common.collect.Maps;
import com.google.common.util.concurrent.MoreExecutors;
import io.atomix.cluster.messaging.ManagedMessagingService;
import io.atomix.cluster.messaging.MessagingConfig;
import io.atomix.cluster.messaging.MessagingException;
import io.atomix.cluster.messaging.MessagingService;
import io.atomix.utils.AtomixRuntimeException;
import io.atomix.utils.concurrent.Futures;
import io.atomix.utils.concurrent.OrderedFuture;
import io.atomix.utils.net.Address;
import io.netty.bootstrap.Bootstrap;
import io.netty.bootstrap.ServerBootstrap;
import io.netty.buffer.ByteBuf;
import io.netty.buffer.PooledByteBufAllocator;
import io.netty.channel.Channel;
import io.netty.channel.ChannelFutureListener;
import io.netty.channel.ChannelHandlerContext;
import io.netty.channel.ChannelInboundHandlerAdapter;
import io.netty.channel.ChannelInitializer;
import io.netty.channel.ChannelOption;
import io.netty.channel.EventLoopGroup;
import io.netty.channel.ServerChannel;
import io.netty.channel.SimpleChannelInboundHandler;
import io.netty.channel.WriteBufferWaterMark;
import io.netty.channel.epoll.EpollEventLoopGroup;
import io.netty.channel.epoll.EpollServerSocketChannel;
import io.netty.channel.epoll.EpollSocketChannel;
import io.netty.channel.nio.NioEventLoopGroup;
import io.netty.channel.socket.SocketChannel;
import io.netty.channel.socket.nio.NioServerSocketChannel;
import io.netty.channel.socket.nio.NioSocketChannel;
import io.netty.handler.ssl.ClientAuth;
import io.netty.handler.ssl.SslContext;
import io.netty.handler.ssl.SslContextBuilder;
import io.netty.util.concurrent.Future;
import org.slf4j.Logger;
import org.slf4j.LoggerFactory;

import static io.atomix.utils.concurrent.Threads.namedThreads;

/**
 * Netty based MessagingService.
 */
// TODO: 2018/7/30 by zmyer
public class NettyMessagingService implements ManagedMessagingService {
<<<<<<< HEAD
    private static final long HISTORY_EXPIRE_MILLIS = Duration.ofMinutes(1).toMillis();
    private static final long MIN_TIMEOUT_MILLIS = 100;
    private static final long MAX_TIMEOUT_MILLIS = 5000;
    private static final long TIMEOUT_INTERVAL = 50;
    private static final int WINDOW_SIZE = 10;
    private static final int WINDOW_UPDATE_SAMPLE_SIZE = 100;
    private static final long WINDOW_UPDATE_MILLIS = 60000;
    private static final int MIN_SAMPLES = 25;
    private static final double PHI_FACTOR = 1.0 / Math.log(10.0);
    private static final int PHI_FAILURE_THRESHOLD = 12;
    private static final int CHANNEL_POOL_SIZE = 8;

    private static final byte[] EMPTY_PAYLOAD = new byte[0];

    private final Logger log = LoggerFactory.getLogger(getClass());

    private final LocalClientConnection localClientConnection = new LocalClientConnection();
    private final LocalServerConnection localServerConnection = new LocalServerConnection(null);

    private final Address returnAddress;
    private final int preamble;
    private final MessagingConfig config;
    private final AtomicBoolean started = new AtomicBoolean(false);
    private final Map<String, BiConsumer<ProtocolRequest, ServerConnection>> handlers = new ConcurrentHashMap<>();
    private final Map<Channel, RemoteClientConnection> clientConnections = Maps.newConcurrentMap();
    private final Map<Channel, RemoteServerConnection> serverConnections = Maps.newConcurrentMap();
    private final AtomicLong messageIdGenerator = new AtomicLong(0);

    private ScheduledFuture<?> timeoutFuture;

    private final Map<Address, List<CompletableFuture<Channel>>> channels = Maps.newConcurrentMap();

    private EventLoopGroup serverGroup;
    private EventLoopGroup clientGroup;
    private Class<? extends ServerChannel> serverChannelClass;
    private Class<? extends Channel> clientChannelClass;
    private ScheduledExecutorService timeoutExecutor;
    private Channel serverChannel;

    protected boolean enableNettyTls;

    protected TrustManagerFactory trustManager;
    protected KeyManagerFactory keyManager;

    public NettyMessagingService(String cluster, Address address, MessagingConfig config) {
        this.preamble = cluster.hashCode();
        this.returnAddress = address;
        this.config = config;
    }

    @Override
    public Address address() {
        return returnAddress;
    }

    // TODO: 2018/12/06 by zmyer
    @Override
    public CompletableFuture<MessagingService> start() {
        if (started.get()) {
            log.warn("Already running at local address: {}", returnAddress);
            return CompletableFuture.completedFuture(this);
        }

        enableNettyTls = loadKeyStores();
        initEventLoopGroup();
        return bootstrapServer().thenRun(() -> {
            timeoutExecutor = Executors.newSingleThreadScheduledExecutor(
                    namedThreads("netty-messaging-timeout-%d", log));
            timeoutFuture = timeoutExecutor.scheduleAtFixedRate(
                    this::timeoutAllCallbacks, TIMEOUT_INTERVAL, TIMEOUT_INTERVAL, TimeUnit.MILLISECONDS);
            started.set(true);
            log.info("Started");
        }).thenApply(v -> this);
    }

    @Override
    public boolean isRunning() {
        return started.get();
    }

    // TODO: 2018/12/06 by zmyer
    private boolean loadKeyStores() {
        if (!config.getTlsConfig().isEnabled()) {
            return false;
        }

        // Maintain a local copy of the trust and key managers in case anything goes wrong
        TrustManagerFactory tmf;
        KeyManagerFactory kmf;
        try {
            String ksLocation = config.getTlsConfig().getKeyStore();
            String tsLocation = config.getTlsConfig().getTrustStore();
            char[] ksPwd = config.getTlsConfig().getKeyStorePassword().toCharArray();
            char[] tsPwd = config.getTlsConfig().getTrustStorePassword().toCharArray();

            tmf = TrustManagerFactory.getInstance(TrustManagerFactory.getDefaultAlgorithm());
            KeyStore ts = KeyStore.getInstance(KeyStore.getDefaultType());
            try (FileInputStream fileInputStream = new FileInputStream(tsLocation)) {
                ts.load(fileInputStream, tsPwd);
            }
            tmf.init(ts);

            kmf = KeyManagerFactory.getInstance(KeyManagerFactory.getDefaultAlgorithm());
            KeyStore ks = KeyStore.getInstance(KeyStore.getDefaultType());
            try (FileInputStream fileInputStream = new FileInputStream(ksLocation)) {
                ks.load(fileInputStream, ksPwd);
            }
            kmf.init(ks, ksPwd);
            if (log.isInfoEnabled()) {
                logKeyStore(ks, ksLocation, ksPwd);
            }
        } catch (FileNotFoundException e) {
            throw new AtomixRuntimeException("Could not load cluster keystore: {}", e.getMessage());
        } catch (Exception e) {
            throw new AtomixRuntimeException("Error loading cluster keystore", e);
        }
        this.trustManager = tmf;
        this.keyManager = kmf;
        return true;
    }

    // TODO: 2018/7/30 by zmyer
    private void logKeyStore(KeyStore ks, String ksLocation, char[] ksPwd) {
        if (log.isInfoEnabled()) {
            log.info("Loaded cluster key store from: {}", ksLocation);
            try {
                for (Enumeration<String> e = ks.aliases(); e.hasMoreElements(); ) {
                    String alias = e.nextElement();
                    Key key = ks.getKey(alias, ksPwd);
                    Certificate[] certs = ks.getCertificateChain(alias);
                    log.debug("{} -> {}", alias, certs);
                    final byte[] encodedKey;
                    if (certs != null && certs.length > 0) {
                        encodedKey = certs[0].getEncoded();
                    } else {
                        log.info("Could not find cert chain for {}, using fingerprint of key instead...", alias);
                        encodedKey = key.getEncoded();
                    }
                    // Compute the certificate's fingerprint (use the key if certificate cannot be found)
                    MessageDigest digest = MessageDigest.getInstance("SHA1");
                    digest.update(encodedKey);
                    StringJoiner fingerprint = new StringJoiner(":");
                    for (byte b : digest.digest()) {
                        fingerprint.add(String.format("%02X", b));
                    }
                    log.info("{} -> {}", alias, fingerprint);
                }
            } catch (Exception e) {
                log.warn("Unable to print contents of key store: {}", ksLocation, e);
            }
=======
  private final Logger log = LoggerFactory.getLogger(getClass());

  private final Address returnAddress;
  private final int preamble;
  private final MessagingConfig config;
  private final ProtocolVersion protocolVersion;
  private final AtomicBoolean started = new AtomicBoolean(false);
  private final HandlerRegistry handlers = new HandlerRegistry();
  private volatile LocalClientConnection localConnection;
  private final Map<Channel, RemoteClientConnection> connections = Maps.newConcurrentMap();
  private final AtomicLong messageIdGenerator = new AtomicLong(0);
  private final ChannelPool channelPool;

  private EventLoopGroup serverGroup;
  private EventLoopGroup clientGroup;
  private Class<? extends ServerChannel> serverChannelClass;
  private Class<? extends Channel> clientChannelClass;
  private ScheduledExecutorService timeoutExecutor;
  private Channel serverChannel;

  protected boolean enableNettyTls;

  protected TrustManagerFactory trustManager;
  protected KeyManagerFactory keyManager;

  public NettyMessagingService(String cluster, Address address, MessagingConfig config) {
    this(cluster, address, config, ProtocolVersion.latest());
  }

  NettyMessagingService(String cluster, Address address, MessagingConfig config, ProtocolVersion protocolVersion) {
    this.preamble = cluster.hashCode();
    this.returnAddress = address;
    this.config = config;
    this.protocolVersion = protocolVersion;
    this.channelPool = new ChannelPool(this::openChannel, config.getConnectionPoolSize());
  }

  @Override
  public Address address() {
    return returnAddress;
  }

  @Override
  public CompletableFuture<MessagingService> start() {
    if (started.get()) {
      log.warn("Already running at local address: {}", returnAddress);
      return CompletableFuture.completedFuture(this);
    }

    enableNettyTls = loadKeyStores();
    initEventLoopGroup();
    return bootstrapServer().thenRun(() -> {
      timeoutExecutor = Executors.newScheduledThreadPool(
          4, namedThreads("netty-messaging-timeout-%d", log));
      localConnection = new LocalClientConnection(timeoutExecutor, handlers);
      started.set(true);
      log.info("Started");
    }).thenApply(v -> this);
  }

  @Override
  public boolean isRunning() {
    return started.get();
  }

  private boolean loadKeyStores() {
    if (!config.getTlsConfig().isEnabled()) {
      return false;
    }

    // Maintain a local copy of the trust and key managers in case anything goes wrong
    TrustManagerFactory tmf;
    KeyManagerFactory kmf;
    try {
      String ksLocation = config.getTlsConfig().getKeyStore();
      String tsLocation = config.getTlsConfig().getTrustStore();
      char[] ksPwd = config.getTlsConfig().getKeyStorePassword().toCharArray();
      char[] tsPwd = config.getTlsConfig().getTrustStorePassword().toCharArray();

      tmf = TrustManagerFactory.getInstance(TrustManagerFactory.getDefaultAlgorithm());
      KeyStore ts = KeyStore.getInstance(KeyStore.getDefaultType());
      try (FileInputStream fileInputStream = new FileInputStream(tsLocation)) {
        ts.load(fileInputStream, tsPwd);
      }
      tmf.init(ts);

      kmf = KeyManagerFactory.getInstance(KeyManagerFactory.getDefaultAlgorithm());
      KeyStore ks = KeyStore.getInstance(KeyStore.getDefaultType());
      try (FileInputStream fileInputStream = new FileInputStream(ksLocation)) {
        ks.load(fileInputStream, ksPwd);
      }
      kmf.init(ks, ksPwd);
      if (log.isInfoEnabled()) {
        logKeyStore(ks, ksLocation, ksPwd);
      }
    } catch (FileNotFoundException e) {
      throw new AtomixRuntimeException("Could not load cluster keystore: {}", e.getMessage());
    } catch (Exception e) {
      throw new AtomixRuntimeException("Error loading cluster keystore", e);
    }
    this.trustManager = tmf;
    this.keyManager = kmf;
    return true;
  }

  private void logKeyStore(KeyStore ks, String ksLocation, char[] ksPwd) {
    if (log.isInfoEnabled()) {
      log.info("Loaded cluster key store from: {}", ksLocation);
      try {
        for (Enumeration<String> e = ks.aliases(); e.hasMoreElements();) {
          String alias = e.nextElement();
          Key key = ks.getKey(alias, ksPwd);
          Certificate[] certs = ks.getCertificateChain(alias);
          log.debug("{} -> {}", alias, certs);
          final byte[] encodedKey;
          if (certs != null && certs.length > 0) {
            encodedKey = certs[0].getEncoded();
          } else {
            log.info("Could not find cert chain for {}, using fingerprint of key instead...", alias);
            encodedKey = key.getEncoded();
          }
          // Compute the certificate's fingerprint (use the key if certificate cannot be found)
          MessageDigest digest = MessageDigest.getInstance("SHA1");
          digest.update(encodedKey);
          StringJoiner fingerprint = new StringJoiner(":");
          for (byte b : digest.digest()) {
            fingerprint.add(String.format("%02X", b));
          }
          log.info("{} -> {}", alias, fingerprint);
        }
      } catch (Exception e) {
        log.warn("Unable to print contents of key store: {}", ksLocation, e);
      }
    }
  }

  private void initEventLoopGroup() {
    // try Epoll first and if that does work, use nio.
    try {
      clientGroup = new EpollEventLoopGroup(0, namedThreads("netty-messaging-event-epoll-client-%d", log));
      serverGroup = new EpollEventLoopGroup(0, namedThreads("netty-messaging-event-epoll-server-%d", log));
      serverChannelClass = EpollServerSocketChannel.class;
      clientChannelClass = EpollSocketChannel.class;
      return;
    } catch (Throwable e) {
      log.debug("Failed to initialize native (epoll) transport. "
          + "Reason: {}. Proceeding with nio.", e.getMessage());
    }
    clientGroup = new NioEventLoopGroup(0, namedThreads("netty-messaging-event-nio-client-%d", log));
    serverGroup = new NioEventLoopGroup(0, namedThreads("netty-messaging-event-nio-server-%d", log));
    serverChannelClass = NioServerSocketChannel.class;
    clientChannelClass = NioSocketChannel.class;
  }

  @Override
  public CompletableFuture<Void> sendAsync(Address address, String type, byte[] payload, boolean keepAlive) {
    long messageId = messageIdGenerator.incrementAndGet();
    ProtocolRequest message = new ProtocolRequest(
        messageId,
        returnAddress,
        type,
        payload);
    return executeOnPooledConnection(address, type, c -> c.sendAsync(message), MoreExecutors.directExecutor());
  }

  @Override
  public CompletableFuture<byte[]> sendAndReceive(Address address, String type, byte[] payload, boolean keepAlive) {
    return sendAndReceive(address, type, payload, keepAlive, null, MoreExecutors.directExecutor());
  }

  @Override
  public CompletableFuture<byte[]> sendAndReceive(Address address, String type, byte[] payload, boolean keepAlive, Executor executor) {
    return sendAndReceive(address, type, payload, keepAlive, null, executor);
  }

  @Override
  public CompletableFuture<byte[]> sendAndReceive(Address address, String type, byte[] payload, boolean keepAlive, Duration timeout) {
    return sendAndReceive(address, type, payload, keepAlive, timeout, MoreExecutors.directExecutor());
  }

  @Override
  public CompletableFuture<byte[]> sendAndReceive(Address address, String type, byte[] payload, boolean keepAlive, Duration timeout, Executor executor) {
    long messageId = messageIdGenerator.incrementAndGet();
    ProtocolRequest message = new ProtocolRequest(
        messageId,
        returnAddress,
        type,
        payload);
    if (keepAlive) {
      return executeOnPooledConnection(address, type, c -> c.sendAndReceive(message, timeout), executor);
    } else {
      return executeOnTransientConnection(address, c -> c.sendAndReceive(message, timeout), executor);
    }
  }

  /**
   * Executes the given callback on a pooled connection.
   *
   * @param address  the connection address
   * @param type     the message type to map to the connection
   * @param callback the callback to execute
   * @param executor an executor on which to complete the callback future
   * @param <T>      the callback response type
   * @return a future to be completed once the callback future is complete
   */
  private <T> CompletableFuture<T> executeOnPooledConnection(
      Address address,
      String type,
      Function<ClientConnection, CompletableFuture<T>> callback,
      Executor executor) {
    CompletableFuture<T> future = new CompletableFuture<T>();
    executeOnPooledConnection(address, type, callback, executor, future);
    return future;
  }

  /**
   * Executes the given callback on a pooled connection.
   *
   * @param address  the connection address
   * @param type     the message type to map to the connection
   * @param callback the callback to execute
   * @param executor an executor on which to complete the callback future
   * @param future   the future to be completed once the callback future is complete
   * @param <T>      the callback response type
   */
  private <T> void executeOnPooledConnection(
      Address address,
      String type,
      Function<ClientConnection, CompletableFuture<T>> callback,
      Executor executor,
      CompletableFuture<T> future) {
    if (address.equals(returnAddress)) {
      callback.apply(localConnection).whenComplete((result, error) -> {
        if (error == null) {
          executor.execute(() -> future.complete(result));
        } else {
          executor.execute(() -> future.completeExceptionally(error));
        }
      });
      return;
    }

    channelPool.getChannel(address, type).whenComplete((channel, channelError) -> {
      if (channelError == null) {
        final ClientConnection connection = getOrCreateClientConnection(channel);
        callback.apply(connection).whenComplete((result, sendError) -> {
          if (sendError == null) {
            executor.execute(() -> future.complete(result));
          } else {
            final Throwable cause = Throwables.getRootCause(sendError);
            if (!(cause instanceof TimeoutException) && !(cause instanceof MessagingException)) {
              channel.close().addListener(f -> {
                log.debug("Closing connection to {}", channel.remoteAddress());
                connection.close();
                connections.remove(channel);
              });
            }
            executor.execute(() -> future.completeExceptionally(sendError));
          }
        });
      } else {
        executor.execute(() -> future.completeExceptionally(channelError));
      }
    });
  }

  /**
   * Executes the given callback on a transient connection.
   *
   * @param address  the connection address
   * @param callback the callback to execute
   * @param executor an executor on which to complete the callback future
   * @param <T>      the callback response type
   */
  private <T> CompletableFuture<T> executeOnTransientConnection(
      Address address,
      Function<ClientConnection, CompletableFuture<T>> callback,
      Executor executor) {
    CompletableFuture<T> future = new CompletableFuture<>();
    if (address.equals(returnAddress)) {
      callback.apply(localConnection).whenComplete((result, error) -> {
        if (error == null) {
          executor.execute(() -> future.complete(result));
        } else {
          executor.execute(() -> future.completeExceptionally(error));
        }
      });
      return future;
    }

    openChannel(address).whenComplete((channel, channelError) -> {
      if (channelError == null) {
        callback.apply(getOrCreateClientConnection(channel)).whenComplete((result, sendError) -> {
          if (sendError == null) {
            executor.execute(() -> future.complete(result));
          } else {
            executor.execute(() -> future.completeExceptionally(sendError));
          }
          channel.close();
        });
      } else {
        executor.execute(() -> future.completeExceptionally(channelError));
      }
    });
    return future;
  }

  private RemoteClientConnection getOrCreateClientConnection(Channel channel) {
    RemoteClientConnection connection = connections.get(channel);
    if (connection == null) {
      connection = connections.computeIfAbsent(channel, c -> new RemoteClientConnection(timeoutExecutor, c));
      channel.closeFuture().addListener(f -> {
        RemoteClientConnection removedConnection = connections.remove(channel);
        if (removedConnection != null) {
          removedConnection.close();
        }
      });
    }
    return connection;
  }

  @Override
  public void registerHandler(String type, BiConsumer<Address, byte[]> handler, Executor executor) {
    handlers.register(type, (message, connection) -> executor.execute(() ->
        handler.accept(message.sender(), message.payload())));
  }

  @Override
  public void registerHandler(String type, BiFunction<Address, byte[], byte[]> handler, Executor executor) {
    handlers.register(type, (message, connection) -> executor.execute(() -> {
      byte[] responsePayload = null;
      ProtocolReply.Status status = ProtocolReply.Status.OK;
      try {
        responsePayload = handler.apply(message.sender(), message.payload());
      } catch (Exception e) {
        log.warn("An error occurred in a message handler: {}", e);
        status = ProtocolReply.Status.ERROR_HANDLER_EXCEPTION;
      }
      connection.reply(message, status, Optional.ofNullable(responsePayload));
    }));
  }

  @Override
  public void registerHandler(String type, BiFunction<Address, byte[], CompletableFuture<byte[]>> handler) {
    handlers.register(type, (message, connection) -> {
      handler.apply(message.sender(), message.payload()).whenComplete((result, error) -> {
        ProtocolReply.Status status;
        if (error == null) {
          status = ProtocolReply.Status.OK;
        } else {
          log.warn("An error occurred in a message handler: {}", error);
          status = ProtocolReply.Status.ERROR_HANDLER_EXCEPTION;
        }
        connection.reply(message, status, Optional.ofNullable(result));
      });
    });
  }

  @Override
  public void unregisterHandler(String type) {
    handlers.unregister(type);
  }

  /**
   * Opens a new Netty channel to the given address.
   *
   * @param address the address to which to open the channel
   * @return a future to be completed once the channel has been opened and the handshake is complete
   */
  private CompletableFuture<Channel> openChannel(Address address) {
    return bootstrapClient(address);
  }

  /**
   * Bootstraps a new channel to the given address.
   *
   * @param address the address to which to connect
   * @return a future to be completed with the connected channel
   */
  private CompletableFuture<Channel> bootstrapClient(Address address) {
    CompletableFuture<Channel> future = new OrderedFuture<>();
    final InetAddress resolvedAddress = address.address(true);
    if (resolvedAddress == null) {
      future.completeExceptionally(new IllegalStateException("Failed to bootstrap client (address "
          + address.toString() + " cannot be resolved)"));
      return future;
    }

    Bootstrap bootstrap = new Bootstrap();
    bootstrap.option(ChannelOption.ALLOCATOR, PooledByteBufAllocator.DEFAULT);
    bootstrap.option(ChannelOption.WRITE_BUFFER_WATER_MARK,
        new WriteBufferWaterMark(10 * 32 * 1024, 10 * 64 * 1024));
    bootstrap.option(ChannelOption.SO_RCVBUF, 1024 * 1024);
    bootstrap.option(ChannelOption.SO_SNDBUF, 1024 * 1024);
    bootstrap.option(ChannelOption.SO_KEEPALIVE, true);
    bootstrap.option(ChannelOption.TCP_NODELAY, true);
    bootstrap.option(ChannelOption.CONNECT_TIMEOUT_MILLIS, 1000);
    bootstrap.group(clientGroup);
    // TODO: Make this faster:
    // http://normanmaurer.me/presentations/2014-facebook-eng-netty/slides.html#37.0
    bootstrap.channel(clientChannelClass);
    bootstrap.remoteAddress(resolvedAddress, address.port());
    if (enableNettyTls) {
      try {
        bootstrap.handler(new SslClientChannelInitializer(future, address));
      } catch (SSLException e) {
        return Futures.exceptionalFuture(e);
      }
    } else {
      bootstrap.handler(new BasicClientChannelInitializer(future));
    }
    bootstrap.connect().addListener(f -> {
      if (!f.isSuccess()) {
        future.completeExceptionally(f.cause());
      }
    });
    return future;
  }

  /**
   * Bootstraps a server.
   *
   * @return a future to be completed once the server has been bound to all interfaces
   */
  private CompletableFuture<Void> bootstrapServer() {
    ServerBootstrap b = new ServerBootstrap();
    b.option(ChannelOption.SO_REUSEADDR, true);
    b.option(ChannelOption.SO_BACKLOG, 128);
    b.childOption(ChannelOption.WRITE_BUFFER_WATER_MARK,
        new WriteBufferWaterMark(8 * 1024, 32 * 1024));
    b.childOption(ChannelOption.SO_RCVBUF, 1024 * 1024);
    b.childOption(ChannelOption.SO_SNDBUF, 1024 * 1024);
    b.childOption(ChannelOption.SO_KEEPALIVE, true);
    b.childOption(ChannelOption.TCP_NODELAY, true);
    b.childOption(ChannelOption.ALLOCATOR, PooledByteBufAllocator.DEFAULT);
    b.group(serverGroup, clientGroup);
    b.channel(serverChannelClass);
    if (enableNettyTls) {
      try {
        b.childHandler(new SslServerChannelInitializer());
      } catch (SSLException e) {
        return Futures.exceptionalFuture(e);
      }
    } else {
      b.childHandler(new BasicServerChannelInitializer());
    }
    return bind(b);
  }

  /**
   * Binds the given bootstrap to the appropriate interfaces.
   *
   * @param bootstrap the bootstrap to bind
   * @return a future to be completed once the bootstrap has been bound to all interfaces
   */
  private CompletableFuture<Void> bind(ServerBootstrap bootstrap) {
    CompletableFuture<Void> future = new CompletableFuture<>();
    int port = config.getPort() != null ? config.getPort() : returnAddress.port();
    if (config.getInterfaces().isEmpty()) {
      bind(bootstrap, Lists.newArrayList("0.0.0.0").iterator(), port, future);
    } else {
      bind(bootstrap, config.getInterfaces().iterator(), port, future);
    }
    return future;
  }

  /**
   * Recursively binds the given bootstrap to the given interfaces.
   *
   * @param bootstrap the bootstrap to bind
   * @param ifaces    an iterator of interfaces to which to bind
   * @param port      the port to which to bind
   * @param future    the future to completed once the bootstrap has been bound to all provided interfaces
   */
  private void bind(ServerBootstrap bootstrap, Iterator<String> ifaces, int port, CompletableFuture<Void> future) {
    if (ifaces.hasNext()) {
      String iface = ifaces.next();
      bootstrap.bind(iface, port).addListener((ChannelFutureListener) f -> {
        if (f.isSuccess()) {
          log.info("TCP server listening for connections on {}:{}", iface, port);
          serverChannel = f.channel();
          bind(bootstrap, ifaces, port, future);
        } else {
          log.warn("Failed to bind TCP server to port {}:{} due to {}", iface, port, f.cause());
          future.completeExceptionally(f.cause());
>>>>>>> 842276c0
        }
    }

    // TODO: 2018/7/30 by zmyer
    private void initEventLoopGroup() {
        // try Epoll first and if that does work, use nio.
        try {
<<<<<<< HEAD
            clientGroup = new EpollEventLoopGroup(0, namedThreads("netty-messaging-event-epoll-client-%d", log));
            serverGroup = new EpollEventLoopGroup(0, namedThreads("netty-messaging-event-epoll-server-%d", log));
            serverChannelClass = EpollServerSocketChannel.class;
            clientChannelClass = EpollSocketChannel.class;
            return;
        } catch (Throwable e) {
            log.debug("Failed to initialize native (epoll) transport. "
                    + "Reason: {}. Proceeding with nio.", e.getMessage());
=======
          try {
            serverChannel.close().sync();
          } catch (InterruptedException e) {
            interrupted = true;
          }
          Future<?> serverShutdownFuture = serverGroup.shutdownGracefully();
          Future<?> clientShutdownFuture = clientGroup.shutdownGracefully();
          try {
            serverShutdownFuture.sync();
          } catch (InterruptedException e) {
            interrupted = true;
          }
          try {
            clientShutdownFuture.sync();
          } catch (InterruptedException e) {
            interrupted = true;
          }
          timeoutExecutor.shutdown();
        } finally {
          log.info("Stopped");
          if (interrupted) {
            Thread.currentThread().interrupt();
          }
>>>>>>> 842276c0
        }
        clientGroup = new NioEventLoopGroup(0, namedThreads("netty-messaging-event-nio-client-%d", log));
        serverGroup = new NioEventLoopGroup(0, namedThreads("netty-messaging-event-nio-server-%d", log));
        serverChannelClass = NioServerSocketChannel.class;
        clientChannelClass = NioSocketChannel.class;
    }

<<<<<<< HEAD
    /**
     * Times out response callbacks.
     */
    // TODO: 2018/7/31 by zmyer
    private void timeoutAllCallbacks() {
        // Iterate through all connections and time out callbacks.
        localClientConnection.timeoutCallbacks();
        for (RemoteClientConnection connection : clientConnections.values()) {
            connection.timeoutCallbacks();
        }
    }

    @Override
    public CompletableFuture<Void> sendAsync(Address address, String type, byte[] payload) {
        long messageId = messageIdGenerator.incrementAndGet();
        ProtocolRequest message = new ProtocolRequest(
                messageId,
                returnAddress,
                type,
                payload);
        return executeOnPooledConnection(address, type, c -> c.sendAsync(message), MoreExecutors.directExecutor());
=======
  /**
   * Channel initializer for TLS clients.
   */
  private class SslClientChannelInitializer extends ChannelInitializer<SocketChannel> {
    private final CompletableFuture<Channel> future;
    private final Address address;
    private final SslContext sslContext;

    SslClientChannelInitializer(CompletableFuture<Channel> future, Address address) throws SSLException {
      this.future = future;
      this.address = address;
      this.sslContext = SslContextBuilder.forClient().keyManager(keyManager).trustManager(trustManager).build();
    }

    @Override
    protected void initChannel(SocketChannel channel) throws Exception {
      channel.pipeline().addLast("ssl", sslContext.newHandler(channel.alloc(), address.host(), address.port()))
          .addLast("handshake", new ClientHandshakeHandlerAdapter(future));
    }
  }

  /**
   * Channel initializer for TLS servers.
   */
  private class SslServerChannelInitializer extends ChannelInitializer<SocketChannel> {
    private final SslContext sslContext;

    private SslServerChannelInitializer() throws SSLException {
      this.sslContext = SslContextBuilder.forServer(keyManager).clientAuth(ClientAuth.REQUIRE).trustManager(trustManager)
          .build();
>>>>>>> 842276c0
    }

    // TODO: 2018/7/31 by zmyer
    @Override
<<<<<<< HEAD
    public CompletableFuture<byte[]> sendAndReceive(Address address, String type, byte[] payload) {
        return sendAndReceive(address, type, payload, null, MoreExecutors.directExecutor());
=======
    protected void initChannel(SocketChannel channel) throws Exception {
      channel.pipeline().addLast("ssl", sslContext.newHandler(channel.alloc()))
          .addLast("handshake", new ServerHandshakeHandlerAdapter());
>>>>>>> 842276c0
    }

    @Override
    public CompletableFuture<byte[]> sendAndReceive(Address address, String type, byte[] payload, Executor executor) {
        return sendAndReceive(address, type, payload, null, executor);
    }

    // TODO: 2018/7/31 by zmyer
    @Override
    public CompletableFuture<byte[]> sendAndReceive(Address address, String type, byte[] payload, Duration timeout) {
        return sendAndReceive(address, type, payload, timeout, MoreExecutors.directExecutor());
    }

    // TODO: 2018/12/06 by zmyer
    @Override
    public CompletableFuture<byte[]> sendAndReceive(Address address, String type,
                                                    byte[] payload, Duration timeout, Executor executor) {
        long messageId = messageIdGenerator.incrementAndGet();
        ProtocolRequest message = new ProtocolRequest(
                messageId,
                returnAddress,
                type,
                payload);
        return executeOnPooledConnection(address, type, c -> c.sendAndReceive(message, timeout), executor);
    }
<<<<<<< HEAD

    // TODO: 2018/7/31 by zmyer
    private List<CompletableFuture<Channel>> getChannelPool(Address address) {
        final List<CompletableFuture<Channel>> channelPool = channels.get(address);
        if (channelPool != null) {
            return channelPool;
        }
        return channels.computeIfAbsent(address, e -> {
            final List<CompletableFuture<Channel>> defaultList = new ArrayList<>(CHANNEL_POOL_SIZE);
            for (int i = 0; i < CHANNEL_POOL_SIZE; i++) {
                defaultList.add(null);
            }
            return Lists.newCopyOnWriteArrayList(defaultList);
        });
    }

    // TODO: 2018/7/31 by zmyer
    private int getChannelOffset(String messageType) {
        return Math.abs(messageType.hashCode() % CHANNEL_POOL_SIZE);
    }

    // TODO: 2018/7/31 by zmyer
    private CompletableFuture<Channel> getChannel(Address address, String messageType) {
        final List<CompletableFuture<Channel>> channelPool = getChannelPool(address);
        final int offset = getChannelOffset(messageType);

        CompletableFuture<Channel> channelFuture = channelPool.get(offset);
        if (channelFuture == null || channelFuture.isCompletedExceptionally()) {
            synchronized (channelPool) {
                channelFuture = channelPool.get(offset);
                if (channelFuture == null || channelFuture.isCompletedExceptionally()) {
                    log.debug("Connecting to {}", address);
                    channelFuture = openChannel(address);
                    channelFuture.whenComplete((channel, error) -> {
                        if (error == null) {
                            log.debug("Connected to {}", channel.remoteAddress());
                        } else {
                            log.debug("Failed to connect to {}", address, error);
                        }
                    });
                    channelPool.set(offset, channelFuture);
                }
            }
        }

        final CompletableFuture<Channel> future = new CompletableFuture<>();
        final CompletableFuture<Channel> finalFuture = channelFuture;
        finalFuture.whenComplete((channel, error) -> {
            if (error == null) {
                if (!channel.isActive()) {
                    CompletableFuture<Channel> currentFuture;
                    synchronized (channelPool) {
                        currentFuture = channelPool.get(offset);
                        if (currentFuture == finalFuture) {
                            channelPool.set(offset, null);
                        } else if (currentFuture == null) {
                            currentFuture = openChannel(address);
                            currentFuture.whenComplete((c, e) -> {
                                if (e == null) {
                                    log.debug("Connected to {}", channel.remoteAddress());
                                } else {
                                    log.debug("Failed to connect to {}", channel.remoteAddress(), e);
                                }
                            });
                            channelPool.set(offset, currentFuture);
                        }
                    }

                    final RemoteClientConnection connection = clientConnections.remove(channel);
                    if (connection != null) {
                        log.debug("Closing connection to {}", connection.channel.remoteAddress());
                        connection.close();
                    }

                    if (currentFuture == finalFuture) {
                        getChannel(address, messageType).whenComplete((recursiveResult, recursiveError) -> {
                            if (recursiveError == null) {
                                future.complete(recursiveResult);
                            } else {
                                future.completeExceptionally(recursiveError);
                            }
                        });
                    } else {
                        currentFuture.whenComplete((recursiveResult, recursiveError) -> {
                            if (recursiveError == null) {
                                future.complete(recursiveResult);
                            } else {
                                future.completeExceptionally(recursiveError);
                            }
                        });
                    }
                } else {
                    future.complete(channel);
                }
            } else {
                future.completeExceptionally(error);
            }
        });
        return future;
    }

    // TODO: 2018/12/06 by zmyer
    private CompletableFuture<Channel> openChannel(Address address) {
        return bootstrapClient(address);
    }

    // TODO: 2018/12/06 by zmyer
    private <T> CompletableFuture<T> executeOnPooledConnection(
            Address address,
            String type,
            Function<ClientConnection, CompletableFuture<T>> callback,
            Executor executor) {
        CompletableFuture<T> future = new CompletableFuture<T>();
        executeOnPooledConnection(address, type, callback, executor, future);
        return future;
=======
  }

  /**
   * Base class for handshake handlers.
   */
  private abstract class HandshakeHandlerAdapter<M extends ProtocolMessage> extends ChannelInboundHandlerAdapter {

    /**
     * Writes the protocol version to the given context.
     *
     * @param context the context to which to write the version
     * @param version the version to write
     */
    void writeProtocolVersion(ChannelHandlerContext context, ProtocolVersion version) {
      ByteBuf buffer = context.alloc().buffer(6);
      buffer.writeInt(preamble);
      buffer.writeShort(version.version());
      context.writeAndFlush(buffer);
    }

    /**
     * Reads the protocol version from the given buffer.
     *
     * @param context the buffer context
     * @param buffer  the buffer from which to read the version
     * @return the read protocol version
     */
    OptionalInt readProtocolVersion(ChannelHandlerContext context, ByteBuf buffer) {
      try {
        int preamble = buffer.readInt();
        if (preamble != NettyMessagingService.this.preamble) {
          log.warn("Received invalid handshake, closing connection");
          context.close();
          return OptionalInt.empty();
        }
        return OptionalInt.of(buffer.readShort());
      } finally {
        buffer.release();
      }
    }

    /**
     * Activates the given version of the messaging protocol.
     *
     * @param context         the channel handler context
     * @param connection      the client or server connection for which to activate the protocol version
     * @param protocolVersion the protocol version to activate
     */
    void activateProtocolVersion(ChannelHandlerContext context, Connection<M> connection, ProtocolVersion protocolVersion) {
      MessagingProtocol protocol = protocolVersion.createProtocol(returnAddress);
      context.pipeline().remove(this);
      context.pipeline().addLast("encoder", protocol.newEncoder());
      context.pipeline().addLast("decoder", protocol.newDecoder());
      context.pipeline().addLast("handler", new MessageDispatcher<>(connection));
>>>>>>> 842276c0
    }

<<<<<<< HEAD
    // TODO: 2018/12/06 by zmyer
    private <T> void executeOnPooledConnection(
            Address address,
            String type,
            Function<ClientConnection, CompletableFuture<T>> callback,
            Executor executor,
            CompletableFuture<T> future) {
        if (address.equals(returnAddress)) {
            callback.apply(localClientConnection).whenComplete((result, error) -> {
                if (error == null) {
                    executor.execute(() -> future.complete(result));
                } else {
                    executor.execute(() -> future.completeExceptionally(error));
                }
            });
            return;
        }
=======
  /**
   * Client handshake handler.
   */
  private class ClientHandshakeHandlerAdapter extends HandshakeHandlerAdapter<ProtocolReply> {
    private final CompletableFuture<Channel> future;
>>>>>>> 842276c0

        getChannel(address, type).whenComplete((channel, channelError) -> {
            if (channelError == null) {
                final ClientConnection connection = getOrCreateRemoteClientConnection(channel);
                callback.apply(connection).whenComplete((result, sendError) -> {
                    if (sendError == null) {
                        executor.execute(() -> future.complete(result));
                    } else {
                        final Throwable cause = Throwables.getRootCause(sendError);
                        if (!(cause instanceof TimeoutException) && !(cause instanceof MessagingException)) {
                            channel.close().addListener(f -> {
                                log.debug("Closing connection to {}", channel.remoteAddress());
                                connection.close();
                                clientConnections.remove(channel);
                            });
                        }
                        executor.execute(() -> future.completeExceptionally(sendError));
                    }
                });
            } else {
                executor.execute(() -> future.completeExceptionally(channelError));
            }
        });
    }

<<<<<<< HEAD
    // TODO: 2018/7/31 by zmyer
    private RemoteClientConnection getOrCreateRemoteClientConnection(Channel channel) {
        RemoteClientConnection connection = clientConnections.get(channel);
        if (connection == null) {
            connection = clientConnections.computeIfAbsent(channel, RemoteClientConnection::new);
        }
        return connection;
=======
    @Override
    public void channelActive(ChannelHandlerContext context) throws Exception {
      log.debug("Writing client protocol version {} for connection to {}", protocolVersion, context.channel().remoteAddress());
      writeProtocolVersion(context, protocolVersion);
>>>>>>> 842276c0
    }

    // TODO: 2018/7/31 by zmyer
    @Override
<<<<<<< HEAD
    public void registerHandler(String type, BiConsumer<Address, byte[]> handler, Executor executor) {
        handlers.put(type, (message, connection) -> executor.execute(() ->
                handler.accept(message.sender(), message.payload())));
=======
    public void channelRead(ChannelHandlerContext context, Object message) throws Exception {
      // Read the protocol version from the server.
      readProtocolVersion(context, (ByteBuf) message)
          .ifPresent(version -> {
            // If the protocol version is a valid protocol version for the client, activate the protocol.
            // Otherwise, close the connection and log an error.
            ProtocolVersion protocolVersion = ProtocolVersion.valueOf(version);
            if (protocolVersion != null) {
              activateProtocolVersion(context, getOrCreateClientConnection(context.channel()), protocolVersion);
            } else {
              log.error("Failed to negotiate protocol version");
              context.close();
            }
          });
>>>>>>> 842276c0
    }

    @Override
    public void registerHandler(String type, BiFunction<Address, byte[], byte[]> handler, Executor executor) {
        handlers.put(type, (message, connection) -> executor.execute(() -> {
            byte[] responsePayload = null;
            ProtocolReply.Status status = ProtocolReply.Status.OK;
            try {
                responsePayload = handler.apply(message.sender(), message.payload());
            } catch (Exception e) {
                log.warn("An error occurred in a message handler: {}", e);
                status = ProtocolReply.Status.ERROR_HANDLER_EXCEPTION;
            }
            connection.reply(message, status, Optional.ofNullable(responsePayload));
        }));
    }

    @Override
<<<<<<< HEAD
    public void registerHandler(String type, BiFunction<Address, byte[], CompletableFuture<byte[]>> handler) {
        handlers.put(type, (message, connection) -> {
            handler.apply(message.sender(), message.payload()).whenComplete((result, error) -> {
                ProtocolReply.Status status;
                if (error == null) {
                    status = ProtocolReply.Status.OK;
                } else {
                    log.warn("An error occurred in a message handler: {}", error);
                    status = ProtocolReply.Status.ERROR_HANDLER_EXCEPTION;
                }
                connection.reply(message, status, Optional.ofNullable(result));
            });
        });
=======
    void activateProtocolVersion(ChannelHandlerContext context, Connection<ProtocolReply> connection, ProtocolVersion protocolVersion) {
      log.debug("Activating client protocol version {} for connection to {}", protocolVersion, context.channel().remoteAddress());
      super.activateProtocolVersion(context, connection, protocolVersion);
      future.complete(context.channel());
>>>>>>> 842276c0
    }

<<<<<<< HEAD
    @Override
    public void unregisterHandler(String type) {
        handlers.remove(type);
    }

    // TODO: 2018/12/06 by zmyer
    private CompletableFuture<Channel> bootstrapClient(Address address) {
        CompletableFuture<Channel> future = new CompletableFuture<>();
        Bootstrap bootstrap = new Bootstrap();
        bootstrap.option(ChannelOption.ALLOCATOR, PooledByteBufAllocator.DEFAULT);
        bootstrap.option(ChannelOption.WRITE_BUFFER_WATER_MARK,
                new WriteBufferWaterMark(10 * 32 * 1024, 10 * 64 * 1024));
        bootstrap.option(ChannelOption.SO_RCVBUF, 1024 * 1024);
        bootstrap.option(ChannelOption.SO_SNDBUF, 1024 * 1024);
        bootstrap.option(ChannelOption.SO_KEEPALIVE, true);
        bootstrap.option(ChannelOption.TCP_NODELAY, true);
        bootstrap.option(ChannelOption.CONNECT_TIMEOUT_MILLIS, 1000);
        bootstrap.group(clientGroup);
        // TODO: Make this faster:
        // http://normanmaurer.me/presentations/2014-facebook-eng-netty/slides.html#37.0
        bootstrap.channel(clientChannelClass);
        bootstrap.remoteAddress(address.address(true), address.port());
        if (enableNettyTls) {
            try {
                bootstrap.handler(new SslClientCommunicationChannelInitializer(future, address));
            } catch (SSLException e) {
                return Futures.exceptionalFuture(e);
            }
        } else {
            bootstrap.handler(new BasicClientChannelInitializer(future));
        }
        bootstrap.connect().addListener(f -> {
            if (!f.isSuccess()) {
                future.completeExceptionally(f.cause());
            }
        });
        return future;
    }

    // TODO: 2018/12/06 by zmyer
    private CompletableFuture<Void> bootstrapServer() {
        ServerBootstrap b = new ServerBootstrap();
        b.option(ChannelOption.SO_REUSEADDR, true);
        b.option(ChannelOption.SO_BACKLOG, 128);
        b.childOption(ChannelOption.WRITE_BUFFER_WATER_MARK,
                new WriteBufferWaterMark(8 * 1024, 32 * 1024));
        b.childOption(ChannelOption.SO_RCVBUF, 1024 * 1024);
        b.childOption(ChannelOption.SO_SNDBUF, 1024 * 1024);
        b.childOption(ChannelOption.SO_KEEPALIVE, true);
        b.childOption(ChannelOption.TCP_NODELAY, true);
        b.childOption(ChannelOption.ALLOCATOR, PooledByteBufAllocator.DEFAULT);
        b.group(serverGroup, clientGroup);
        b.channel(serverChannelClass);
        if (enableNettyTls) {
            try {
                b.childHandler(new SslServerCommunicationChannelInitializer());
            } catch (SSLException e) {
                return Futures.exceptionalFuture(e);
            }
        } else {
            b.childHandler(new BasicServerChannelInitializer());
        }
        return bind(b);
    }

    // TODO: 2018/12/06 by zmyer
    private CompletableFuture<Void> bind(ServerBootstrap bootstrap) {
        CompletableFuture<Void> future = new CompletableFuture<>();
        int port = config.getPort() != null ? config.getPort() : returnAddress.port();
        if (config.getInterfaces().isEmpty()) {
            bind(bootstrap, Lists.newArrayList("0.0.0.0").iterator(), port, future);
        } else {
            bind(bootstrap, config.getInterfaces().iterator(), port, future);
        }
        return future;
    }

    // TODO: 2018/12/06 by zmyer
    private void bind(ServerBootstrap bootstrap, Iterator<String> ifaces, int port, CompletableFuture<Void> future) {
        if (ifaces.hasNext()) {
            String iface = ifaces.next();
            bootstrap.bind(iface, port).addListener((ChannelFutureListener) f -> {
                if (f.isSuccess()) {
                    log.info("TCP server listening for connections on {}:{}", iface, port);
                    serverChannel = f.channel();
                    bind(bootstrap, ifaces, port, future);
                } else {
                    log.warn("Failed to bind TCP server to port {}:{} due to {}", iface, port, f.cause());
                    future.completeExceptionally(f.cause());
                }
            });
        } else {
            future.complete(null);
        }
    }

    @Override
    public CompletableFuture<Void> stop() {
        if (started.compareAndSet(true, false)) {
            return CompletableFuture.supplyAsync(() -> {
                boolean interrupted = false;
                try {
                    try {
                        serverChannel.close().sync();
                    } catch (InterruptedException e) {
                        interrupted = true;
                    }
                    Future<?> serverShutdownFuture = serverGroup.shutdownGracefully();
                    Future<?> clientShutdownFuture = clientGroup.shutdownGracefully();
                    try {
                        serverShutdownFuture.sync();
                    } catch (InterruptedException e) {
                        interrupted = true;
                    }
                    try {
                        clientShutdownFuture.sync();
                    } catch (InterruptedException e) {
                        interrupted = true;
                    }
                    timeoutFuture.cancel(false);
                    timeoutExecutor.shutdown();
                } finally {
                    log.info("Stopped");
                    if (interrupted) {
                        Thread.currentThread().interrupt();
                    }
                }
                return null;
            });
        }
        return CompletableFuture.completedFuture(null);
    }

    /**
     * Channel initializer for TLS servers.
     */
    // TODO: 2018/12/06 by zmyer
    private class SslServerCommunicationChannelInitializer extends ChannelInitializer<SocketChannel> {

        private final SslContext sslContext;

        private SslServerCommunicationChannelInitializer() throws SSLException {
            this.sslContext = SslContextBuilder.forServer(keyManager).clientAuth(ClientAuth.REQUIRE)
                    .trustManager(trustManager)
                    .build();
        }

        @Override
        protected void initChannel(SocketChannel channel) throws Exception {
            channel.pipeline().addLast("ssl", sslContext.newHandler(channel.alloc()))
                    .addLast("handshake", new ServerHandshakeHandlerAdapter());
        }
    }

    /**
     * Channel initializer for TLS clients.
     */
    private class SslClientCommunicationChannelInitializer extends ChannelInitializer<SocketChannel> {
        private final CompletableFuture<Channel> future;
        private final Address address;
        private final SslContext sslContext;

        SslClientCommunicationChannelInitializer(CompletableFuture<Channel> future, Address address) throws SSLException {
            this.future = future;
            this.address = address;
            this.sslContext = SslContextBuilder.forClient().keyManager(keyManager).trustManager(trustManager).build();
        }

        @Override
        protected void initChannel(SocketChannel channel) throws Exception {
            channel.pipeline().addLast("ssl", sslContext.newHandler(channel.alloc(), address.host(), address.port()))
                    .addLast("handshake", new ClientHandshakeHandlerAdapter(future));
        }
    }

    /**
     * Channel initializer for basic connections.
     */
    // TODO: 2018/12/07 by zmyer
    private class BasicClientChannelInitializer extends ChannelInitializer<SocketChannel> {
        private final CompletableFuture<Channel> future;

        BasicClientChannelInitializer(CompletableFuture<Channel> future) {
            this.future = future;
        }

        @Override
        protected void initChannel(SocketChannel channel) throws Exception {
            channel.pipeline().addLast("handshake", new ClientHandshakeHandlerAdapter(future));
        }
    }

    /**
     * Channel initializer for basic connections.
     */
    // TODO: 2018/12/06 by zmyer
    private class BasicServerChannelInitializer extends ChannelInitializer<SocketChannel> {
        @Override
        protected void initChannel(SocketChannel channel) throws Exception {
            channel.pipeline().addLast("handshake", new ServerHandshakeHandlerAdapter());
        }
    }

    /**
     * Base class for handshake handlers.
     */
    // TODO: 2018/12/06 by zmyer
    private abstract class HandshakeHandlerAdapter extends ChannelInboundHandlerAdapter {
        void writeProtocolVersion(ChannelHandlerContext context, ProtocolVersion version) {
            ByteBuf buffer = context.alloc().buffer(6);
            buffer.writeInt(preamble);
            buffer.writeShort(version.version());
            context.writeAndFlush(buffer);
        }

        Optional<ProtocolVersion> readProtocolVersion(ChannelHandlerContext context, ByteBuf buffer) {
            int preamble = buffer.readInt();
            if (preamble != NettyMessagingService.this.preamble) {
                log.warn("Received invalid handshake, closing connection");
                context.close();
                return Optional.empty();
            }

            int version = buffer.readShort();
            ProtocolVersion protocolVersion = ProtocolVersion.valueOf(version);
            if (protocolVersion == null) {
                context.close();
            }
            return Optional.ofNullable(protocolVersion);
        }

        // TODO: 2018/12/07 by zmyer
        void activateProtocolVersion(ChannelHandlerContext context, ProtocolVersion protocolVersion) {
            MessagingProtocol protocol = protocolVersion.createProtocol(returnAddress);
            context.pipeline().remove(this);
            context.pipeline().addLast("encoder", protocol.newEncoder());
            context.pipeline().addLast("decoder", protocol.newDecoder());
            context.pipeline().addLast("handler", new InboundMessageDispatcher());
        }
    }

    /**
     * Client-side handshake handler adapter.
     */
    // TODO: 2018/12/07 by zmyer
    private class ClientHandshakeHandlerAdapter extends HandshakeHandlerAdapter {
        private final CompletableFuture<Channel> future;

        ClientHandshakeHandlerAdapter(CompletableFuture<Channel> future) {
            this.future = future;
        }

        @Override
        public void channelActive(ChannelHandlerContext context) throws Exception {
            writeProtocolVersion(context, ProtocolVersion.latest());
        }

        @Override
        public void channelRead(ChannelHandlerContext context, Object message) throws Exception {
            readProtocolVersion(context, (ByteBuf) message)
                    .ifPresent(version -> activateProtocolVersion(context, version));
        }

        @Override
        public void exceptionCaught(ChannelHandlerContext ctx, Throwable cause) throws Exception {
            future.completeExceptionally(cause);
        }

        @Override
        void activateProtocolVersion(ChannelHandlerContext context, ProtocolVersion protocolVersion) {
            super.activateProtocolVersion(context, protocolVersion);
            future.complete(context.channel());
        }
    }

    /**
     * Server-side handshake handler adapter.
     */
    // TODO: 2018/12/06 by zmyer
    private class ServerHandshakeHandlerAdapter extends HandshakeHandlerAdapter {
        @Override
        public void channelRead(ChannelHandlerContext context, Object message) throws Exception {
            readProtocolVersion(context, (ByteBuf) message)
                    .ifPresent(version -> {
                        Optional<ProtocolVersion> negotiatedVersion = Stream.of(ProtocolVersion.values())
                                .filter(v -> v.version() <= version.version())
                                .max(Comparator.comparing(ProtocolVersion::version));
                        if (!negotiatedVersion.isPresent()) {
                            log.warn("Failed to negotiate version, closing connection");
                            context.close();
                            return;
                        }

                        ProtocolVersion protocolVersion = negotiatedVersion.get();
                        writeProtocolVersion(context, protocolVersion);
                        activateProtocolVersion(context, protocolVersion);
                    });
        }
    }

    /**
     * Channel inbound handler that dispatches messages to the appropriate handler.
     */
    // TODO: 2018/12/06 by zmyer
    private class InboundMessageDispatcher extends SimpleChannelInboundHandler<Object> {
        // Effectively SimpleChannelInboundHandler<InternalMessage>,
        // had to specify <Object> to avoid Class Loader not being able to find some classes.

        @Override
        protected void channelRead0(ChannelHandlerContext ctx, Object rawMessage) throws Exception {
            ProtocolMessage message = (ProtocolMessage) rawMessage;
            try {
                if (message.isRequest()) {
                    RemoteServerConnection connection = serverConnections.get(ctx.channel());
                    if (connection == null) {
                        connection = serverConnections.computeIfAbsent(ctx.channel(), RemoteServerConnection::new);
                    }
                    connection.dispatch((ProtocolRequest) message);
                } else {
                    RemoteClientConnection connection = getOrCreateRemoteClientConnection(ctx.channel());
                    connection.dispatch((ProtocolReply) message);
                }
            } catch (RejectedExecutionException e) {
                log.warn("Unable to dispatch message due to {}", e.getMessage());
            }
        }

        // TODO: 2018/7/31 by zmyer
        @Override
        public void exceptionCaught(ChannelHandlerContext context, Throwable cause) {
            log.error("Exception inside channel handling pipeline.", cause);

            RemoteClientConnection clientConnection = clientConnections.remove(context.channel());
            if (clientConnection != null) {
                clientConnection.close();
            }

            RemoteServerConnection serverConnection = serverConnections.remove(context.channel());
            if (serverConnection != null) {
                serverConnection.close();
            }
            context.close();
        }

        // TODO: 2018/7/31 by zmyer
        @Override
        public void channelInactive(ChannelHandlerContext context) throws Exception {
            RemoteClientConnection clientConnection = clientConnections.remove(context.channel());
            if (clientConnection != null) {
                clientConnection.close();
            }

            RemoteServerConnection serverConnection = serverConnections.remove(context.channel());
            if (serverConnection != null) {
                serverConnection.close();
            }
            context.close();
        }

        /**
         * Returns true if the given message should be handled.
         *
         * @param msg inbound message
         * @return true if {@code msg} is {@link ProtocolMessage} instance.
         * @see SimpleChannelInboundHandler#acceptInboundMessage(Object)
         */
        @Override
        public final boolean acceptInboundMessage(Object msg) {
            return msg instanceof ProtocolMessage;
        }
    }

    /**
     * Wraps a {@link CompletableFuture} and tracks its type and creation time.
     */
    // TODO: 2018/7/31 by zmyer
    private static final class Callback {
        private final String type;
        private final long timeout;
        private final CompletableFuture<byte[]> future;
        private final long time = System.currentTimeMillis();

        Callback(String type, Duration timeout, CompletableFuture<byte[]> future) {
            this.type = type;
            this.timeout = timeout != null ? timeout.toMillis() : 0;
            this.future = future;
        }

        public void complete(byte[] value) {
            future.complete(value);
        }

        public void completeExceptionally(Throwable error) {
            future.completeExceptionally(error);
        }
    }

    /**
     * Represents the client side of a connection to a local or remote server.
     */
    // TODO: 2018/7/30 by zmyer
    private interface ClientConnection {

        /**
         * Sends a message to the other side of the connection.
         *
         * @param message the message to send
         * @return a completable future to be completed once the message has been sent
         */
        CompletableFuture<Void> sendAsync(ProtocolRequest message);

        /**
         * Sends a message to the other side of the connection, awaiting a reply.
         *
         * @param message the message to send
         * @param timeout the response timeout
         * @return a completable future to be completed once a reply is received or the request times out
         */
        CompletableFuture<byte[]> sendAndReceive(ProtocolRequest message, Duration timeout);

        /**
         * Closes the connection.
         */
        default void close() {
        }
    }

    /**
     * Represents the server side of a connection.
     */
    // TODO: 2018/7/30 by zmyer
    private interface ServerConnection {

        /**
         * Sends a reply to the other side of the connection.
         *
         * @param message the message to which to reply
         * @param status  the reply status
         * @param payload the response payload
         */
        void reply(ProtocolRequest message, ProtocolReply.Status status, Optional<byte[]> payload);

        /**
         * Closes the connection.
         */
        default void close() {
        }
    }

    /**
     * Remote connection implementation.
     */
    // TODO: 2018/7/30 by zmyer
    private abstract class AbstractClientConnection implements ClientConnection {
        private final Cache<String, RequestMonitor> requestMonitors = CacheBuilder.newBuilder()
                .expireAfterAccess(HISTORY_EXPIRE_MILLIS, TimeUnit.MILLISECONDS)
                .build();
        final Map<Long, Callback> futures = Maps.newConcurrentMap();
        final AtomicBoolean closed = new AtomicBoolean(false);

        /**
         * Times out callbacks for this connection.
         */
        // TODO: 2018/7/31 by zmyer
        void timeoutCallbacks() {
            // Store the current time.
            long currentTime = System.currentTimeMillis();

            // Iterate through future callbacks and time out callbacks that have been alive
            // longer than the current timeout according to the message type.
            Iterator<Map.Entry<Long, Callback>> iterator = futures.entrySet().iterator();
            while (iterator.hasNext()) {
                Callback callback = iterator.next().getValue();
                try {
                    long elapsedTime = currentTime - callback.time;

                    // If a timeout for the callback was provided and the timeout elapsed, timeout the future but don't
                    // record the response time.
                    if (callback.timeout > 0 && elapsedTime > callback.timeout) {
                        iterator.remove();
                        callback.completeExceptionally(
                                new TimeoutException("Request timed out in " + elapsedTime + " milliseconds"));
                    } else {
                        // If no timeout was provided, use the RequestMonitor to calculate the dynamic timeout and determine
                        // whether to timeout the response future.
                        RequestMonitor requestMonitor = requestMonitors.get(callback.type, RequestMonitor::new);
                        if (callback.timeout == 0 && (elapsedTime > MAX_TIMEOUT_MILLIS ||
                                (elapsedTime > MIN_TIMEOUT_MILLIS && requestMonitor.isTimedOut(elapsedTime)))) {
                            iterator.remove();
                            requestMonitor.addReplyTime(elapsedTime);
                            callback.completeExceptionally(
                                    new TimeoutException("Request timed out in " + elapsedTime + " milliseconds"));
                        }
                    }
                } catch (ExecutionException e) {
                    throw new AssertionError();
                }
            }
        }

        // TODO: 2018/7/30 by zmyer
        protected void registerCallback(long id, String subject, Duration timeout, CompletableFuture<byte[]> future) {
            futures.put(id, new Callback(subject, timeout, future));
        }

        protected Callback completeCallback(long id) {
            Callback callback = futures.remove(id);
            if (callback != null) {
                try {
                    RequestMonitor requestMonitor = requestMonitors.get(callback.type, RequestMonitor::new);
                    requestMonitor.addReplyTime(System.currentTimeMillis() - callback.time);
                } catch (ExecutionException e) {
                    throw new AssertionError();
                }
            }
            return callback;
        }

        // TODO: 2018/7/30 by zmyer
        protected Callback failCallback(long id) {
            return futures.remove(id);
        }

        @Override
        public void close() {
            if (closed.compareAndSet(false, true)) {
                for (Callback callback : futures.values()) {
                    callback.completeExceptionally(new ConnectException());
                }
            }
        }
    }

    /**
     * Local connection implementation.
     */
    // TODO: 2018/12/06 by zmyer
    private final class LocalClientConnection extends AbstractClientConnection {
        @Override
        public CompletableFuture<Void> sendAsync(ProtocolRequest message) {
            BiConsumer<ProtocolRequest, ServerConnection> handler = handlers.get(message.subject());
            if (handler != null) {
                log.trace("{} - Received message type {} from {}", returnAddress, message.subject(), message.sender());
                handler.accept(message, localServerConnection);
            } else {
                log.debug("{} - No handler for message type {} from {}", returnAddress, message.subject(), message.sender());
            }
            return CompletableFuture.completedFuture(null);
        }

        @Override
        public CompletableFuture<byte[]> sendAndReceive(ProtocolRequest message, Duration timeout) {
            CompletableFuture<byte[]> future = new CompletableFuture<>();
            future.whenComplete((r, e) -> completeCallback(message.id()));
            registerCallback(message.id(), message.subject(), timeout, future);
            BiConsumer<ProtocolRequest, ServerConnection> handler = handlers.get(message.subject());
            if (handler != null) {
                log.trace("{} - Received message type {} from {}", returnAddress, message.subject(), message.sender());
                handler.accept(message, new LocalServerConnection(future));
            } else {
                log.debug("{} - No handler for message type {} from {}", returnAddress, message.subject(), message.sender());
                new LocalServerConnection(future)
                        .reply(message, ProtocolReply.Status.ERROR_NO_HANDLER, Optional.empty());
            }
            return future;
        }
    }

    /**
     * Local server connection.
     */
    // TODO: 2018/7/30 by zmyer
    private static final class LocalServerConnection implements ServerConnection {
        private final CompletableFuture<byte[]> future;

        LocalServerConnection(CompletableFuture<byte[]> future) {
            this.future = future;
        }

        @Override
        public void reply(ProtocolRequest message, ProtocolReply.Status status, Optional<byte[]> payload) {
            if (future != null) {
                if (status == ProtocolReply.Status.OK) {
                    future.complete(payload.orElse(EMPTY_PAYLOAD));
                } else if (status == ProtocolReply.Status.ERROR_NO_HANDLER) {
                    future.completeExceptionally(new MessagingException.NoRemoteHandler());
                } else if (status == ProtocolReply.Status.ERROR_HANDLER_EXCEPTION) {
                    future.completeExceptionally(new MessagingException.RemoteHandlerFailure());
                } else if (status == ProtocolReply.Status.PROTOCOL_EXCEPTION) {
                    future.completeExceptionally(new MessagingException.ProtocolException());
                }
            }
        }
    }

    /**
     * Remote connection implementation.
     */
    // TODO: 2018/7/30 by zmyer
    private final class RemoteClientConnection extends AbstractClientConnection {
        private final Channel channel;

        RemoteClientConnection(Channel channel) {
            this.channel = channel;
        }

        @Override
        public CompletableFuture<Void> sendAsync(ProtocolRequest message) {
            CompletableFuture<Void> future = new CompletableFuture<>();
            channel.writeAndFlush(message).addListener(channelFuture -> {
                if (!channelFuture.isSuccess()) {
                    future.completeExceptionally(channelFuture.cause());
                } else {
                    future.complete(null);
                }
            });
            return future;
        }

        // TODO: 2018/12/06 by zmyer
        @Override
        public CompletableFuture<byte[]> sendAndReceive(ProtocolRequest message, Duration timeout) {
            CompletableFuture<byte[]> future = new CompletableFuture<>();
            registerCallback(message.id(), message.subject(), timeout, future);
            channel.writeAndFlush(message).addListener(channelFuture -> {
                if (!channelFuture.isSuccess()) {
                    Callback callback = failCallback(message.id());
                    if (callback != null) {
                        callback.completeExceptionally(channelFuture.cause());
                    }
                }
            });
            return future;
        }

        /**
         * Dispatches a message to a local handler.
         *
         * @param message the message to dispatch
         */
        private void dispatch(ProtocolReply message) {
            Callback callback = completeCallback(message.id());
            if (callback != null) {
                if (message.status() == ProtocolReply.Status.OK) {
                    callback.complete(message.payload());
                } else if (message.status() == ProtocolReply.Status.ERROR_NO_HANDLER) {
                    callback.completeExceptionally(new MessagingException.NoRemoteHandler());
                } else if (message.status() == ProtocolReply.Status.ERROR_HANDLER_EXCEPTION) {
                    callback.completeExceptionally(new MessagingException.RemoteHandlerFailure());
                } else if (message.status() == ProtocolReply.Status.PROTOCOL_EXCEPTION) {
                    callback.completeExceptionally(new MessagingException.ProtocolException());
                }
            } else {
                log.debug("Received a reply for message id:[{}] "
                        + "but was unable to locate the"
                        + " request handle", message.id());
            }
        }

        @Override
        public void close() {
            if (closed.compareAndSet(false, true)) {
                for (Callback callback : futures.values()) {
                    callback.completeExceptionally(new ConnectException());
                }
            }
        }
    }

    /**
     * Remote server connection.
     */
    // TODO: 2018/7/30 by zmyer
    private final class RemoteServerConnection implements ServerConnection {
        private final Channel channel;

        RemoteServerConnection(Channel channel) {
            this.channel = channel;
        }

        /**
         * Dispatches a message to a local handler.
         *
         * @param message the message to dispatch
         */
        private void dispatch(ProtocolRequest message) {
            BiConsumer<ProtocolRequest, ServerConnection> handler = handlers.get(message.subject());
            if (handler != null) {
                log.trace("{} - Received message type {} from {}", returnAddress, message.subject(), message.sender());
                handler.accept(message, this);
            } else {
                log.debug("{} - No handler for message type {} from {}", returnAddress, message.subject(), message.sender());
                reply(message, ProtocolReply.Status.ERROR_NO_HANDLER, Optional.empty());
            }
        }

        @Override
        public void reply(ProtocolRequest message, ProtocolReply.Status status, Optional<byte[]> payload) {
            ProtocolReply response = new ProtocolReply(
                    message.id(),
                    payload.orElse(EMPTY_PAYLOAD),
                    status);
            channel.writeAndFlush(response, channel.voidPromise());
        }
    }

    /**
     * Request-reply timeout history tracker.
     */
    // TODO: 2018/7/30 by zmyer
    private static final class RequestMonitor {
        private final DescriptiveStatistics samples = new SynchronizedDescriptiveStatistics(WINDOW_SIZE);
        private final AtomicLong max = new AtomicLong();
        private volatile int replyCount;
        private volatile long lastUpdate = System.currentTimeMillis();

        /**
         * Adds a reply time to the history.
         *
         * @param replyTime the reply time to add to the history
         */
        void addReplyTime(long replyTime) {
            max.accumulateAndGet(replyTime, Math::max);
            replyCount++;

            // If at least WINDOW_UPDATE_SAMPLE_SIZE response times have been recorded, and at least WINDOW_UPDATE_MILLIS
            // have passed since the last update, record the maximum response time in the samples.
            if (replyCount >= WINDOW_UPDATE_SAMPLE_SIZE &&
                    System.currentTimeMillis() - lastUpdate > WINDOW_UPDATE_MILLIS) {
                synchronized (this) {
                    if (replyCount >= WINDOW_UPDATE_SAMPLE_SIZE &&
                            System.currentTimeMillis() - lastUpdate > WINDOW_UPDATE_MILLIS) {
                        long lastMax = max.get();
                        if (lastMax > 0) {
                            samples.addValue(lastMax);
                            lastUpdate = System.currentTimeMillis();
                            replyCount = 0;
                            max.set(0);
                        }
                    }
                }
            }
        }

        /**
         * Returns a boolean indicating whether the given request should be timed out according to the elapsed time.
         *
         * @param elapsedTime the elapsed request time
         * @return indicates whether the request should be timed out
         */
        boolean isTimedOut(long elapsedTime) {
            return samples.getN() == WINDOW_SIZE && phi(elapsedTime) >= PHI_FAILURE_THRESHOLD;
        }

        /**
         * Compute phi for the specified node id.
         *
         * @param elapsedTime the duration since the request was sent
         * @return phi value
         */
        private double phi(long elapsedTime) {
            if (samples.getN() < MIN_SAMPLES) {
                return 0.0;
            }
            return computePhi(samples, elapsedTime);
        }

        /**
         * Computes the phi value from the given samples.
         *
         * @param samples     the samples from which to compute phi
         * @param elapsedTime the duration since the request was sent
         * @return phi
         */
        private double computePhi(DescriptiveStatistics samples, long elapsedTime) {
            return (samples.getN() > 0) ? PHI_FACTOR * elapsedTime / samples.getMean() : 100;
        }
    }
=======
  /**
   * Server handshake handler.
   */
  private class ServerHandshakeHandlerAdapter extends HandshakeHandlerAdapter<ProtocolRequest> {
    @Override
    public void channelRead(ChannelHandlerContext context, Object message) throws Exception {
      // Read the protocol version from the client handshake. If the client's protocol version is unknown
      // to the server, use the latest server protocol version.
      readProtocolVersion(context, (ByteBuf) message)
          .ifPresent(version -> {
            ProtocolVersion protocolVersion = ProtocolVersion.valueOf(version);
            if (protocolVersion == null) {
              protocolVersion = ProtocolVersion.latest();
            }
            writeProtocolVersion(context, protocolVersion);
            activateProtocolVersion(context, new RemoteServerConnection(handlers, context.channel()), protocolVersion);
          });
    }

    @Override
    void activateProtocolVersion(ChannelHandlerContext context, Connection<ProtocolRequest> connection, ProtocolVersion protocolVersion) {
      log.debug("Activating server protocol version {} for connection to {}", protocolVersion, context.channel().remoteAddress());
      super.activateProtocolVersion(context, connection, protocolVersion);
    }
  }

  /**
   * Connection message dispatcher.
   */
  private class MessageDispatcher<M extends ProtocolMessage> extends SimpleChannelInboundHandler<Object> {
    private final Connection<M> connection;

    MessageDispatcher(Connection<M> connection) {
      this.connection = connection;
    }

    @Override
    @SuppressWarnings("unchecked")
    protected void channelRead0(ChannelHandlerContext ctx, Object message) throws Exception {
      try {
        connection.dispatch((M) message);
      } catch (RejectedExecutionException e) {
        log.warn("Unable to dispatch message due to {}", e.getMessage());
      }
    }

    @Override
    public void exceptionCaught(ChannelHandlerContext context, Throwable cause) {
      log.error("Exception inside channel handling pipeline", cause);
      connection.close();
      context.close();
    }

    @Override
    public void channelInactive(ChannelHandlerContext context) throws Exception {
      connection.close();
      context.close();
    }

    @Override
    public boolean acceptInboundMessage(Object msg) {
      return msg instanceof ProtocolMessage;
    }
  }
>>>>>>> 842276c0
}<|MERGE_RESOLUTION|>--- conflicted
+++ resolved
@@ -89,160 +89,7 @@
 /**
  * Netty based MessagingService.
  */
-// TODO: 2018/7/30 by zmyer
 public class NettyMessagingService implements ManagedMessagingService {
-<<<<<<< HEAD
-    private static final long HISTORY_EXPIRE_MILLIS = Duration.ofMinutes(1).toMillis();
-    private static final long MIN_TIMEOUT_MILLIS = 100;
-    private static final long MAX_TIMEOUT_MILLIS = 5000;
-    private static final long TIMEOUT_INTERVAL = 50;
-    private static final int WINDOW_SIZE = 10;
-    private static final int WINDOW_UPDATE_SAMPLE_SIZE = 100;
-    private static final long WINDOW_UPDATE_MILLIS = 60000;
-    private static final int MIN_SAMPLES = 25;
-    private static final double PHI_FACTOR = 1.0 / Math.log(10.0);
-    private static final int PHI_FAILURE_THRESHOLD = 12;
-    private static final int CHANNEL_POOL_SIZE = 8;
-
-    private static final byte[] EMPTY_PAYLOAD = new byte[0];
-
-    private final Logger log = LoggerFactory.getLogger(getClass());
-
-    private final LocalClientConnection localClientConnection = new LocalClientConnection();
-    private final LocalServerConnection localServerConnection = new LocalServerConnection(null);
-
-    private final Address returnAddress;
-    private final int preamble;
-    private final MessagingConfig config;
-    private final AtomicBoolean started = new AtomicBoolean(false);
-    private final Map<String, BiConsumer<ProtocolRequest, ServerConnection>> handlers = new ConcurrentHashMap<>();
-    private final Map<Channel, RemoteClientConnection> clientConnections = Maps.newConcurrentMap();
-    private final Map<Channel, RemoteServerConnection> serverConnections = Maps.newConcurrentMap();
-    private final AtomicLong messageIdGenerator = new AtomicLong(0);
-
-    private ScheduledFuture<?> timeoutFuture;
-
-    private final Map<Address, List<CompletableFuture<Channel>>> channels = Maps.newConcurrentMap();
-
-    private EventLoopGroup serverGroup;
-    private EventLoopGroup clientGroup;
-    private Class<? extends ServerChannel> serverChannelClass;
-    private Class<? extends Channel> clientChannelClass;
-    private ScheduledExecutorService timeoutExecutor;
-    private Channel serverChannel;
-
-    protected boolean enableNettyTls;
-
-    protected TrustManagerFactory trustManager;
-    protected KeyManagerFactory keyManager;
-
-    public NettyMessagingService(String cluster, Address address, MessagingConfig config) {
-        this.preamble = cluster.hashCode();
-        this.returnAddress = address;
-        this.config = config;
-    }
-
-    @Override
-    public Address address() {
-        return returnAddress;
-    }
-
-    // TODO: 2018/12/06 by zmyer
-    @Override
-    public CompletableFuture<MessagingService> start() {
-        if (started.get()) {
-            log.warn("Already running at local address: {}", returnAddress);
-            return CompletableFuture.completedFuture(this);
-        }
-
-        enableNettyTls = loadKeyStores();
-        initEventLoopGroup();
-        return bootstrapServer().thenRun(() -> {
-            timeoutExecutor = Executors.newSingleThreadScheduledExecutor(
-                    namedThreads("netty-messaging-timeout-%d", log));
-            timeoutFuture = timeoutExecutor.scheduleAtFixedRate(
-                    this::timeoutAllCallbacks, TIMEOUT_INTERVAL, TIMEOUT_INTERVAL, TimeUnit.MILLISECONDS);
-            started.set(true);
-            log.info("Started");
-        }).thenApply(v -> this);
-    }
-
-    @Override
-    public boolean isRunning() {
-        return started.get();
-    }
-
-    // TODO: 2018/12/06 by zmyer
-    private boolean loadKeyStores() {
-        if (!config.getTlsConfig().isEnabled()) {
-            return false;
-        }
-
-        // Maintain a local copy of the trust and key managers in case anything goes wrong
-        TrustManagerFactory tmf;
-        KeyManagerFactory kmf;
-        try {
-            String ksLocation = config.getTlsConfig().getKeyStore();
-            String tsLocation = config.getTlsConfig().getTrustStore();
-            char[] ksPwd = config.getTlsConfig().getKeyStorePassword().toCharArray();
-            char[] tsPwd = config.getTlsConfig().getTrustStorePassword().toCharArray();
-
-            tmf = TrustManagerFactory.getInstance(TrustManagerFactory.getDefaultAlgorithm());
-            KeyStore ts = KeyStore.getInstance(KeyStore.getDefaultType());
-            try (FileInputStream fileInputStream = new FileInputStream(tsLocation)) {
-                ts.load(fileInputStream, tsPwd);
-            }
-            tmf.init(ts);
-
-            kmf = KeyManagerFactory.getInstance(KeyManagerFactory.getDefaultAlgorithm());
-            KeyStore ks = KeyStore.getInstance(KeyStore.getDefaultType());
-            try (FileInputStream fileInputStream = new FileInputStream(ksLocation)) {
-                ks.load(fileInputStream, ksPwd);
-            }
-            kmf.init(ks, ksPwd);
-            if (log.isInfoEnabled()) {
-                logKeyStore(ks, ksLocation, ksPwd);
-            }
-        } catch (FileNotFoundException e) {
-            throw new AtomixRuntimeException("Could not load cluster keystore: {}", e.getMessage());
-        } catch (Exception e) {
-            throw new AtomixRuntimeException("Error loading cluster keystore", e);
-        }
-        this.trustManager = tmf;
-        this.keyManager = kmf;
-        return true;
-    }
-
-    // TODO: 2018/7/30 by zmyer
-    private void logKeyStore(KeyStore ks, String ksLocation, char[] ksPwd) {
-        if (log.isInfoEnabled()) {
-            log.info("Loaded cluster key store from: {}", ksLocation);
-            try {
-                for (Enumeration<String> e = ks.aliases(); e.hasMoreElements(); ) {
-                    String alias = e.nextElement();
-                    Key key = ks.getKey(alias, ksPwd);
-                    Certificate[] certs = ks.getCertificateChain(alias);
-                    log.debug("{} -> {}", alias, certs);
-                    final byte[] encodedKey;
-                    if (certs != null && certs.length > 0) {
-                        encodedKey = certs[0].getEncoded();
-                    } else {
-                        log.info("Could not find cert chain for {}, using fingerprint of key instead...", alias);
-                        encodedKey = key.getEncoded();
-                    }
-                    // Compute the certificate's fingerprint (use the key if certificate cannot be found)
-                    MessageDigest digest = MessageDigest.getInstance("SHA1");
-                    digest.update(encodedKey);
-                    StringJoiner fingerprint = new StringJoiner(":");
-                    for (byte b : digest.digest()) {
-                        fingerprint.add(String.format("%02X", b));
-                    }
-                    log.info("{} -> {}", alias, fingerprint);
-                }
-            } catch (Exception e) {
-                log.warn("Unable to print contents of key store: {}", ksLocation, e);
-            }
-=======
   private final Logger log = LoggerFactory.getLogger(getClass());
 
   private final Address returnAddress;
@@ -728,24 +575,19 @@
         } else {
           log.warn("Failed to bind TCP server to port {}:{} due to {}", iface, port, f.cause());
           future.completeExceptionally(f.cause());
->>>>>>> 842276c0
         }
-    }
-
-    // TODO: 2018/7/30 by zmyer
-    private void initEventLoopGroup() {
-        // try Epoll first and if that does work, use nio.
+      });
+    } else {
+      future.complete(null);
+    }
+  }
+
+  @Override
+  public CompletableFuture<Void> stop() {
+    if (started.compareAndSet(true, false)) {
+      return CompletableFuture.supplyAsync(() -> {
+        boolean interrupted = false;
         try {
-<<<<<<< HEAD
-            clientGroup = new EpollEventLoopGroup(0, namedThreads("netty-messaging-event-epoll-client-%d", log));
-            serverGroup = new EpollEventLoopGroup(0, namedThreads("netty-messaging-event-epoll-server-%d", log));
-            serverChannelClass = EpollServerSocketChannel.class;
-            clientChannelClass = EpollSocketChannel.class;
-            return;
-        } catch (Throwable e) {
-            log.debug("Failed to initialize native (epoll) transport. "
-                    + "Reason: {}. Proceeding with nio.", e.getMessage());
-=======
           try {
             serverChannel.close().sync();
           } catch (InterruptedException e) {
@@ -769,37 +611,13 @@
           if (interrupted) {
             Thread.currentThread().interrupt();
           }
->>>>>>> 842276c0
         }
-        clientGroup = new NioEventLoopGroup(0, namedThreads("netty-messaging-event-nio-client-%d", log));
-        serverGroup = new NioEventLoopGroup(0, namedThreads("netty-messaging-event-nio-server-%d", log));
-        serverChannelClass = NioServerSocketChannel.class;
-        clientChannelClass = NioSocketChannel.class;
-    }
-
-<<<<<<< HEAD
-    /**
-     * Times out response callbacks.
-     */
-    // TODO: 2018/7/31 by zmyer
-    private void timeoutAllCallbacks() {
-        // Iterate through all connections and time out callbacks.
-        localClientConnection.timeoutCallbacks();
-        for (RemoteClientConnection connection : clientConnections.values()) {
-            connection.timeoutCallbacks();
-        }
-    }
-
-    @Override
-    public CompletableFuture<Void> sendAsync(Address address, String type, byte[] payload) {
-        long messageId = messageIdGenerator.incrementAndGet();
-        ProtocolRequest message = new ProtocolRequest(
-                messageId,
-                returnAddress,
-                type,
-                payload);
-        return executeOnPooledConnection(address, type, c -> c.sendAsync(message), MoreExecutors.directExecutor());
-=======
+        return null;
+      });
+    }
+    return CompletableFuture.completedFuture(null);
+  }
+
   /**
    * Channel initializer for TLS clients.
    */
@@ -830,161 +648,39 @@
     private SslServerChannelInitializer() throws SSLException {
       this.sslContext = SslContextBuilder.forServer(keyManager).clientAuth(ClientAuth.REQUIRE).trustManager(trustManager)
           .build();
->>>>>>> 842276c0
-    }
-
-    // TODO: 2018/7/31 by zmyer
-    @Override
-<<<<<<< HEAD
-    public CompletableFuture<byte[]> sendAndReceive(Address address, String type, byte[] payload) {
-        return sendAndReceive(address, type, payload, null, MoreExecutors.directExecutor());
-=======
+    }
+
+    @Override
     protected void initChannel(SocketChannel channel) throws Exception {
       channel.pipeline().addLast("ssl", sslContext.newHandler(channel.alloc()))
           .addLast("handshake", new ServerHandshakeHandlerAdapter());
->>>>>>> 842276c0
-    }
-
-    @Override
-    public CompletableFuture<byte[]> sendAndReceive(Address address, String type, byte[] payload, Executor executor) {
-        return sendAndReceive(address, type, payload, null, executor);
-    }
-
-    // TODO: 2018/7/31 by zmyer
-    @Override
-    public CompletableFuture<byte[]> sendAndReceive(Address address, String type, byte[] payload, Duration timeout) {
-        return sendAndReceive(address, type, payload, timeout, MoreExecutors.directExecutor());
-    }
-
-    // TODO: 2018/12/06 by zmyer
-    @Override
-    public CompletableFuture<byte[]> sendAndReceive(Address address, String type,
-                                                    byte[] payload, Duration timeout, Executor executor) {
-        long messageId = messageIdGenerator.incrementAndGet();
-        ProtocolRequest message = new ProtocolRequest(
-                messageId,
-                returnAddress,
-                type,
-                payload);
-        return executeOnPooledConnection(address, type, c -> c.sendAndReceive(message, timeout), executor);
-    }
-<<<<<<< HEAD
-
-    // TODO: 2018/7/31 by zmyer
-    private List<CompletableFuture<Channel>> getChannelPool(Address address) {
-        final List<CompletableFuture<Channel>> channelPool = channels.get(address);
-        if (channelPool != null) {
-            return channelPool;
-        }
-        return channels.computeIfAbsent(address, e -> {
-            final List<CompletableFuture<Channel>> defaultList = new ArrayList<>(CHANNEL_POOL_SIZE);
-            for (int i = 0; i < CHANNEL_POOL_SIZE; i++) {
-                defaultList.add(null);
-            }
-            return Lists.newCopyOnWriteArrayList(defaultList);
-        });
-    }
-
-    // TODO: 2018/7/31 by zmyer
-    private int getChannelOffset(String messageType) {
-        return Math.abs(messageType.hashCode() % CHANNEL_POOL_SIZE);
-    }
-
-    // TODO: 2018/7/31 by zmyer
-    private CompletableFuture<Channel> getChannel(Address address, String messageType) {
-        final List<CompletableFuture<Channel>> channelPool = getChannelPool(address);
-        final int offset = getChannelOffset(messageType);
-
-        CompletableFuture<Channel> channelFuture = channelPool.get(offset);
-        if (channelFuture == null || channelFuture.isCompletedExceptionally()) {
-            synchronized (channelPool) {
-                channelFuture = channelPool.get(offset);
-                if (channelFuture == null || channelFuture.isCompletedExceptionally()) {
-                    log.debug("Connecting to {}", address);
-                    channelFuture = openChannel(address);
-                    channelFuture.whenComplete((channel, error) -> {
-                        if (error == null) {
-                            log.debug("Connected to {}", channel.remoteAddress());
-                        } else {
-                            log.debug("Failed to connect to {}", address, error);
-                        }
-                    });
-                    channelPool.set(offset, channelFuture);
-                }
-            }
-        }
-
-        final CompletableFuture<Channel> future = new CompletableFuture<>();
-        final CompletableFuture<Channel> finalFuture = channelFuture;
-        finalFuture.whenComplete((channel, error) -> {
-            if (error == null) {
-                if (!channel.isActive()) {
-                    CompletableFuture<Channel> currentFuture;
-                    synchronized (channelPool) {
-                        currentFuture = channelPool.get(offset);
-                        if (currentFuture == finalFuture) {
-                            channelPool.set(offset, null);
-                        } else if (currentFuture == null) {
-                            currentFuture = openChannel(address);
-                            currentFuture.whenComplete((c, e) -> {
-                                if (e == null) {
-                                    log.debug("Connected to {}", channel.remoteAddress());
-                                } else {
-                                    log.debug("Failed to connect to {}", channel.remoteAddress(), e);
-                                }
-                            });
-                            channelPool.set(offset, currentFuture);
-                        }
-                    }
-
-                    final RemoteClientConnection connection = clientConnections.remove(channel);
-                    if (connection != null) {
-                        log.debug("Closing connection to {}", connection.channel.remoteAddress());
-                        connection.close();
-                    }
-
-                    if (currentFuture == finalFuture) {
-                        getChannel(address, messageType).whenComplete((recursiveResult, recursiveError) -> {
-                            if (recursiveError == null) {
-                                future.complete(recursiveResult);
-                            } else {
-                                future.completeExceptionally(recursiveError);
-                            }
-                        });
-                    } else {
-                        currentFuture.whenComplete((recursiveResult, recursiveError) -> {
-                            if (recursiveError == null) {
-                                future.complete(recursiveResult);
-                            } else {
-                                future.completeExceptionally(recursiveError);
-                            }
-                        });
-                    }
-                } else {
-                    future.complete(channel);
-                }
-            } else {
-                future.completeExceptionally(error);
-            }
-        });
-        return future;
-    }
-
-    // TODO: 2018/12/06 by zmyer
-    private CompletableFuture<Channel> openChannel(Address address) {
-        return bootstrapClient(address);
-    }
-
-    // TODO: 2018/12/06 by zmyer
-    private <T> CompletableFuture<T> executeOnPooledConnection(
-            Address address,
-            String type,
-            Function<ClientConnection, CompletableFuture<T>> callback,
-            Executor executor) {
-        CompletableFuture<T> future = new CompletableFuture<T>();
-        executeOnPooledConnection(address, type, callback, executor, future);
-        return future;
-=======
+    }
+  }
+
+  /**
+   * Channel initializer for basic connections.
+   */
+  private class BasicClientChannelInitializer extends ChannelInitializer<SocketChannel> {
+    private final CompletableFuture<Channel> future;
+
+    BasicClientChannelInitializer(CompletableFuture<Channel> future) {
+      this.future = future;
+    }
+
+    @Override
+    protected void initChannel(SocketChannel channel) throws Exception {
+      channel.pipeline().addLast("handshake", new ClientHandshakeHandlerAdapter(future));
+    }
+  }
+
+  /**
+   * Channel initializer for basic connections.
+   */
+  private class BasicServerChannelInitializer extends ChannelInitializer<SocketChannel> {
+    @Override
+    protected void initChannel(SocketChannel channel) throws Exception {
+      channel.pipeline().addLast("handshake", new ServerHandshakeHandlerAdapter());
+    }
   }
 
   /**
@@ -1039,82 +735,26 @@
       context.pipeline().addLast("encoder", protocol.newEncoder());
       context.pipeline().addLast("decoder", protocol.newDecoder());
       context.pipeline().addLast("handler", new MessageDispatcher<>(connection));
->>>>>>> 842276c0
-    }
-
-<<<<<<< HEAD
-    // TODO: 2018/12/06 by zmyer
-    private <T> void executeOnPooledConnection(
-            Address address,
-            String type,
-            Function<ClientConnection, CompletableFuture<T>> callback,
-            Executor executor,
-            CompletableFuture<T> future) {
-        if (address.equals(returnAddress)) {
-            callback.apply(localClientConnection).whenComplete((result, error) -> {
-                if (error == null) {
-                    executor.execute(() -> future.complete(result));
-                } else {
-                    executor.execute(() -> future.completeExceptionally(error));
-                }
-            });
-            return;
-        }
-=======
+    }
+  }
+
   /**
    * Client handshake handler.
    */
   private class ClientHandshakeHandlerAdapter extends HandshakeHandlerAdapter<ProtocolReply> {
     private final CompletableFuture<Channel> future;
->>>>>>> 842276c0
-
-        getChannel(address, type).whenComplete((channel, channelError) -> {
-            if (channelError == null) {
-                final ClientConnection connection = getOrCreateRemoteClientConnection(channel);
-                callback.apply(connection).whenComplete((result, sendError) -> {
-                    if (sendError == null) {
-                        executor.execute(() -> future.complete(result));
-                    } else {
-                        final Throwable cause = Throwables.getRootCause(sendError);
-                        if (!(cause instanceof TimeoutException) && !(cause instanceof MessagingException)) {
-                            channel.close().addListener(f -> {
-                                log.debug("Closing connection to {}", channel.remoteAddress());
-                                connection.close();
-                                clientConnections.remove(channel);
-                            });
-                        }
-                        executor.execute(() -> future.completeExceptionally(sendError));
-                    }
-                });
-            } else {
-                executor.execute(() -> future.completeExceptionally(channelError));
-            }
-        });
-    }
-
-<<<<<<< HEAD
-    // TODO: 2018/7/31 by zmyer
-    private RemoteClientConnection getOrCreateRemoteClientConnection(Channel channel) {
-        RemoteClientConnection connection = clientConnections.get(channel);
-        if (connection == null) {
-            connection = clientConnections.computeIfAbsent(channel, RemoteClientConnection::new);
-        }
-        return connection;
-=======
+
+    ClientHandshakeHandlerAdapter(CompletableFuture<Channel> future) {
+      this.future = future;
+    }
+
     @Override
     public void channelActive(ChannelHandlerContext context) throws Exception {
       log.debug("Writing client protocol version {} for connection to {}", protocolVersion, context.channel().remoteAddress());
       writeProtocolVersion(context, protocolVersion);
->>>>>>> 842276c0
-    }
-
-    // TODO: 2018/7/31 by zmyer
-    @Override
-<<<<<<< HEAD
-    public void registerHandler(String type, BiConsumer<Address, byte[]> handler, Executor executor) {
-        handlers.put(type, (message, connection) -> executor.execute(() ->
-                handler.accept(message.sender(), message.payload())));
-=======
+    }
+
+    @Override
     public void channelRead(ChannelHandlerContext context, Object message) throws Exception {
       // Read the protocol version from the server.
       readProtocolVersion(context, (ByteBuf) message)
@@ -1129,827 +769,21 @@
               context.close();
             }
           });
->>>>>>> 842276c0
-    }
-
-    @Override
-    public void registerHandler(String type, BiFunction<Address, byte[], byte[]> handler, Executor executor) {
-        handlers.put(type, (message, connection) -> executor.execute(() -> {
-            byte[] responsePayload = null;
-            ProtocolReply.Status status = ProtocolReply.Status.OK;
-            try {
-                responsePayload = handler.apply(message.sender(), message.payload());
-            } catch (Exception e) {
-                log.warn("An error occurred in a message handler: {}", e);
-                status = ProtocolReply.Status.ERROR_HANDLER_EXCEPTION;
-            }
-            connection.reply(message, status, Optional.ofNullable(responsePayload));
-        }));
-    }
-
-    @Override
-<<<<<<< HEAD
-    public void registerHandler(String type, BiFunction<Address, byte[], CompletableFuture<byte[]>> handler) {
-        handlers.put(type, (message, connection) -> {
-            handler.apply(message.sender(), message.payload()).whenComplete((result, error) -> {
-                ProtocolReply.Status status;
-                if (error == null) {
-                    status = ProtocolReply.Status.OK;
-                } else {
-                    log.warn("An error occurred in a message handler: {}", error);
-                    status = ProtocolReply.Status.ERROR_HANDLER_EXCEPTION;
-                }
-                connection.reply(message, status, Optional.ofNullable(result));
-            });
-        });
-=======
+    }
+
+    @Override
+    public void exceptionCaught(ChannelHandlerContext ctx, Throwable cause) throws Exception {
+      future.completeExceptionally(cause);
+    }
+
+    @Override
     void activateProtocolVersion(ChannelHandlerContext context, Connection<ProtocolReply> connection, ProtocolVersion protocolVersion) {
       log.debug("Activating client protocol version {} for connection to {}", protocolVersion, context.channel().remoteAddress());
       super.activateProtocolVersion(context, connection, protocolVersion);
       future.complete(context.channel());
->>>>>>> 842276c0
-    }
-
-<<<<<<< HEAD
-    @Override
-    public void unregisterHandler(String type) {
-        handlers.remove(type);
-    }
-
-    // TODO: 2018/12/06 by zmyer
-    private CompletableFuture<Channel> bootstrapClient(Address address) {
-        CompletableFuture<Channel> future = new CompletableFuture<>();
-        Bootstrap bootstrap = new Bootstrap();
-        bootstrap.option(ChannelOption.ALLOCATOR, PooledByteBufAllocator.DEFAULT);
-        bootstrap.option(ChannelOption.WRITE_BUFFER_WATER_MARK,
-                new WriteBufferWaterMark(10 * 32 * 1024, 10 * 64 * 1024));
-        bootstrap.option(ChannelOption.SO_RCVBUF, 1024 * 1024);
-        bootstrap.option(ChannelOption.SO_SNDBUF, 1024 * 1024);
-        bootstrap.option(ChannelOption.SO_KEEPALIVE, true);
-        bootstrap.option(ChannelOption.TCP_NODELAY, true);
-        bootstrap.option(ChannelOption.CONNECT_TIMEOUT_MILLIS, 1000);
-        bootstrap.group(clientGroup);
-        // TODO: Make this faster:
-        // http://normanmaurer.me/presentations/2014-facebook-eng-netty/slides.html#37.0
-        bootstrap.channel(clientChannelClass);
-        bootstrap.remoteAddress(address.address(true), address.port());
-        if (enableNettyTls) {
-            try {
-                bootstrap.handler(new SslClientCommunicationChannelInitializer(future, address));
-            } catch (SSLException e) {
-                return Futures.exceptionalFuture(e);
-            }
-        } else {
-            bootstrap.handler(new BasicClientChannelInitializer(future));
-        }
-        bootstrap.connect().addListener(f -> {
-            if (!f.isSuccess()) {
-                future.completeExceptionally(f.cause());
-            }
-        });
-        return future;
-    }
-
-    // TODO: 2018/12/06 by zmyer
-    private CompletableFuture<Void> bootstrapServer() {
-        ServerBootstrap b = new ServerBootstrap();
-        b.option(ChannelOption.SO_REUSEADDR, true);
-        b.option(ChannelOption.SO_BACKLOG, 128);
-        b.childOption(ChannelOption.WRITE_BUFFER_WATER_MARK,
-                new WriteBufferWaterMark(8 * 1024, 32 * 1024));
-        b.childOption(ChannelOption.SO_RCVBUF, 1024 * 1024);
-        b.childOption(ChannelOption.SO_SNDBUF, 1024 * 1024);
-        b.childOption(ChannelOption.SO_KEEPALIVE, true);
-        b.childOption(ChannelOption.TCP_NODELAY, true);
-        b.childOption(ChannelOption.ALLOCATOR, PooledByteBufAllocator.DEFAULT);
-        b.group(serverGroup, clientGroup);
-        b.channel(serverChannelClass);
-        if (enableNettyTls) {
-            try {
-                b.childHandler(new SslServerCommunicationChannelInitializer());
-            } catch (SSLException e) {
-                return Futures.exceptionalFuture(e);
-            }
-        } else {
-            b.childHandler(new BasicServerChannelInitializer());
-        }
-        return bind(b);
-    }
-
-    // TODO: 2018/12/06 by zmyer
-    private CompletableFuture<Void> bind(ServerBootstrap bootstrap) {
-        CompletableFuture<Void> future = new CompletableFuture<>();
-        int port = config.getPort() != null ? config.getPort() : returnAddress.port();
-        if (config.getInterfaces().isEmpty()) {
-            bind(bootstrap, Lists.newArrayList("0.0.0.0").iterator(), port, future);
-        } else {
-            bind(bootstrap, config.getInterfaces().iterator(), port, future);
-        }
-        return future;
-    }
-
-    // TODO: 2018/12/06 by zmyer
-    private void bind(ServerBootstrap bootstrap, Iterator<String> ifaces, int port, CompletableFuture<Void> future) {
-        if (ifaces.hasNext()) {
-            String iface = ifaces.next();
-            bootstrap.bind(iface, port).addListener((ChannelFutureListener) f -> {
-                if (f.isSuccess()) {
-                    log.info("TCP server listening for connections on {}:{}", iface, port);
-                    serverChannel = f.channel();
-                    bind(bootstrap, ifaces, port, future);
-                } else {
-                    log.warn("Failed to bind TCP server to port {}:{} due to {}", iface, port, f.cause());
-                    future.completeExceptionally(f.cause());
-                }
-            });
-        } else {
-            future.complete(null);
-        }
-    }
-
-    @Override
-    public CompletableFuture<Void> stop() {
-        if (started.compareAndSet(true, false)) {
-            return CompletableFuture.supplyAsync(() -> {
-                boolean interrupted = false;
-                try {
-                    try {
-                        serverChannel.close().sync();
-                    } catch (InterruptedException e) {
-                        interrupted = true;
-                    }
-                    Future<?> serverShutdownFuture = serverGroup.shutdownGracefully();
-                    Future<?> clientShutdownFuture = clientGroup.shutdownGracefully();
-                    try {
-                        serverShutdownFuture.sync();
-                    } catch (InterruptedException e) {
-                        interrupted = true;
-                    }
-                    try {
-                        clientShutdownFuture.sync();
-                    } catch (InterruptedException e) {
-                        interrupted = true;
-                    }
-                    timeoutFuture.cancel(false);
-                    timeoutExecutor.shutdown();
-                } finally {
-                    log.info("Stopped");
-                    if (interrupted) {
-                        Thread.currentThread().interrupt();
-                    }
-                }
-                return null;
-            });
-        }
-        return CompletableFuture.completedFuture(null);
-    }
-
-    /**
-     * Channel initializer for TLS servers.
-     */
-    // TODO: 2018/12/06 by zmyer
-    private class SslServerCommunicationChannelInitializer extends ChannelInitializer<SocketChannel> {
-
-        private final SslContext sslContext;
-
-        private SslServerCommunicationChannelInitializer() throws SSLException {
-            this.sslContext = SslContextBuilder.forServer(keyManager).clientAuth(ClientAuth.REQUIRE)
-                    .trustManager(trustManager)
-                    .build();
-        }
-
-        @Override
-        protected void initChannel(SocketChannel channel) throws Exception {
-            channel.pipeline().addLast("ssl", sslContext.newHandler(channel.alloc()))
-                    .addLast("handshake", new ServerHandshakeHandlerAdapter());
-        }
-    }
-
-    /**
-     * Channel initializer for TLS clients.
-     */
-    private class SslClientCommunicationChannelInitializer extends ChannelInitializer<SocketChannel> {
-        private final CompletableFuture<Channel> future;
-        private final Address address;
-        private final SslContext sslContext;
-
-        SslClientCommunicationChannelInitializer(CompletableFuture<Channel> future, Address address) throws SSLException {
-            this.future = future;
-            this.address = address;
-            this.sslContext = SslContextBuilder.forClient().keyManager(keyManager).trustManager(trustManager).build();
-        }
-
-        @Override
-        protected void initChannel(SocketChannel channel) throws Exception {
-            channel.pipeline().addLast("ssl", sslContext.newHandler(channel.alloc(), address.host(), address.port()))
-                    .addLast("handshake", new ClientHandshakeHandlerAdapter(future));
-        }
-    }
-
-    /**
-     * Channel initializer for basic connections.
-     */
-    // TODO: 2018/12/07 by zmyer
-    private class BasicClientChannelInitializer extends ChannelInitializer<SocketChannel> {
-        private final CompletableFuture<Channel> future;
-
-        BasicClientChannelInitializer(CompletableFuture<Channel> future) {
-            this.future = future;
-        }
-
-        @Override
-        protected void initChannel(SocketChannel channel) throws Exception {
-            channel.pipeline().addLast("handshake", new ClientHandshakeHandlerAdapter(future));
-        }
-    }
-
-    /**
-     * Channel initializer for basic connections.
-     */
-    // TODO: 2018/12/06 by zmyer
-    private class BasicServerChannelInitializer extends ChannelInitializer<SocketChannel> {
-        @Override
-        protected void initChannel(SocketChannel channel) throws Exception {
-            channel.pipeline().addLast("handshake", new ServerHandshakeHandlerAdapter());
-        }
-    }
-
-    /**
-     * Base class for handshake handlers.
-     */
-    // TODO: 2018/12/06 by zmyer
-    private abstract class HandshakeHandlerAdapter extends ChannelInboundHandlerAdapter {
-        void writeProtocolVersion(ChannelHandlerContext context, ProtocolVersion version) {
-            ByteBuf buffer = context.alloc().buffer(6);
-            buffer.writeInt(preamble);
-            buffer.writeShort(version.version());
-            context.writeAndFlush(buffer);
-        }
-
-        Optional<ProtocolVersion> readProtocolVersion(ChannelHandlerContext context, ByteBuf buffer) {
-            int preamble = buffer.readInt();
-            if (preamble != NettyMessagingService.this.preamble) {
-                log.warn("Received invalid handshake, closing connection");
-                context.close();
-                return Optional.empty();
-            }
-
-            int version = buffer.readShort();
-            ProtocolVersion protocolVersion = ProtocolVersion.valueOf(version);
-            if (protocolVersion == null) {
-                context.close();
-            }
-            return Optional.ofNullable(protocolVersion);
-        }
-
-        // TODO: 2018/12/07 by zmyer
-        void activateProtocolVersion(ChannelHandlerContext context, ProtocolVersion protocolVersion) {
-            MessagingProtocol protocol = protocolVersion.createProtocol(returnAddress);
-            context.pipeline().remove(this);
-            context.pipeline().addLast("encoder", protocol.newEncoder());
-            context.pipeline().addLast("decoder", protocol.newDecoder());
-            context.pipeline().addLast("handler", new InboundMessageDispatcher());
-        }
-    }
-
-    /**
-     * Client-side handshake handler adapter.
-     */
-    // TODO: 2018/12/07 by zmyer
-    private class ClientHandshakeHandlerAdapter extends HandshakeHandlerAdapter {
-        private final CompletableFuture<Channel> future;
-
-        ClientHandshakeHandlerAdapter(CompletableFuture<Channel> future) {
-            this.future = future;
-        }
-
-        @Override
-        public void channelActive(ChannelHandlerContext context) throws Exception {
-            writeProtocolVersion(context, ProtocolVersion.latest());
-        }
-
-        @Override
-        public void channelRead(ChannelHandlerContext context, Object message) throws Exception {
-            readProtocolVersion(context, (ByteBuf) message)
-                    .ifPresent(version -> activateProtocolVersion(context, version));
-        }
-
-        @Override
-        public void exceptionCaught(ChannelHandlerContext ctx, Throwable cause) throws Exception {
-            future.completeExceptionally(cause);
-        }
-
-        @Override
-        void activateProtocolVersion(ChannelHandlerContext context, ProtocolVersion protocolVersion) {
-            super.activateProtocolVersion(context, protocolVersion);
-            future.complete(context.channel());
-        }
-    }
-
-    /**
-     * Server-side handshake handler adapter.
-     */
-    // TODO: 2018/12/06 by zmyer
-    private class ServerHandshakeHandlerAdapter extends HandshakeHandlerAdapter {
-        @Override
-        public void channelRead(ChannelHandlerContext context, Object message) throws Exception {
-            readProtocolVersion(context, (ByteBuf) message)
-                    .ifPresent(version -> {
-                        Optional<ProtocolVersion> negotiatedVersion = Stream.of(ProtocolVersion.values())
-                                .filter(v -> v.version() <= version.version())
-                                .max(Comparator.comparing(ProtocolVersion::version));
-                        if (!negotiatedVersion.isPresent()) {
-                            log.warn("Failed to negotiate version, closing connection");
-                            context.close();
-                            return;
-                        }
-
-                        ProtocolVersion protocolVersion = negotiatedVersion.get();
-                        writeProtocolVersion(context, protocolVersion);
-                        activateProtocolVersion(context, protocolVersion);
-                    });
-        }
-    }
-
-    /**
-     * Channel inbound handler that dispatches messages to the appropriate handler.
-     */
-    // TODO: 2018/12/06 by zmyer
-    private class InboundMessageDispatcher extends SimpleChannelInboundHandler<Object> {
-        // Effectively SimpleChannelInboundHandler<InternalMessage>,
-        // had to specify <Object> to avoid Class Loader not being able to find some classes.
-
-        @Override
-        protected void channelRead0(ChannelHandlerContext ctx, Object rawMessage) throws Exception {
-            ProtocolMessage message = (ProtocolMessage) rawMessage;
-            try {
-                if (message.isRequest()) {
-                    RemoteServerConnection connection = serverConnections.get(ctx.channel());
-                    if (connection == null) {
-                        connection = serverConnections.computeIfAbsent(ctx.channel(), RemoteServerConnection::new);
-                    }
-                    connection.dispatch((ProtocolRequest) message);
-                } else {
-                    RemoteClientConnection connection = getOrCreateRemoteClientConnection(ctx.channel());
-                    connection.dispatch((ProtocolReply) message);
-                }
-            } catch (RejectedExecutionException e) {
-                log.warn("Unable to dispatch message due to {}", e.getMessage());
-            }
-        }
-
-        // TODO: 2018/7/31 by zmyer
-        @Override
-        public void exceptionCaught(ChannelHandlerContext context, Throwable cause) {
-            log.error("Exception inside channel handling pipeline.", cause);
-
-            RemoteClientConnection clientConnection = clientConnections.remove(context.channel());
-            if (clientConnection != null) {
-                clientConnection.close();
-            }
-
-            RemoteServerConnection serverConnection = serverConnections.remove(context.channel());
-            if (serverConnection != null) {
-                serverConnection.close();
-            }
-            context.close();
-        }
-
-        // TODO: 2018/7/31 by zmyer
-        @Override
-        public void channelInactive(ChannelHandlerContext context) throws Exception {
-            RemoteClientConnection clientConnection = clientConnections.remove(context.channel());
-            if (clientConnection != null) {
-                clientConnection.close();
-            }
-
-            RemoteServerConnection serverConnection = serverConnections.remove(context.channel());
-            if (serverConnection != null) {
-                serverConnection.close();
-            }
-            context.close();
-        }
-
-        /**
-         * Returns true if the given message should be handled.
-         *
-         * @param msg inbound message
-         * @return true if {@code msg} is {@link ProtocolMessage} instance.
-         * @see SimpleChannelInboundHandler#acceptInboundMessage(Object)
-         */
-        @Override
-        public final boolean acceptInboundMessage(Object msg) {
-            return msg instanceof ProtocolMessage;
-        }
-    }
-
-    /**
-     * Wraps a {@link CompletableFuture} and tracks its type and creation time.
-     */
-    // TODO: 2018/7/31 by zmyer
-    private static final class Callback {
-        private final String type;
-        private final long timeout;
-        private final CompletableFuture<byte[]> future;
-        private final long time = System.currentTimeMillis();
-
-        Callback(String type, Duration timeout, CompletableFuture<byte[]> future) {
-            this.type = type;
-            this.timeout = timeout != null ? timeout.toMillis() : 0;
-            this.future = future;
-        }
-
-        public void complete(byte[] value) {
-            future.complete(value);
-        }
-
-        public void completeExceptionally(Throwable error) {
-            future.completeExceptionally(error);
-        }
-    }
-
-    /**
-     * Represents the client side of a connection to a local or remote server.
-     */
-    // TODO: 2018/7/30 by zmyer
-    private interface ClientConnection {
-
-        /**
-         * Sends a message to the other side of the connection.
-         *
-         * @param message the message to send
-         * @return a completable future to be completed once the message has been sent
-         */
-        CompletableFuture<Void> sendAsync(ProtocolRequest message);
-
-        /**
-         * Sends a message to the other side of the connection, awaiting a reply.
-         *
-         * @param message the message to send
-         * @param timeout the response timeout
-         * @return a completable future to be completed once a reply is received or the request times out
-         */
-        CompletableFuture<byte[]> sendAndReceive(ProtocolRequest message, Duration timeout);
-
-        /**
-         * Closes the connection.
-         */
-        default void close() {
-        }
-    }
-
-    /**
-     * Represents the server side of a connection.
-     */
-    // TODO: 2018/7/30 by zmyer
-    private interface ServerConnection {
-
-        /**
-         * Sends a reply to the other side of the connection.
-         *
-         * @param message the message to which to reply
-         * @param status  the reply status
-         * @param payload the response payload
-         */
-        void reply(ProtocolRequest message, ProtocolReply.Status status, Optional<byte[]> payload);
-
-        /**
-         * Closes the connection.
-         */
-        default void close() {
-        }
-    }
-
-    /**
-     * Remote connection implementation.
-     */
-    // TODO: 2018/7/30 by zmyer
-    private abstract class AbstractClientConnection implements ClientConnection {
-        private final Cache<String, RequestMonitor> requestMonitors = CacheBuilder.newBuilder()
-                .expireAfterAccess(HISTORY_EXPIRE_MILLIS, TimeUnit.MILLISECONDS)
-                .build();
-        final Map<Long, Callback> futures = Maps.newConcurrentMap();
-        final AtomicBoolean closed = new AtomicBoolean(false);
-
-        /**
-         * Times out callbacks for this connection.
-         */
-        // TODO: 2018/7/31 by zmyer
-        void timeoutCallbacks() {
-            // Store the current time.
-            long currentTime = System.currentTimeMillis();
-
-            // Iterate through future callbacks and time out callbacks that have been alive
-            // longer than the current timeout according to the message type.
-            Iterator<Map.Entry<Long, Callback>> iterator = futures.entrySet().iterator();
-            while (iterator.hasNext()) {
-                Callback callback = iterator.next().getValue();
-                try {
-                    long elapsedTime = currentTime - callback.time;
-
-                    // If a timeout for the callback was provided and the timeout elapsed, timeout the future but don't
-                    // record the response time.
-                    if (callback.timeout > 0 && elapsedTime > callback.timeout) {
-                        iterator.remove();
-                        callback.completeExceptionally(
-                                new TimeoutException("Request timed out in " + elapsedTime + " milliseconds"));
-                    } else {
-                        // If no timeout was provided, use the RequestMonitor to calculate the dynamic timeout and determine
-                        // whether to timeout the response future.
-                        RequestMonitor requestMonitor = requestMonitors.get(callback.type, RequestMonitor::new);
-                        if (callback.timeout == 0 && (elapsedTime > MAX_TIMEOUT_MILLIS ||
-                                (elapsedTime > MIN_TIMEOUT_MILLIS && requestMonitor.isTimedOut(elapsedTime)))) {
-                            iterator.remove();
-                            requestMonitor.addReplyTime(elapsedTime);
-                            callback.completeExceptionally(
-                                    new TimeoutException("Request timed out in " + elapsedTime + " milliseconds"));
-                        }
-                    }
-                } catch (ExecutionException e) {
-                    throw new AssertionError();
-                }
-            }
-        }
-
-        // TODO: 2018/7/30 by zmyer
-        protected void registerCallback(long id, String subject, Duration timeout, CompletableFuture<byte[]> future) {
-            futures.put(id, new Callback(subject, timeout, future));
-        }
-
-        protected Callback completeCallback(long id) {
-            Callback callback = futures.remove(id);
-            if (callback != null) {
-                try {
-                    RequestMonitor requestMonitor = requestMonitors.get(callback.type, RequestMonitor::new);
-                    requestMonitor.addReplyTime(System.currentTimeMillis() - callback.time);
-                } catch (ExecutionException e) {
-                    throw new AssertionError();
-                }
-            }
-            return callback;
-        }
-
-        // TODO: 2018/7/30 by zmyer
-        protected Callback failCallback(long id) {
-            return futures.remove(id);
-        }
-
-        @Override
-        public void close() {
-            if (closed.compareAndSet(false, true)) {
-                for (Callback callback : futures.values()) {
-                    callback.completeExceptionally(new ConnectException());
-                }
-            }
-        }
-    }
-
-    /**
-     * Local connection implementation.
-     */
-    // TODO: 2018/12/06 by zmyer
-    private final class LocalClientConnection extends AbstractClientConnection {
-        @Override
-        public CompletableFuture<Void> sendAsync(ProtocolRequest message) {
-            BiConsumer<ProtocolRequest, ServerConnection> handler = handlers.get(message.subject());
-            if (handler != null) {
-                log.trace("{} - Received message type {} from {}", returnAddress, message.subject(), message.sender());
-                handler.accept(message, localServerConnection);
-            } else {
-                log.debug("{} - No handler for message type {} from {}", returnAddress, message.subject(), message.sender());
-            }
-            return CompletableFuture.completedFuture(null);
-        }
-
-        @Override
-        public CompletableFuture<byte[]> sendAndReceive(ProtocolRequest message, Duration timeout) {
-            CompletableFuture<byte[]> future = new CompletableFuture<>();
-            future.whenComplete((r, e) -> completeCallback(message.id()));
-            registerCallback(message.id(), message.subject(), timeout, future);
-            BiConsumer<ProtocolRequest, ServerConnection> handler = handlers.get(message.subject());
-            if (handler != null) {
-                log.trace("{} - Received message type {} from {}", returnAddress, message.subject(), message.sender());
-                handler.accept(message, new LocalServerConnection(future));
-            } else {
-                log.debug("{} - No handler for message type {} from {}", returnAddress, message.subject(), message.sender());
-                new LocalServerConnection(future)
-                        .reply(message, ProtocolReply.Status.ERROR_NO_HANDLER, Optional.empty());
-            }
-            return future;
-        }
-    }
-
-    /**
-     * Local server connection.
-     */
-    // TODO: 2018/7/30 by zmyer
-    private static final class LocalServerConnection implements ServerConnection {
-        private final CompletableFuture<byte[]> future;
-
-        LocalServerConnection(CompletableFuture<byte[]> future) {
-            this.future = future;
-        }
-
-        @Override
-        public void reply(ProtocolRequest message, ProtocolReply.Status status, Optional<byte[]> payload) {
-            if (future != null) {
-                if (status == ProtocolReply.Status.OK) {
-                    future.complete(payload.orElse(EMPTY_PAYLOAD));
-                } else if (status == ProtocolReply.Status.ERROR_NO_HANDLER) {
-                    future.completeExceptionally(new MessagingException.NoRemoteHandler());
-                } else if (status == ProtocolReply.Status.ERROR_HANDLER_EXCEPTION) {
-                    future.completeExceptionally(new MessagingException.RemoteHandlerFailure());
-                } else if (status == ProtocolReply.Status.PROTOCOL_EXCEPTION) {
-                    future.completeExceptionally(new MessagingException.ProtocolException());
-                }
-            }
-        }
-    }
-
-    /**
-     * Remote connection implementation.
-     */
-    // TODO: 2018/7/30 by zmyer
-    private final class RemoteClientConnection extends AbstractClientConnection {
-        private final Channel channel;
-
-        RemoteClientConnection(Channel channel) {
-            this.channel = channel;
-        }
-
-        @Override
-        public CompletableFuture<Void> sendAsync(ProtocolRequest message) {
-            CompletableFuture<Void> future = new CompletableFuture<>();
-            channel.writeAndFlush(message).addListener(channelFuture -> {
-                if (!channelFuture.isSuccess()) {
-                    future.completeExceptionally(channelFuture.cause());
-                } else {
-                    future.complete(null);
-                }
-            });
-            return future;
-        }
-
-        // TODO: 2018/12/06 by zmyer
-        @Override
-        public CompletableFuture<byte[]> sendAndReceive(ProtocolRequest message, Duration timeout) {
-            CompletableFuture<byte[]> future = new CompletableFuture<>();
-            registerCallback(message.id(), message.subject(), timeout, future);
-            channel.writeAndFlush(message).addListener(channelFuture -> {
-                if (!channelFuture.isSuccess()) {
-                    Callback callback = failCallback(message.id());
-                    if (callback != null) {
-                        callback.completeExceptionally(channelFuture.cause());
-                    }
-                }
-            });
-            return future;
-        }
-
-        /**
-         * Dispatches a message to a local handler.
-         *
-         * @param message the message to dispatch
-         */
-        private void dispatch(ProtocolReply message) {
-            Callback callback = completeCallback(message.id());
-            if (callback != null) {
-                if (message.status() == ProtocolReply.Status.OK) {
-                    callback.complete(message.payload());
-                } else if (message.status() == ProtocolReply.Status.ERROR_NO_HANDLER) {
-                    callback.completeExceptionally(new MessagingException.NoRemoteHandler());
-                } else if (message.status() == ProtocolReply.Status.ERROR_HANDLER_EXCEPTION) {
-                    callback.completeExceptionally(new MessagingException.RemoteHandlerFailure());
-                } else if (message.status() == ProtocolReply.Status.PROTOCOL_EXCEPTION) {
-                    callback.completeExceptionally(new MessagingException.ProtocolException());
-                }
-            } else {
-                log.debug("Received a reply for message id:[{}] "
-                        + "but was unable to locate the"
-                        + " request handle", message.id());
-            }
-        }
-
-        @Override
-        public void close() {
-            if (closed.compareAndSet(false, true)) {
-                for (Callback callback : futures.values()) {
-                    callback.completeExceptionally(new ConnectException());
-                }
-            }
-        }
-    }
-
-    /**
-     * Remote server connection.
-     */
-    // TODO: 2018/7/30 by zmyer
-    private final class RemoteServerConnection implements ServerConnection {
-        private final Channel channel;
-
-        RemoteServerConnection(Channel channel) {
-            this.channel = channel;
-        }
-
-        /**
-         * Dispatches a message to a local handler.
-         *
-         * @param message the message to dispatch
-         */
-        private void dispatch(ProtocolRequest message) {
-            BiConsumer<ProtocolRequest, ServerConnection> handler = handlers.get(message.subject());
-            if (handler != null) {
-                log.trace("{} - Received message type {} from {}", returnAddress, message.subject(), message.sender());
-                handler.accept(message, this);
-            } else {
-                log.debug("{} - No handler for message type {} from {}", returnAddress, message.subject(), message.sender());
-                reply(message, ProtocolReply.Status.ERROR_NO_HANDLER, Optional.empty());
-            }
-        }
-
-        @Override
-        public void reply(ProtocolRequest message, ProtocolReply.Status status, Optional<byte[]> payload) {
-            ProtocolReply response = new ProtocolReply(
-                    message.id(),
-                    payload.orElse(EMPTY_PAYLOAD),
-                    status);
-            channel.writeAndFlush(response, channel.voidPromise());
-        }
-    }
-
-    /**
-     * Request-reply timeout history tracker.
-     */
-    // TODO: 2018/7/30 by zmyer
-    private static final class RequestMonitor {
-        private final DescriptiveStatistics samples = new SynchronizedDescriptiveStatistics(WINDOW_SIZE);
-        private final AtomicLong max = new AtomicLong();
-        private volatile int replyCount;
-        private volatile long lastUpdate = System.currentTimeMillis();
-
-        /**
-         * Adds a reply time to the history.
-         *
-         * @param replyTime the reply time to add to the history
-         */
-        void addReplyTime(long replyTime) {
-            max.accumulateAndGet(replyTime, Math::max);
-            replyCount++;
-
-            // If at least WINDOW_UPDATE_SAMPLE_SIZE response times have been recorded, and at least WINDOW_UPDATE_MILLIS
-            // have passed since the last update, record the maximum response time in the samples.
-            if (replyCount >= WINDOW_UPDATE_SAMPLE_SIZE &&
-                    System.currentTimeMillis() - lastUpdate > WINDOW_UPDATE_MILLIS) {
-                synchronized (this) {
-                    if (replyCount >= WINDOW_UPDATE_SAMPLE_SIZE &&
-                            System.currentTimeMillis() - lastUpdate > WINDOW_UPDATE_MILLIS) {
-                        long lastMax = max.get();
-                        if (lastMax > 0) {
-                            samples.addValue(lastMax);
-                            lastUpdate = System.currentTimeMillis();
-                            replyCount = 0;
-                            max.set(0);
-                        }
-                    }
-                }
-            }
-        }
-
-        /**
-         * Returns a boolean indicating whether the given request should be timed out according to the elapsed time.
-         *
-         * @param elapsedTime the elapsed request time
-         * @return indicates whether the request should be timed out
-         */
-        boolean isTimedOut(long elapsedTime) {
-            return samples.getN() == WINDOW_SIZE && phi(elapsedTime) >= PHI_FAILURE_THRESHOLD;
-        }
-
-        /**
-         * Compute phi for the specified node id.
-         *
-         * @param elapsedTime the duration since the request was sent
-         * @return phi value
-         */
-        private double phi(long elapsedTime) {
-            if (samples.getN() < MIN_SAMPLES) {
-                return 0.0;
-            }
-            return computePhi(samples, elapsedTime);
-        }
-
-        /**
-         * Computes the phi value from the given samples.
-         *
-         * @param samples     the samples from which to compute phi
-         * @param elapsedTime the duration since the request was sent
-         * @return phi
-         */
-        private double computePhi(DescriptiveStatistics samples, long elapsedTime) {
-            return (samples.getN() > 0) ? PHI_FACTOR * elapsedTime / samples.getMean() : 100;
-        }
-    }
-=======
+    }
+  }
+
   /**
    * Server handshake handler.
    */
@@ -2014,5 +848,4 @@
       return msg instanceof ProtocolMessage;
     }
   }
->>>>>>> 842276c0
 }