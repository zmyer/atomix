--- conflicted
+++ resolved
@@ -65,52 +65,7 @@
  */
 // TODO: 2018/7/31 by zmyer
 public class DefaultClusterEventService implements ManagedClusterEventService {
-<<<<<<< HEAD
     private static final Logger LOGGER = LoggerFactory.getLogger(DefaultClusterEventService.class);
-
-    private static final Serializer SERIALIZER = Serializer.using(Namespace.builder()
-            .register(Namespaces.BASIC)
-            .register(MemberId.class)
-            .register(MemberId.Type.class)
-            .register(LogicalTimestamp.class)
-            .register(WallClockTimestamp.class)
-            .register(InternalSubscriptionInfo.class)
-            .register(InternalMessage.class)
-            .register(InternalMessage.Type.class)
-            .build());
-
-    private static final String GOSSIP_MESSAGE_SUBJECT = "ClusterEventingService-update";
-
-    private static final long GOSSIP_INTERVAL_MILLIS = 1000;
-    private static final long TOMBSTONE_EXPIRATION_MILLIS = 1000 * 60;
-
-    private final ClusterMembershipService membershipService;
-    private final MessagingService messagingService;
-    private final MemberId localMemberId;
-    private final AtomicLong logicalTime = new AtomicLong();
-    private ScheduledExecutorService gossipExecutor;
-    private final Map<MemberId, Long> updateTimes = Maps.newConcurrentMap();
-    private final Map<String, InternalTopic> topics = Maps.newConcurrentMap();
-    private final AtomicBoolean started = new AtomicBoolean();
-
-    // TODO: 2018/7/31 by zmyer
-    public DefaultClusterEventService(final ClusterMembershipService membershipService, final MessagingService
-            messagingService) {
-        this.membershipService = membershipService;
-        this.messagingService = messagingService;
-        this.localMemberId = membershipService.getLocalMember().id();
-    }
-
-    @Override
-    public <M> void broadcast(String topic, M message, Function<M, byte[]> encoder) {
-        byte[] payload = SERIALIZER.encode(new InternalMessage(InternalMessage.Type.ALL, encoder.apply(message)));
-        getSubscriberNodes(topic).forEach(memberId -> {
-            Member member = membershipService.getMember(memberId);
-            if (member != null && member.getState() == Member.State.ACTIVE) {
-                messagingService.sendAsync(member.address(), topic, payload);
-            }
-=======
-  private static final Logger LOGGER = LoggerFactory.getLogger(DefaultClusterEventService.class);
 
   private static final Serializer SERIALIZER = Serializer.using(Namespace.builder()
       .register(Namespaces.BASIC)
@@ -122,25 +77,27 @@
       .register(InternalMessage.Type.class)
       .build());
 
-  private static final String GOSSIP_MESSAGE_SUBJECT = "ClusterEventingService-update";
-
-  private static final long GOSSIP_INTERVAL_MILLIS = 1000;
-  private static final long TOMBSTONE_EXPIRATION_MILLIS = 1000 * 60;
-
-  private final ClusterMembershipService membershipService;
-  private final MessagingService messagingService;
-  private final MemberId localMemberId;
-  private final AtomicLong logicalTime = new AtomicLong();
-  private ScheduledExecutorService gossipExecutor;
-  private final Map<MemberId, Long> updateTimes = Maps.newConcurrentMap();
-  private final Map<String, InternalTopic> topics = Maps.newConcurrentMap();
-  private final AtomicBoolean started = new AtomicBoolean();
-
-  public DefaultClusterEventService(ClusterMembershipService membershipService, MessagingService messagingService) {
-    this.membershipService = membershipService;
-    this.messagingService = messagingService;
-    this.localMemberId = membershipService.getLocalMember().id();
-  }
+    private static final String GOSSIP_MESSAGE_SUBJECT = "ClusterEventingService-update";
+
+    private static final long GOSSIP_INTERVAL_MILLIS = 1000;
+    private static final long TOMBSTONE_EXPIRATION_MILLIS = 1000 * 60;
+
+    private final ClusterMembershipService membershipService;
+    private final MessagingService messagingService;
+    private final MemberId localMemberId;
+    private final AtomicLong logicalTime = new AtomicLong();
+    private ScheduledExecutorService gossipExecutor;
+    private final Map<MemberId, Long> updateTimes = Maps.newConcurrentMap();
+    private final Map<String, InternalTopic> topics = Maps.newConcurrentMap();
+    private final AtomicBoolean started = new AtomicBoolean();
+
+    // TODO: 2018/7/31 by zmyer
+    public DefaultClusterEventService(final ClusterMembershipService membershipService, final MessagingService
+            messagingService) {
+        this.membershipService = membershipService;
+        this.messagingService = messagingService;
+        this.localMemberId = membershipService.getLocalMember().id();
+    }
 
   @Override
   public <M> void broadcast(String topic, M message, Function<M, byte[]> encoder) {
@@ -178,175 +135,6 @@
     }
     return Futures.exceptionalFuture(new MessagingException.NoRemoteHandler());
   }
-
-  /**
-   * Returns a collection of nodes that subscribe to the given topic.
-   *
-   * @param topicName the topic for which to return the collection of subscriber nodes
-   * @return the collection of subscribers for the given topic
-   */
-  private Stream<MemberId> getSubscriberNodes(String topicName) {
-    InternalTopic topic = topics.get(topicName);
-    if (topic == null) {
-      return Stream.empty();
-    }
-    return topic.remoteSubscriptions().stream()
-        .filter(s -> !s.isTombstone())
-        .map(s -> s.memberId())
-        .distinct();
-  }
-
-  /**
-   * Returns the next node ID for the given message topic.
-   *
-   * @param topicName the topic for which to return the next node ID
-   * @return the next node ID for the given message topic
-   */
-  private MemberId getNextMemberId(String topicName) {
-    InternalTopic topic = topics.get(topicName);
-    if (topic == null) {
-      return null;
-    }
-
-    TopicIterator iterator = topic.iterator();
-    if (iterator.hasNext()) {
-      return iterator.next().memberId();
-    }
-    return null;
-  }
-
-  @Override
-  public <M, R> CompletableFuture<Subscription> subscribe(
-      String topic, Function<byte[], M> decoder, Function<M, R> handler, Function<R, byte[]> encoder, Executor executor) {
-    return topics.computeIfAbsent(topic, t -> new InternalTopic(topic))
-        .subscribe(decoder, handler, encoder, executor);
-  }
-
-  @Override
-  public <M, R> CompletableFuture<Subscription> subscribe(
-      String topic, Function<byte[], M> decoder, Function<M, CompletableFuture<R>> handler, Function<R, byte[]> encoder) {
-    return topics.computeIfAbsent(topic, t -> new InternalTopic(topic))
-        .subscribe(decoder, handler, encoder);
-  }
-
-  @Override
-  public <M> CompletableFuture<Subscription> subscribe(
-      String topic, Function<byte[], M> decoder, Consumer<M> handler, Executor executor) {
-    return topics.computeIfAbsent(topic, t -> new InternalTopic(topic))
-        .subscribe(decoder, handler, executor);
-  }
-
-  @Override
-  public List<Subscription> getSubscriptions(String topicName) {
-    InternalTopic topic = topics.get(topicName);
-    if (topic == null) {
-      return ImmutableList.of();
-    }
-    return ImmutableList.copyOf(topic.localSubscriber().subscriptions());
-  }
-
-  /**
-   * Handles a collection of subscription updates received via the gossip protocol.
-   *
-   * @param subscriptions a collection of subscriptions provided by the sender
-   */
-  private void update(Collection<InternalSubscriptionInfo> subscriptions) {
-    for (InternalSubscriptionInfo subscription : subscriptions) {
-      InternalTopic topic = topics.computeIfAbsent(subscription.topic, InternalTopic::new);
-      InternalSubscriptionInfo matchingSubscription = topic.remoteSubscriptions().stream()
-          .filter(s -> s.memberId().equals(subscription.memberId()) && s.logicalTimestamp().equals(subscription.logicalTimestamp()))
-          .findFirst()
-          .orElse(null);
-      if (matchingSubscription == null) {
-        topic.addRemoteSubscription(subscription);
-      } else if (subscription.isTombstone()) {
-        topic.removeRemoteSubscription(subscription);
-      }
-    }
-  }
-
-  /**
-   * Sends a gossip message to an active peer.
-   */
-  private void gossip() {
-    List<Member> members = membershipService.getMembers()
-        .stream()
-        .filter(node -> !localMemberId.equals(node.id()))
-        .filter(node -> node.isReachable())
-        .collect(Collectors.toList());
-
-    if (!members.isEmpty()) {
-      Collections.shuffle(members);
-      Member member = members.get(0);
-      updateNode(member);
-    }
-  }
-
-  /**
-   * Updates all active peers with a given subscription.
-   */
-  private CompletableFuture<Void> updateNodes() {
-    List<CompletableFuture<Void>> futures = membershipService.getMembers()
-        .stream()
-        .filter(node -> !localMemberId.equals(node.id()))
-        .map(this::updateNode)
-        .collect(Collectors.toList());
-    return CompletableFuture.allOf(futures.toArray(new CompletableFuture[futures.size()]));
-  }
-
-  /**
-   * Sends an update to the given node.
-   *
-   * @param member the node to which to send the update
-   */
-  private CompletableFuture<Void> updateNode(Member member) {
-    long updateTime = System.currentTimeMillis();
-    long lastUpdateTime = updateTimes.getOrDefault(member.id(), 0L);
-
-    Collection<InternalSubscriptionInfo> subscriptions = topics.values()
-        .stream()
-        .flatMap(t -> t.remoteSubscriptions().stream().filter(subscriber -> subscriber.timestamp().unixTimestamp() >= lastUpdateTime))
-        .collect(Collectors.toList());
-
-    CompletableFuture<Void> future = new CompletableFuture<>();
-    messagingService.sendAndReceive(member.address(), GOSSIP_MESSAGE_SUBJECT, SERIALIZER.encode(subscriptions))
-        .whenComplete((result, error) -> {
-          if (error == null) {
-            updateTimes.put(member.id(), updateTime);
-          }
-          future.complete(null);
->>>>>>> 826052e1
-        });
-    }
-
-    @Override
-    public <M> CompletableFuture<Void> unicast(String topic, M message, Function<M, byte[]> encoder) {
-        MemberId memberId = getNextMemberId(topic);
-        if (memberId != null) {
-            Member member = membershipService.getMember(memberId);
-            if (member != null && member.getState() == Member.State.ACTIVE) {
-                byte[] payload = SERIALIZER.encode(
-                        new InternalMessage(InternalMessage.Type.DIRECT, encoder.apply(message)));
-                return messagingService.sendAsync(member.address(), topic, payload);
-            }
-        }
-        return CompletableFuture.completedFuture(null);
-    }
-
-    @Override
-    public <M, R> CompletableFuture<R> send(String topic, M message, Function<M, byte[]> encoder,
-            Function<byte[], R> decoder, Duration timeout) {
-        MemberId memberId = getNextMemberId(topic);
-        if (memberId != null) {
-            Member member = membershipService.getMember(memberId);
-            if (member != null && member.getState() == Member.State.ACTIVE) {
-                byte[] payload = SERIALIZER.encode(
-                        new InternalMessage(InternalMessage.Type.DIRECT, encoder.apply(message)));
-                return messagingService.sendAndReceive(member.address(), topic, payload, timeout).thenApply(decoder);
-            }
-        }
-        return Futures.exceptionalFuture(new MessagingException.NoRemoteHandler());
-    }
 
     /**
      * Returns a collection of nodes that subscribe to the given topic.
@@ -438,16 +226,15 @@
         }
     }
 
-    /**
-     * Sends a gossip message to an active peer.
-     */
-    // TODO: 2018/7/31 by zmyer
-    private void gossip() {
-        final List<Member> members = membershipService.getMembers()
-                .stream()
-                .filter(node -> !localMemberId.equals(node.id()))
-                .filter(node -> node.getState() == Member.State.ACTIVE)
-                .collect(Collectors.toList());
+  /**
+   * Sends a gossip message to an active peer.
+   */
+  private void gossip() {
+    List<Member> members = membershipService.getMembers()
+        .stream()
+        .filter(node -> !localMemberId.equals(node.id()))
+        .filter(node -> node.isReachable())
+        .collect(Collectors.toList());
 
         if (!members.isEmpty()) {
             Collections.shuffle(members);
