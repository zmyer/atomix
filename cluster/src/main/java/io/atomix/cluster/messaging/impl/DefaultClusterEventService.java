/*
 * Copyright 2017-present Open Networking Foundation
 *
 * Licensed under the Apache License, Version 2.0 (the "License");
 * you may not use this file except in compliance with the License.
 * You may obtain a copy of the License at
 *
 * http://www.apache.org/licenses/LICENSE-2.0
 *
 * Unless required by applicable law or agreed to in writing, software
 * distributed under the License is distributed on an "AS IS" BASIS,
 * WITHOUT WARRANTIES OR CONDITIONS OF ANY KIND, either express or implied.
 * See the License for the specific language governing permissions and
 * limitations under the License.
 */
package io.atomix.cluster.messaging.impl;

import com.google.common.collect.ImmutableList;
import com.google.common.collect.Lists;
import com.google.common.collect.Maps;
import io.atomix.cluster.ClusterMembershipService;
import io.atomix.cluster.Member;
import io.atomix.cluster.MemberId;
import io.atomix.cluster.messaging.ClusterEventService;
import io.atomix.cluster.messaging.ManagedClusterEventService;
import io.atomix.cluster.messaging.MessagingException;
import io.atomix.cluster.messaging.MessagingService;
import io.atomix.cluster.messaging.Subscription;
import io.atomix.utils.concurrent.Futures;
import io.atomix.utils.net.Address;
import io.atomix.utils.serializer.Namespace;
import io.atomix.utils.serializer.Namespaces;
import io.atomix.utils.serializer.Serializer;
import io.atomix.utils.time.LogicalTimestamp;
import io.atomix.utils.time.WallClockTimestamp;
import org.slf4j.Logger;
import org.slf4j.LoggerFactory;

import java.time.Duration;
import java.util.ArrayList;
import java.util.Arrays;
import java.util.Collection;
import java.util.Collections;
import java.util.Iterator;
import java.util.List;
import java.util.Map;
import java.util.concurrent.CompletableFuture;
import java.util.concurrent.Executor;
import java.util.concurrent.Executors;
import java.util.concurrent.ScheduledExecutorService;
import java.util.concurrent.TimeUnit;
import java.util.concurrent.atomic.AtomicBoolean;
import java.util.concurrent.atomic.AtomicInteger;
import java.util.concurrent.atomic.AtomicLong;
import java.util.function.BiFunction;
import java.util.function.Consumer;
import java.util.function.Function;
import java.util.stream.Collectors;
import java.util.stream.Stream;

import static io.atomix.utils.concurrent.Threads.namedThreads;

/**
 * Cluster event service.
 */
// TODO: 2018/7/31 by zmyer
public class DefaultClusterEventService implements ManagedClusterEventService {
    private static final Logger LOGGER = LoggerFactory.getLogger(DefaultClusterEventService.class);

    private static final Serializer SERIALIZER = Serializer.using(Namespace.builder()
            .register(Namespaces.BASIC)
            .register(MemberId.class)
            .register(LogicalTimestamp.class)
            .register(WallClockTimestamp.class)
            .register(InternalSubscriptionInfo.class)
            .register(InternalMessage.class)
            .register(InternalMessage.Type.class)
            .build());

    private static final String GOSSIP_MESSAGE_SUBJECT = "ClusterEventingService-update";

    private static final long GOSSIP_INTERVAL_MILLIS = 1000;
    private static final long TOMBSTONE_EXPIRATION_MILLIS = 1000 * 60;

    private final ClusterMembershipService membershipService;
    private final MessagingService messagingService;
    private final MemberId localMemberId;
    private final AtomicLong logicalTime = new AtomicLong();
    private ScheduledExecutorService gossipExecutor;
    private final Map<MemberId, Long> updateTimes = Maps.newConcurrentMap();
    private final Map<String, InternalTopic> topics = Maps.newConcurrentMap();
    private final AtomicBoolean started = new AtomicBoolean();

    // TODO: 2018/7/31 by zmyer
    public DefaultClusterEventService(final ClusterMembershipService membershipService, final MessagingService
            messagingService) {
        this.membershipService = membershipService;
        this.messagingService = messagingService;
        this.localMemberId = membershipService.getLocalMember().id();
    }

    @Override
    public <M> void broadcast(String topic, M message, Function<M, byte[]> encoder) {
        byte[] payload = SERIALIZER.encode(new InternalMessage(InternalMessage.Type.ALL, encoder.apply(message)));
        getSubscriberNodes(topic).forEach(memberId -> {
            Member member = membershipService.getMember(memberId);
            if (member != null && member.isReachable()) {
                messagingService.sendAsync(member.address(), topic, payload);
            }
        });
    }

    @Override
    public <M> CompletableFuture<Void> unicast(String topic, M message, Function<M, byte[]> encoder) {
        MemberId memberId = getNextMemberId(topic);
        if (memberId != null) {
            Member member = membershipService.getMember(memberId);
            if (member != null && member.isReachable()) {
                byte[] payload = SERIALIZER.encode(new InternalMessage(InternalMessage.Type.DIRECT, encoder.apply(message)));
                return messagingService.sendAsync(member.address(), topic, payload);
            }
        }
        return CompletableFuture.completedFuture(null);
    }

    @Override
    public <M, R> CompletableFuture<R> send(String topic, M message, Function<M, byte[]> encoder, Function<byte[], R> decoder, Duration timeout) {
        MemberId memberId = getNextMemberId(topic);
        if (memberId != null) {
            Member member = membershipService.getMember(memberId);
            if (member != null && member.isReachable()) {
                byte[] payload = SERIALIZER.encode(new InternalMessage(InternalMessage.Type.DIRECT, encoder.apply(message)));
                return messagingService.sendAndReceive(member.address(), topic, payload, timeout).thenApply(decoder);
            }
        }
        return Futures.exceptionalFuture(new MessagingException.NoRemoteHandler());
    }

    /**
     * Returns a collection of nodes that subscribe to the given topic.
     *
     * @param topicName the topic for which to return the collection of subscriber nodes
     * @return the collection of subscribers for the given topic
     */
    private Stream<MemberId> getSubscriberNodes(String topicName) {
        InternalTopic topic = topics.get(topicName);
        if (topic == null) {
            return Stream.empty();
        }
        return topic.remoteSubscriptions().stream()
                .filter(s -> !s.isTombstone())
                .map(s -> s.memberId())
                .distinct();
    }

    /**
     * Returns the next node ID for the given message topic.
     *
     * @param topicName the topic for which to return the next node ID
     * @return the next node ID for the given message topic
     */
    private MemberId getNextMemberId(String topicName) {
        InternalTopic topic = topics.get(topicName);
        if (topic == null) {
            return null;
        }

        TopicIterator iterator = topic.iterator();
        if (iterator.hasNext()) {
            return iterator.next().memberId();
        }
        return null;
    }

    @Override
    public <M, R> CompletableFuture<Subscription> subscribe(
            String topic, Function<byte[], M> decoder, Function<M, R> handler, Function<R, byte[]> encoder,
            Executor executor) {
        return topics.computeIfAbsent(topic, t -> new InternalTopic(topic))
                .subscribe(decoder, handler, encoder, executor);
    }

    @Override
    public <M, R> CompletableFuture<Subscription> subscribe(
            String topic, Function<byte[], M> decoder, Function<M, CompletableFuture<R>> handler,
            Function<R, byte[]> encoder) {
        return topics.computeIfAbsent(topic, t -> new InternalTopic(topic))
                .subscribe(decoder, handler, encoder);
    }

    @Override
    public <M> CompletableFuture<Subscription> subscribe(
            String topic, Function<byte[], M> decoder, Consumer<M> handler, Executor executor) {
        return topics.computeIfAbsent(topic, t -> new InternalTopic(topic))
                .subscribe(decoder, handler, executor);
    }

    @Override
    public List<Subscription> getSubscriptions(String topicName) {
        InternalTopic topic = topics.get(topicName);
        if (topic == null) {
            return ImmutableList.of();
        }
        return ImmutableList.copyOf(topic.localSubscriber().subscriptions());
    }

    /**
     * Handles a collection of subscription updates received via the gossip protocol.
     *
     * @param subscriptions a collection of subscriptions provided by the sender
     */
    // TODO: 2018/7/31 by zmyer
    private void update(Collection<InternalSubscriptionInfo> subscriptions) {
        for (InternalSubscriptionInfo subscription : subscriptions) {
            InternalTopic topic = topics.computeIfAbsent(subscription.topic, InternalTopic::new);
            InternalSubscriptionInfo matchingSubscription = topic.remoteSubscriptions().stream()
                    .filter(s -> s.memberId().equals(subscription.memberId()) &&
                            s.logicalTimestamp().equals(subscription.logicalTimestamp()))
                    .findFirst()
                    .orElse(null);
            if (matchingSubscription == null) {
                topic.addRemoteSubscription(subscription);
            } else if (subscription.isTombstone()) {
                topic.removeRemoteSubscription(subscription);
            }
        }
    }

    /**
     * Sends a gossip message to an active peer.
     */
    // TODO: 2018/12/06 by zmyer
    private void gossip() {
        List<Member> members = membershipService.getMembers()
                .stream()
                .filter(node -> !localMemberId.equals(node.id()))
                .filter(node -> node.isReachable())
                .collect(Collectors.toList());

        if (!members.isEmpty()) {
            Collections.shuffle(members);
            final Member member = members.get(0);
            updateNode(member);
        }
    }

    /**
     * Updates all active peers with a given subscription.
     */
    private CompletableFuture<Void> updateNodes() {
        List<CompletableFuture<Void>> futures = membershipService.getMembers()
                .stream()
                .filter(node -> !localMemberId.equals(node.id()))
                .map(this::updateNode)
                .collect(Collectors.toList());
        return CompletableFuture.allOf(futures.toArray(new CompletableFuture[futures.size()]));
    }

    /**
     * Sends an update to the given node.
     *
     * @param member the node to which to send the update
     */
    // TODO: 2018/7/31 by zmyer
    private CompletableFuture<Void> updateNode(Member member) {
        long updateTime = System.currentTimeMillis();
        long lastUpdateTime = updateTimes.getOrDefault(member.id(), 0L);

        Collection<InternalSubscriptionInfo> subscriptions = topics.values()
                .stream()
                .flatMap(t -> t.remoteSubscriptions().stream()
                        .filter(subscriber -> subscriber.timestamp().unixTimestamp() >= lastUpdateTime))
                .collect(Collectors.toList());

        final CompletableFuture<Void> future = new CompletableFuture<>();
        messagingService.sendAndReceive(member.address(), GOSSIP_MESSAGE_SUBJECT, SERIALIZER.encode(subscriptions))
                .whenComplete((result, error) -> {
                    if (error == null) {
                        updateTimes.put(member.id(), updateTime);
                    }
                    future.complete(null);
                });
        return future;
    }

    /**
     * Purges tombstones from the subscription list.
     */
    // TODO: 2018/7/31 by zmyer
    private void purgeTombstones() {
        long minTombstoneTime = membershipService.getMembers()
                .stream()
                .map(node -> updateTimes.getOrDefault(node.id(), 0L))
                .reduce(Math::min)
                .orElse(0L);
        for (InternalTopic topic : topics.values()) {
            topic.purgeTombstones(minTombstoneTime);
        }
    }

    // TODO: 2018/7/31 by zmyer
    @Override
    public CompletableFuture<ClusterEventService> start() {
        if (started.compareAndSet(false, true)) {
            gossipExecutor = Executors.newSingleThreadScheduledExecutor(
                    namedThreads("atomix-cluster-event-executor-%d", LOGGER));
            gossipExecutor.scheduleAtFixedRate(
                    this::gossip,
                    GOSSIP_INTERVAL_MILLIS,
                    GOSSIP_INTERVAL_MILLIS,
                    TimeUnit.MILLISECONDS);
            gossipExecutor.scheduleAtFixedRate(
                    this::purgeTombstones,
                    TOMBSTONE_EXPIRATION_MILLIS,
                    TOMBSTONE_EXPIRATION_MILLIS,
                    TimeUnit.MILLISECONDS);
            messagingService.registerHandler(GOSSIP_MESSAGE_SUBJECT, (address, payload) -> {
                update(SERIALIZER.decode(payload));
                return new byte[0];
            }, gossipExecutor);
            LOGGER.info("Started");
        }
        return CompletableFuture.completedFuture(this);
    }

    @Override
    public boolean isRunning() {
        return started.get();
    }

    // TODO: 2018/7/31 by zmyer
    @Override
    public CompletableFuture<Void> stop() {
        if (started.compareAndSet(true, false)) {
            if (gossipExecutor != null) {
                gossipExecutor.shutdown();
            }
            LOGGER.info("Stopped");
        }
        return CompletableFuture.completedFuture(null);
    }

    /**
     * Internal message.
     */
    private static class InternalMessage {
        private enum Type {
            DIRECT,
            ALL,
        }

        private final Type type;
        private final byte[] payload;

        InternalMessage(Type type, byte[] payload) {
            this.type = type;
            this.payload = payload;
        }

        /**
         * Returns the message type.
         *
         * @return the message type
         */
        public Type type() {
            return type;
        }

        /**
         * Returns the payload.
         *
         * @return the payload
         */
        public byte[] payload() {
            return payload;
        }
    }

    /**
     * Internal topic.
     */
<<<<<<< HEAD
    // TODO: 2018/7/31 by zmyer
    private class InternalTopic {
        private final String topic;
        private final InternalSubscriber subscribers = new InternalSubscriber();
        private final List<InternalSubscriptionInfo> subscriptions = Lists.newCopyOnWriteArrayList();
        private TopicIterator iterator;

        InternalTopic(String topic) {
            this.topic = topic;
        }

        /**
         * Returns the local subscriber for the topic.
         *
         * @return the local subscriber for the topic
         */
        InternalSubscriber localSubscriber() {
            return subscribers;
        }

        /**
         * Returns the list of remote subscriptions for the topic.
         *
         * @return the list of remote subscriptions for the topic
         */
        List<InternalSubscriptionInfo> remoteSubscriptions() {
            return subscriptions;
        }

        /**
         * Returns the topic subscription iterator.
         *
         * @return the topic subscription iterator
         */
        TopicIterator iterator() {
            return iterator;
        }

        /**
         * Subscribes to messages from the topic.
         */
        <M, R> CompletableFuture<Subscription> subscribe(
                Function<byte[], M> decoder, Function<M, R> handler, Function<R, byte[]> encoder, Executor executor) {
            return addLocalSubscription(new InternalSubscription(this, payload -> {
                CompletableFuture<byte[]> future = new CompletableFuture<>();
                executor.execute(() -> {
                    try {
                        future.complete(encoder.apply(handler.apply(decoder.apply(payload))));
                    } catch (Exception e) {
                        future.completeExceptionally(e);
                    }
                });
                return future;
            }));
        }

        /**
         * Subscribes to messages from the topic.
         */
        <M, R> CompletableFuture<Subscription> subscribe(
                Function<byte[], M> decoder, Function<M, CompletableFuture<R>> handler, Function<R, byte[]> encoder) {
            return addLocalSubscription(new InternalSubscription(this, payload -> {
                return handler.apply(decoder.apply(payload)).thenApply(encoder);
            }));
        }

        /**
         * Subscribes to messages from the topic.
         */
        <M> CompletableFuture<Subscription> subscribe(
                Function<byte[], M> decoder, Consumer<M> handler, Executor executor) {
            return addLocalSubscription(new InternalSubscription(this, payload -> {
                executor.execute(() -> {
                    try {
                        handler.accept(decoder.apply(payload));
                    } catch (Exception e) {
                    }
                });
                return CompletableFuture.completedFuture(null);
            }));
        }

        /**
         * Registers the node as a subscriber for the given topic.
         *
         * @param subscription the subscription to register
         */
        private synchronized CompletableFuture<Subscription> addLocalSubscription(InternalSubscription subscription) {
            subscribers.add(subscription);
            subscriptions.add(subscription.metadata);
            iterator = new TopicIterator(subscriptions);
            messagingService.registerHandler(subscription.topic(), subscribers);
            return updateNodes().thenApply(v -> subscription);
        }

        /**
         * Unregisters the node as a subscriber for the given topic.
         *
         * @param subscription the subscription to unregister
         */
        private synchronized CompletableFuture<Void> removeLocalSubscription(InternalSubscription subscription) {
            subscribers.remove(subscription);
            subscriptions.remove(subscription.metadata);
            subscriptions.add(subscription.metadata.asTombstone());
            iterator = new TopicIterator(subscriptions);
            if (subscriptions.stream().filter(s -> s.isTombstone()).count() == 0) {
                messagingService.unregisterHandler(subscription.topic());
            }
            return updateNodes();
        }

        /**
         * Adds a subscription to the topic.
         *
         * @param subscription the subscription to add
         */
        synchronized void addRemoteSubscription(InternalSubscriptionInfo subscription) {
            subscriptions.add(subscription);
            iterator = new TopicIterator(subscriptions);
        }

        /**
         * Updates a subscription to the topic.
         *
         * @param subscription the subscription to update
         */
        synchronized void removeRemoteSubscription(InternalSubscriptionInfo subscription) {
            subscriptions.remove(subscription);
            subscriptions.add(subscription);
            iterator = new TopicIterator(subscriptions);
        }

        /**
         * Purges tombstones from the topic.
         *
         * @param minTombstoneTime the time before which tombstones can be removed
         */
        // TODO: 2018/7/31 by zmyer
        synchronized void purgeTombstones(long minTombstoneTime) {
            int startSize = subscriptions.size();
            subscriptions.removeIf(subscription -> {
                return subscription.isTombstone() && subscription.timestamp().unixTimestamp() < minTombstoneTime;
            });
            if (subscriptions.size() != startSize) {
                iterator = new TopicIterator(subscriptions);
            }
        }
=======
    void remove(InternalSubscription subscription) {
      List<InternalSubscription> subscriptions = Lists.newArrayList(this.subscriptions);
      subscriptions.remove(subscription);
      this.subscriptions = subscriptions.toArray(new InternalSubscription[subscriptions.size()]);
    }
  }

  /**
   * Internal subscription.
   */
  private class InternalSubscription implements Subscription {
    private final InternalTopic topic;
    private final InternalSubscriptionInfo metadata;
    private final Function<byte[], CompletableFuture<byte[]>> callback;

    InternalSubscription(InternalTopic topic, Function<byte[], CompletableFuture<byte[]>> callback) {
      this.topic = topic;
      this.metadata = new InternalSubscriptionInfo(localMemberId, topic.topic, new LogicalTimestamp(logicalTime.incrementAndGet()));
      this.callback = callback;
    }

    @Override
    public String topic() {
      return metadata.topic();
    }

    @Override
    public CompletableFuture<Void> close() {
      return topic.removeLocalSubscription(this);
    }
  }

  /**
   * Subscription metadata.
   */
  private static class InternalSubscriptionInfo {
    private final MemberId memberId;
    private final String topic;
    private final LogicalTimestamp logicalTimestamp;
    private final boolean tombstone;
    private final WallClockTimestamp timestamp = new WallClockTimestamp();

    InternalSubscriptionInfo(MemberId memberId, String topic, LogicalTimestamp logicalTimestamp) {
      this(memberId, topic, logicalTimestamp, false);
    }

    InternalSubscriptionInfo(MemberId memberId, String topic, LogicalTimestamp logicalTimestamp, boolean tombstone) {
      this.memberId = memberId;
      this.topic = topic;
      this.logicalTimestamp = logicalTimestamp;
      this.tombstone = tombstone;
>>>>>>> 842276c0
    }

    /**
     * Subscriber iterator that iterates subscribers in a loop.
     */
    private static class TopicIterator implements Iterator<InternalSubscriptionInfo> {
        private final AtomicInteger counter = new AtomicInteger();
        private final InternalSubscriptionInfo[] subscribers;

        TopicIterator(List<InternalSubscriptionInfo> subscribers) {
            List<InternalSubscriptionInfo> filteredSubscribers = subscribers.stream()
                    .filter(s -> !s.isTombstone())
                    .collect(Collectors.toList());
            Collections.reverse(filteredSubscribers);
            this.subscribers = filteredSubscribers.toArray(new InternalSubscriptionInfo[filteredSubscribers.size()]);
        }

        @Override
        public boolean hasNext() {
            return subscribers.length > 0;
        }

        @Override
        public InternalSubscriptionInfo next() {
            return subscribers[Math.abs(counter.incrementAndGet() % subscribers.length)];
        }
    }

    /**
     * Internal subscriber.
     */
    // TODO: 2018/7/31 by zmyer
    private static class InternalSubscriber implements BiFunction<Address, byte[], CompletableFuture<byte[]>> {
        private final AtomicInteger counter = new AtomicInteger();
        private InternalSubscription[] subscriptions = new InternalSubscription[0];

        /**
         * Returns a list of subscriptions within the subscriber.
         *
         * @return a list of subscriptions
         */
        List<InternalSubscription> subscriptions() {
            return ImmutableList.copyOf(subscriptions);
        }

        /**
         * Returns the next subscription.
         *
         * @return the next subscription
         */
        private InternalSubscription next() {
            InternalSubscription[] subscriptions = this.subscriptions;
            return subscriptions[counter.incrementAndGet() % subscriptions.length];
        }

        @Override
        public CompletableFuture<byte[]> apply(Address address, byte[] payload) {
            InternalMessage message = SERIALIZER.decode(payload);
            switch (message.type()) {
                case DIRECT:
                    InternalSubscription subscription = next();
                    return subscription.callback.apply(message.payload());
                case ALL:
                default:
                    for (InternalSubscription s : subscriptions) {
                        s.callback.apply(message.payload());
                    }
                    return CompletableFuture.completedFuture(null);
            }
        }

        /**
         * Adds a local subscription.
         *
         * @param subscription the subscription to add
         */
        void add(InternalSubscription subscription) {
            List<InternalSubscription> subscriptions = new ArrayList<>(this.subscriptions.length + 1);
            subscriptions.addAll(Arrays.asList(this.subscriptions));
            subscriptions.add(subscription);
            this.subscriptions = subscriptions.toArray(new InternalSubscription[subscriptions.size()]);
        }

        /**
         * Removes a local subscription.
         *
         * @param subscription the subscription to remove
         */
        void remove(InternalSubscription subscription) {
            List<InternalSubscription> subscriptions = Lists.newArrayList(this.subscriptions);
            subscriptions.remove(subscription);
            this.subscriptions = subscriptions.toArray(new InternalSubscription[subscriptions.size()]);
        }
    }

    /**
     * Internal subscription.
     */
    // TODO: 2018/7/31 by zmyer
    private class InternalSubscription implements Subscription {
        private final InternalTopic topic;
        private final InternalSubscriptionInfo metadata;
        private final Function<byte[], CompletableFuture<byte[]>> callback;

        public InternalSubscription(InternalTopic topic, Function<byte[], CompletableFuture<byte[]>> callback) {
            this.topic = topic;
            this.metadata = new InternalSubscriptionInfo(localMemberId, topic.topic,
                    new LogicalTimestamp(logicalTime.incrementAndGet()));
            this.callback = callback;
        }

        @Override
        public String topic() {
            return metadata.topic();
        }

        @Override
        public CompletableFuture<Void> close() {
            return topic.removeLocalSubscription(this);
        }
    }

    /**
     * Subscription metadata.
     */
    // TODO: 2018/7/31 by zmyer
    private static class InternalSubscriptionInfo {
        private final MemberId memberId;
        private final String topic;
        private final LogicalTimestamp logicalTimestamp;
        private final boolean tombstone;
        private final WallClockTimestamp timestamp = new WallClockTimestamp();

        InternalSubscriptionInfo(MemberId memberId, String topic, LogicalTimestamp logicalTimestamp) {
            this(memberId, topic, logicalTimestamp, false);
        }

        InternalSubscriptionInfo(MemberId memberId, String topic, LogicalTimestamp logicalTimestamp,
                                 boolean tombstone) {
            this.memberId = memberId;
            this.topic = topic;
            this.logicalTimestamp = logicalTimestamp;
            this.tombstone = tombstone;
        }

        /**
         * Returns the node to which the subscription belongs.
         *
         * @return the node to which the subscription belongs
         */
        MemberId memberId() {
            return memberId;
        }

        /**
         * Returns the topic name.
         *
         * @return the topic name
         */
        String topic() {
            return topic;
        }

        /**
         * Returns the logical time at which the subscription was created.
         *
         * @return the logical time at which the subscription was created
         */
        LogicalTimestamp logicalTimestamp() {
            return logicalTimestamp;
        }

        /**
         * Returns the wall clock time at which the subscription was created.
         *
         * @return the wall clock time at which the subscription was created
         */
        WallClockTimestamp timestamp() {
            return timestamp;
        }

        /**
         * Returns a boolean indicating whether the subscription is a tombstone.
         *
         * @return indicates whether the subscription is a tombstone
         */
        boolean isTombstone() {
            return tombstone;
        }

        /**
         * Returns a new subscription as a tombstone.
         *
         * @return the subscription as a tombstone
         */
        InternalSubscriptionInfo asTombstone() {
            return new InternalSubscriptionInfo(memberId, topic, logicalTimestamp, true);
        }
    }
}<|MERGE_RESOLUTION|>--- conflicted
+++ resolved
@@ -63,471 +63,541 @@
 /**
  * Cluster event service.
  */
-// TODO: 2018/7/31 by zmyer
 public class DefaultClusterEventService implements ManagedClusterEventService {
-    private static final Logger LOGGER = LoggerFactory.getLogger(DefaultClusterEventService.class);
-
-    private static final Serializer SERIALIZER = Serializer.using(Namespace.builder()
-            .register(Namespaces.BASIC)
-            .register(MemberId.class)
-            .register(LogicalTimestamp.class)
-            .register(WallClockTimestamp.class)
-            .register(InternalSubscriptionInfo.class)
-            .register(InternalMessage.class)
-            .register(InternalMessage.Type.class)
-            .build());
-
-    private static final String GOSSIP_MESSAGE_SUBJECT = "ClusterEventingService-update";
-
-    private static final long GOSSIP_INTERVAL_MILLIS = 1000;
-    private static final long TOMBSTONE_EXPIRATION_MILLIS = 1000 * 60;
-
-    private final ClusterMembershipService membershipService;
-    private final MessagingService messagingService;
-    private final MemberId localMemberId;
-    private final AtomicLong logicalTime = new AtomicLong();
-    private ScheduledExecutorService gossipExecutor;
-    private final Map<MemberId, Long> updateTimes = Maps.newConcurrentMap();
-    private final Map<String, InternalTopic> topics = Maps.newConcurrentMap();
-    private final AtomicBoolean started = new AtomicBoolean();
-
-    // TODO: 2018/7/31 by zmyer
-    public DefaultClusterEventService(final ClusterMembershipService membershipService, final MessagingService
-            messagingService) {
-        this.membershipService = membershipService;
-        this.messagingService = messagingService;
-        this.localMemberId = membershipService.getLocalMember().id();
+  private static final Logger LOGGER = LoggerFactory.getLogger(DefaultClusterEventService.class);
+
+  private static final Serializer SERIALIZER = Serializer.using(Namespace.builder()
+      .register(Namespaces.BASIC)
+      .register(MemberId.class)
+      .register(LogicalTimestamp.class)
+      .register(WallClockTimestamp.class)
+      .register(InternalSubscriptionInfo.class)
+      .register(InternalMessage.class)
+      .register(InternalMessage.Type.class)
+      .build());
+
+  private static final String GOSSIP_MESSAGE_SUBJECT = "ClusterEventingService-update";
+
+  private static final long GOSSIP_INTERVAL_MILLIS = 1000;
+  private static final long TOMBSTONE_EXPIRATION_MILLIS = 1000 * 60;
+
+  private final ClusterMembershipService membershipService;
+  private final MessagingService messagingService;
+  private final MemberId localMemberId;
+  private final AtomicLong logicalTime = new AtomicLong();
+  private ScheduledExecutorService gossipExecutor;
+  private final Map<MemberId, Long> updateTimes = Maps.newConcurrentMap();
+  private final Map<String, InternalTopic> topics = Maps.newConcurrentMap();
+  private final AtomicBoolean started = new AtomicBoolean();
+
+  public DefaultClusterEventService(ClusterMembershipService membershipService, MessagingService messagingService) {
+    this.membershipService = membershipService;
+    this.messagingService = messagingService;
+    this.localMemberId = membershipService.getLocalMember().id();
+  }
+
+  @Override
+  public <M> void broadcast(String topic, M message, Function<M, byte[]> encoder) {
+    byte[] payload = SERIALIZER.encode(new InternalMessage(InternalMessage.Type.ALL, encoder.apply(message)));
+    getSubscriberNodes(topic).forEach(memberId -> {
+      Member member = membershipService.getMember(memberId);
+      if (member != null && member.isReachable()) {
+        messagingService.sendAsync(member.address(), topic, payload);
+      }
+    });
+  }
+
+  @Override
+  public <M> CompletableFuture<Void> unicast(String topic, M message, Function<M, byte[]> encoder) {
+    MemberId memberId = getNextMemberId(topic);
+    if (memberId != null) {
+      Member member = membershipService.getMember(memberId);
+      if (member != null && member.isReachable()) {
+        byte[] payload = SERIALIZER.encode(new InternalMessage(InternalMessage.Type.DIRECT, encoder.apply(message)));
+        return messagingService.sendAsync(member.address(), topic, payload);
+      }
+    }
+    return CompletableFuture.completedFuture(null);
+  }
+
+  @Override
+  public <M, R> CompletableFuture<R> send(String topic, M message, Function<M, byte[]> encoder, Function<byte[], R> decoder, Duration timeout) {
+    MemberId memberId = getNextMemberId(topic);
+    if (memberId != null) {
+      Member member = membershipService.getMember(memberId);
+      if (member != null && member.isReachable()) {
+        byte[] payload = SERIALIZER.encode(new InternalMessage(InternalMessage.Type.DIRECT, encoder.apply(message)));
+        return messagingService.sendAndReceive(member.address(), topic, payload, timeout).thenApply(decoder);
+      }
+    }
+    return Futures.exceptionalFuture(new MessagingException.NoRemoteHandler());
+  }
+
+  /**
+   * Returns a collection of nodes that subscribe to the given topic.
+   *
+   * @param topicName the topic for which to return the collection of subscriber nodes
+   * @return the collection of subscribers for the given topic
+   */
+  private Stream<MemberId> getSubscriberNodes(String topicName) {
+    InternalTopic topic = topics.get(topicName);
+    if (topic == null) {
+      return Stream.empty();
+    }
+    return topic.remoteSubscriptions().stream()
+        .filter(s -> !s.isTombstone())
+        .map(s -> s.memberId())
+        .distinct();
+  }
+
+  /**
+   * Returns the next node ID for the given message topic.
+   *
+   * @param topicName the topic for which to return the next node ID
+   * @return the next node ID for the given message topic
+   */
+  private MemberId getNextMemberId(String topicName) {
+    InternalTopic topic = topics.get(topicName);
+    if (topic == null) {
+      return null;
+    }
+
+    TopicIterator iterator = topic.iterator();
+    if (iterator.hasNext()) {
+      return iterator.next().memberId();
+    }
+    return null;
+  }
+
+  @Override
+  public <M, R> CompletableFuture<Subscription> subscribe(
+      String topic, Function<byte[], M> decoder, Function<M, R> handler, Function<R, byte[]> encoder, Executor executor) {
+    return topics.computeIfAbsent(topic, t -> new InternalTopic(topic))
+        .subscribe(decoder, handler, encoder, executor);
+  }
+
+  @Override
+  public <M, R> CompletableFuture<Subscription> subscribe(
+      String topic, Function<byte[], M> decoder, Function<M, CompletableFuture<R>> handler, Function<R, byte[]> encoder) {
+    return topics.computeIfAbsent(topic, t -> new InternalTopic(topic))
+        .subscribe(decoder, handler, encoder);
+  }
+
+  @Override
+  public <M> CompletableFuture<Subscription> subscribe(
+      String topic, Function<byte[], M> decoder, Consumer<M> handler, Executor executor) {
+    return topics.computeIfAbsent(topic, t -> new InternalTopic(topic))
+        .subscribe(decoder, handler, executor);
+  }
+
+  @Override
+  public List<Subscription> getSubscriptions(String topicName) {
+    InternalTopic topic = topics.get(topicName);
+    if (topic == null) {
+      return ImmutableList.of();
+    }
+    return ImmutableList.copyOf(topic.localSubscriber().subscriptions());
+  }
+
+  /**
+   * Handles a collection of subscription updates received via the gossip protocol.
+   *
+   * @param subscriptions a collection of subscriptions provided by the sender
+   */
+  private void update(Collection<InternalSubscriptionInfo> subscriptions) {
+    for (InternalSubscriptionInfo subscription : subscriptions) {
+      InternalTopic topic = topics.computeIfAbsent(subscription.topic, InternalTopic::new);
+      InternalSubscriptionInfo matchingSubscription = topic.remoteSubscriptions().stream()
+          .filter(s -> s.memberId().equals(subscription.memberId()) && s.logicalTimestamp().equals(subscription.logicalTimestamp()))
+          .findFirst()
+          .orElse(null);
+      if (matchingSubscription == null) {
+        topic.addRemoteSubscription(subscription);
+      } else if (subscription.isTombstone()) {
+        topic.removeRemoteSubscription(subscription);
+      }
+    }
+  }
+
+  /**
+   * Sends a gossip message to an active peer.
+   */
+  private void gossip() {
+    List<Member> members = membershipService.getMembers()
+        .stream()
+        .filter(node -> !localMemberId.equals(node.id()))
+        .filter(node -> node.isReachable())
+        .collect(Collectors.toList());
+
+    if (!members.isEmpty()) {
+      Collections.shuffle(members);
+      Member member = members.get(0);
+      updateNode(member);
+    }
+  }
+
+  /**
+   * Updates all active peers with a given subscription.
+   */
+  private CompletableFuture<Void> updateNodes() {
+    List<CompletableFuture<Void>> futures = membershipService.getMembers()
+        .stream()
+        .filter(node -> !localMemberId.equals(node.id()))
+        .map(this::updateNode)
+        .collect(Collectors.toList());
+    return CompletableFuture.allOf(futures.toArray(new CompletableFuture[futures.size()]));
+  }
+
+  /**
+   * Sends an update to the given node.
+   *
+   * @param member the node to which to send the update
+   */
+  private CompletableFuture<Void> updateNode(Member member) {
+    long updateTime = System.currentTimeMillis();
+    long lastUpdateTime = updateTimes.getOrDefault(member.id(), 0L);
+
+    Collection<InternalSubscriptionInfo> subscriptions = topics.values()
+        .stream()
+        .flatMap(t -> t.remoteSubscriptions().stream().filter(subscriber -> subscriber.timestamp().unixTimestamp() >= lastUpdateTime))
+        .collect(Collectors.toList());
+
+    CompletableFuture<Void> future = new CompletableFuture<>();
+    messagingService.sendAndReceive(member.address(), GOSSIP_MESSAGE_SUBJECT, SERIALIZER.encode(subscriptions))
+        .whenComplete((result, error) -> {
+          if (error == null) {
+            updateTimes.put(member.id(), updateTime);
+          }
+          future.complete(null);
+        });
+    return future;
+  }
+
+  /**
+   * Purges tombstones from the subscription list.
+   */
+  private void purgeTombstones() {
+    long minTombstoneTime = membershipService.getMembers()
+        .stream()
+        .map(node -> updateTimes.getOrDefault(node.id(), 0L))
+        .reduce(Math::min)
+        .orElse(0L);
+    for (InternalTopic topic : topics.values()) {
+      topic.purgeTombstones(minTombstoneTime);
+    }
+  }
+
+  @Override
+  public CompletableFuture<ClusterEventService> start() {
+    if (started.compareAndSet(false, true)) {
+      gossipExecutor = Executors.newSingleThreadScheduledExecutor(
+          namedThreads("atomix-cluster-event-executor-%d", LOGGER));
+      gossipExecutor.scheduleAtFixedRate(
+          this::gossip,
+          GOSSIP_INTERVAL_MILLIS,
+          GOSSIP_INTERVAL_MILLIS,
+          TimeUnit.MILLISECONDS);
+      gossipExecutor.scheduleAtFixedRate(
+          this::purgeTombstones,
+          TOMBSTONE_EXPIRATION_MILLIS,
+          TOMBSTONE_EXPIRATION_MILLIS,
+          TimeUnit.MILLISECONDS);
+      messagingService.registerHandler(GOSSIP_MESSAGE_SUBJECT, (address, payload) -> {
+        update(SERIALIZER.decode(payload));
+        return new byte[0];
+      }, gossipExecutor);
+      LOGGER.info("Started");
+    }
+    return CompletableFuture.completedFuture(this);
+  }
+
+  @Override
+  public boolean isRunning() {
+    return started.get();
+  }
+
+  @Override
+  public CompletableFuture<Void> stop() {
+    if (started.compareAndSet(true, false)) {
+      if (gossipExecutor != null) {
+        gossipExecutor.shutdown();
+      }
+      LOGGER.info("Stopped");
+    }
+    return CompletableFuture.completedFuture(null);
+  }
+
+  /**
+   * Internal message.
+   */
+  private static class InternalMessage {
+    private enum Type {
+      DIRECT,
+      ALL,
+    }
+
+    private final Type type;
+    private final byte[] payload;
+
+    InternalMessage(Type type, byte[] payload) {
+      this.type = type;
+      this.payload = payload;
+    }
+
+    /**
+     * Returns the message type.
+     *
+     * @return the message type
+     */
+    public Type type() {
+      return type;
+    }
+
+    /**
+     * Returns the payload.
+     *
+     * @return the payload
+     */
+    public byte[] payload() {
+      return payload;
+    }
+  }
+
+  /**
+   * Internal topic.
+   */
+  private class InternalTopic {
+    private final String topic;
+    private final InternalSubscriber subscribers = new InternalSubscriber();
+    private final List<InternalSubscriptionInfo> subscriptions = Lists.newCopyOnWriteArrayList();
+    private TopicIterator iterator;
+
+    InternalTopic(String topic) {
+      this.topic = topic;
+    }
+
+    /**
+     * Returns the local subscriber for the topic.
+     *
+     * @return the local subscriber for the topic
+     */
+    InternalSubscriber localSubscriber() {
+      return subscribers;
+    }
+
+    /**
+     * Returns the list of remote subscriptions for the topic.
+     *
+     * @return the list of remote subscriptions for the topic
+     */
+    List<InternalSubscriptionInfo> remoteSubscriptions() {
+      return subscriptions;
+    }
+
+    /**
+     * Returns the topic subscription iterator.
+     *
+     * @return the topic subscription iterator
+     */
+    TopicIterator iterator() {
+      return iterator;
+    }
+
+    /**
+     * Subscribes to messages from the topic.
+     */
+    <M, R> CompletableFuture<Subscription> subscribe(
+        Function<byte[], M> decoder, Function<M, R> handler, Function<R, byte[]> encoder, Executor executor) {
+      return addLocalSubscription(new InternalSubscription(this, payload -> {
+        CompletableFuture<byte[]> future = new CompletableFuture<>();
+        executor.execute(() -> {
+          try {
+            future.complete(encoder.apply(handler.apply(decoder.apply(payload))));
+          } catch (Exception e) {
+            future.completeExceptionally(e);
+          }
+        });
+        return future;
+      }));
+    }
+
+    /**
+     * Subscribes to messages from the topic.
+     */
+    <M, R> CompletableFuture<Subscription> subscribe(
+        Function<byte[], M> decoder, Function<M, CompletableFuture<R>> handler, Function<R, byte[]> encoder) {
+      return addLocalSubscription(new InternalSubscription(this, payload -> {
+        return handler.apply(decoder.apply(payload)).thenApply(encoder);
+      }));
+    }
+
+    /**
+     * Subscribes to messages from the topic.
+     */
+    <M> CompletableFuture<Subscription> subscribe(
+        Function<byte[], M> decoder, Consumer<M> handler, Executor executor) {
+      return addLocalSubscription(new InternalSubscription(this, payload -> {
+        executor.execute(() -> {
+          try {
+            handler.accept(decoder.apply(payload));
+          } catch (Exception e) {
+          }
+        });
+        return CompletableFuture.completedFuture(null);
+      }));
+    }
+
+    /**
+     * Registers the node as a subscriber for the given topic.
+     *
+     * @param subscription the subscription to register
+     */
+    private synchronized CompletableFuture<Subscription> addLocalSubscription(InternalSubscription subscription) {
+      subscribers.add(subscription);
+      subscriptions.add(subscription.metadata);
+      iterator = new TopicIterator(subscriptions);
+      messagingService.registerHandler(subscription.topic(), subscribers);
+      return updateNodes().thenApply(v -> subscription);
+    }
+
+    /**
+     * Unregisters the node as a subscriber for the given topic.
+     *
+     * @param subscription the subscription to unregister
+     */
+    private synchronized CompletableFuture<Void> removeLocalSubscription(InternalSubscription subscription) {
+      subscribers.remove(subscription);
+      subscriptions.remove(subscription.metadata);
+      subscriptions.add(subscription.metadata.asTombstone());
+      iterator = new TopicIterator(subscriptions);
+      if (subscriptions.stream().filter(s -> s.isTombstone()).count() == 0) {
+        messagingService.unregisterHandler(subscription.topic());
+      }
+      return updateNodes();
+    }
+
+    /**
+     * Adds a subscription to the topic.
+     *
+     * @param subscription the subscription to add
+     */
+    synchronized void addRemoteSubscription(InternalSubscriptionInfo subscription) {
+      subscriptions.add(subscription);
+      iterator = new TopicIterator(subscriptions);
+    }
+
+    /**
+     * Updates a subscription to the topic.
+     *
+     * @param subscription the subscription to update
+     */
+    synchronized void removeRemoteSubscription(InternalSubscriptionInfo subscription) {
+      subscriptions.remove(subscription);
+      subscriptions.add(subscription);
+      iterator = new TopicIterator(subscriptions);
+    }
+
+    /**
+     * Purges tombstones from the topic.
+     *
+     * @param minTombstoneTime the time before which tombstones can be removed
+     */
+    synchronized void purgeTombstones(long minTombstoneTime) {
+      int startSize = subscriptions.size();
+      subscriptions.removeIf(subscription -> {
+        return subscription.isTombstone() && subscription.timestamp().unixTimestamp() < minTombstoneTime;
+      });
+      if (subscriptions.size() != startSize) {
+        iterator = new TopicIterator(subscriptions);
+      }
+    }
+  }
+
+  /**
+   * Subscriber iterator that iterates subscribers in a loop.
+   */
+  private static class TopicIterator implements Iterator<InternalSubscriptionInfo> {
+    private final AtomicInteger counter = new AtomicInteger();
+    private final InternalSubscriptionInfo[] subscribers;
+
+    TopicIterator(List<InternalSubscriptionInfo> subscribers) {
+      List<InternalSubscriptionInfo> filteredSubscribers = subscribers.stream()
+          .filter(s -> !s.isTombstone())
+          .collect(Collectors.toList());
+      Collections.reverse(filteredSubscribers);
+      this.subscribers = filteredSubscribers.toArray(new InternalSubscriptionInfo[filteredSubscribers.size()]);
     }
 
     @Override
-    public <M> void broadcast(String topic, M message, Function<M, byte[]> encoder) {
-        byte[] payload = SERIALIZER.encode(new InternalMessage(InternalMessage.Type.ALL, encoder.apply(message)));
-        getSubscriberNodes(topic).forEach(memberId -> {
-            Member member = membershipService.getMember(memberId);
-            if (member != null && member.isReachable()) {
-                messagingService.sendAsync(member.address(), topic, payload);
-            }
-        });
+    public boolean hasNext() {
+      return subscribers.length > 0;
     }
 
     @Override
-    public <M> CompletableFuture<Void> unicast(String topic, M message, Function<M, byte[]> encoder) {
-        MemberId memberId = getNextMemberId(topic);
-        if (memberId != null) {
-            Member member = membershipService.getMember(memberId);
-            if (member != null && member.isReachable()) {
-                byte[] payload = SERIALIZER.encode(new InternalMessage(InternalMessage.Type.DIRECT, encoder.apply(message)));
-                return messagingService.sendAsync(member.address(), topic, payload);
-            }
-        }
-        return CompletableFuture.completedFuture(null);
+    public InternalSubscriptionInfo next() {
+      return subscribers[Math.abs(counter.incrementAndGet() % subscribers.length)];
+    }
+  }
+
+  /**
+   * Internal subscriber.
+   */
+  private static class InternalSubscriber implements BiFunction<Address, byte[], CompletableFuture<byte[]>> {
+    private final AtomicInteger counter = new AtomicInteger();
+    private InternalSubscription[] subscriptions = new InternalSubscription[0];
+
+    /**
+     * Returns a list of subscriptions within the subscriber.
+     *
+     * @return a list of subscriptions
+     */
+    List<InternalSubscription> subscriptions() {
+      return ImmutableList.copyOf(subscriptions);
+    }
+
+    /**
+     * Returns the next subscription.
+     *
+     * @return the next subscription
+     */
+    private InternalSubscription next() {
+      InternalSubscription[] subscriptions = this.subscriptions;
+      return subscriptions[counter.incrementAndGet() % subscriptions.length];
     }
 
     @Override
-    public <M, R> CompletableFuture<R> send(String topic, M message, Function<M, byte[]> encoder, Function<byte[], R> decoder, Duration timeout) {
-        MemberId memberId = getNextMemberId(topic);
-        if (memberId != null) {
-            Member member = membershipService.getMember(memberId);
-            if (member != null && member.isReachable()) {
-                byte[] payload = SERIALIZER.encode(new InternalMessage(InternalMessage.Type.DIRECT, encoder.apply(message)));
-                return messagingService.sendAndReceive(member.address(), topic, payload, timeout).thenApply(decoder);
-            }
-        }
-        return Futures.exceptionalFuture(new MessagingException.NoRemoteHandler());
-    }
-
-    /**
-     * Returns a collection of nodes that subscribe to the given topic.
-     *
-     * @param topicName the topic for which to return the collection of subscriber nodes
-     * @return the collection of subscribers for the given topic
-     */
-    private Stream<MemberId> getSubscriberNodes(String topicName) {
-        InternalTopic topic = topics.get(topicName);
-        if (topic == null) {
-            return Stream.empty();
-        }
-        return topic.remoteSubscriptions().stream()
-                .filter(s -> !s.isTombstone())
-                .map(s -> s.memberId())
-                .distinct();
-    }
-
-    /**
-     * Returns the next node ID for the given message topic.
-     *
-     * @param topicName the topic for which to return the next node ID
-     * @return the next node ID for the given message topic
-     */
-    private MemberId getNextMemberId(String topicName) {
-        InternalTopic topic = topics.get(topicName);
-        if (topic == null) {
-            return null;
-        }
-
-        TopicIterator iterator = topic.iterator();
-        if (iterator.hasNext()) {
-            return iterator.next().memberId();
-        }
-        return null;
-    }
-
-    @Override
-    public <M, R> CompletableFuture<Subscription> subscribe(
-            String topic, Function<byte[], M> decoder, Function<M, R> handler, Function<R, byte[]> encoder,
-            Executor executor) {
-        return topics.computeIfAbsent(topic, t -> new InternalTopic(topic))
-                .subscribe(decoder, handler, encoder, executor);
-    }
-
-    @Override
-    public <M, R> CompletableFuture<Subscription> subscribe(
-            String topic, Function<byte[], M> decoder, Function<M, CompletableFuture<R>> handler,
-            Function<R, byte[]> encoder) {
-        return topics.computeIfAbsent(topic, t -> new InternalTopic(topic))
-                .subscribe(decoder, handler, encoder);
-    }
-
-    @Override
-    public <M> CompletableFuture<Subscription> subscribe(
-            String topic, Function<byte[], M> decoder, Consumer<M> handler, Executor executor) {
-        return topics.computeIfAbsent(topic, t -> new InternalTopic(topic))
-                .subscribe(decoder, handler, executor);
-    }
-
-    @Override
-    public List<Subscription> getSubscriptions(String topicName) {
-        InternalTopic topic = topics.get(topicName);
-        if (topic == null) {
-            return ImmutableList.of();
-        }
-        return ImmutableList.copyOf(topic.localSubscriber().subscriptions());
-    }
-
-    /**
-     * Handles a collection of subscription updates received via the gossip protocol.
-     *
-     * @param subscriptions a collection of subscriptions provided by the sender
-     */
-    // TODO: 2018/7/31 by zmyer
-    private void update(Collection<InternalSubscriptionInfo> subscriptions) {
-        for (InternalSubscriptionInfo subscription : subscriptions) {
-            InternalTopic topic = topics.computeIfAbsent(subscription.topic, InternalTopic::new);
-            InternalSubscriptionInfo matchingSubscription = topic.remoteSubscriptions().stream()
-                    .filter(s -> s.memberId().equals(subscription.memberId()) &&
-                            s.logicalTimestamp().equals(subscription.logicalTimestamp()))
-                    .findFirst()
-                    .orElse(null);
-            if (matchingSubscription == null) {
-                topic.addRemoteSubscription(subscription);
-            } else if (subscription.isTombstone()) {
-                topic.removeRemoteSubscription(subscription);
-            }
-        }
-    }
-
-    /**
-     * Sends a gossip message to an active peer.
-     */
-    // TODO: 2018/12/06 by zmyer
-    private void gossip() {
-        List<Member> members = membershipService.getMembers()
-                .stream()
-                .filter(node -> !localMemberId.equals(node.id()))
-                .filter(node -> node.isReachable())
-                .collect(Collectors.toList());
-
-        if (!members.isEmpty()) {
-            Collections.shuffle(members);
-            final Member member = members.get(0);
-            updateNode(member);
-        }
-    }
-
-    /**
-     * Updates all active peers with a given subscription.
-     */
-    private CompletableFuture<Void> updateNodes() {
-        List<CompletableFuture<Void>> futures = membershipService.getMembers()
-                .stream()
-                .filter(node -> !localMemberId.equals(node.id()))
-                .map(this::updateNode)
-                .collect(Collectors.toList());
-        return CompletableFuture.allOf(futures.toArray(new CompletableFuture[futures.size()]));
-    }
-
-    /**
-     * Sends an update to the given node.
-     *
-     * @param member the node to which to send the update
-     */
-    // TODO: 2018/7/31 by zmyer
-    private CompletableFuture<Void> updateNode(Member member) {
-        long updateTime = System.currentTimeMillis();
-        long lastUpdateTime = updateTimes.getOrDefault(member.id(), 0L);
-
-        Collection<InternalSubscriptionInfo> subscriptions = topics.values()
-                .stream()
-                .flatMap(t -> t.remoteSubscriptions().stream()
-                        .filter(subscriber -> subscriber.timestamp().unixTimestamp() >= lastUpdateTime))
-                .collect(Collectors.toList());
-
-        final CompletableFuture<Void> future = new CompletableFuture<>();
-        messagingService.sendAndReceive(member.address(), GOSSIP_MESSAGE_SUBJECT, SERIALIZER.encode(subscriptions))
-                .whenComplete((result, error) -> {
-                    if (error == null) {
-                        updateTimes.put(member.id(), updateTime);
-                    }
-                    future.complete(null);
-                });
-        return future;
-    }
-
-    /**
-     * Purges tombstones from the subscription list.
-     */
-    // TODO: 2018/7/31 by zmyer
-    private void purgeTombstones() {
-        long minTombstoneTime = membershipService.getMembers()
-                .stream()
-                .map(node -> updateTimes.getOrDefault(node.id(), 0L))
-                .reduce(Math::min)
-                .orElse(0L);
-        for (InternalTopic topic : topics.values()) {
-            topic.purgeTombstones(minTombstoneTime);
-        }
-    }
-
-    // TODO: 2018/7/31 by zmyer
-    @Override
-    public CompletableFuture<ClusterEventService> start() {
-        if (started.compareAndSet(false, true)) {
-            gossipExecutor = Executors.newSingleThreadScheduledExecutor(
-                    namedThreads("atomix-cluster-event-executor-%d", LOGGER));
-            gossipExecutor.scheduleAtFixedRate(
-                    this::gossip,
-                    GOSSIP_INTERVAL_MILLIS,
-                    GOSSIP_INTERVAL_MILLIS,
-                    TimeUnit.MILLISECONDS);
-            gossipExecutor.scheduleAtFixedRate(
-                    this::purgeTombstones,
-                    TOMBSTONE_EXPIRATION_MILLIS,
-                    TOMBSTONE_EXPIRATION_MILLIS,
-                    TimeUnit.MILLISECONDS);
-            messagingService.registerHandler(GOSSIP_MESSAGE_SUBJECT, (address, payload) -> {
-                update(SERIALIZER.decode(payload));
-                return new byte[0];
-            }, gossipExecutor);
-            LOGGER.info("Started");
-        }
-        return CompletableFuture.completedFuture(this);
-    }
-
-    @Override
-    public boolean isRunning() {
-        return started.get();
-    }
-
-    // TODO: 2018/7/31 by zmyer
-    @Override
-    public CompletableFuture<Void> stop() {
-        if (started.compareAndSet(true, false)) {
-            if (gossipExecutor != null) {
-                gossipExecutor.shutdown();
-            }
-            LOGGER.info("Stopped");
-        }
-        return CompletableFuture.completedFuture(null);
-    }
-
-    /**
-     * Internal message.
-     */
-    private static class InternalMessage {
-        private enum Type {
-            DIRECT,
-            ALL,
-        }
-
-        private final Type type;
-        private final byte[] payload;
-
-        InternalMessage(Type type, byte[] payload) {
-            this.type = type;
-            this.payload = payload;
-        }
-
-        /**
-         * Returns the message type.
-         *
-         * @return the message type
-         */
-        public Type type() {
-            return type;
-        }
-
-        /**
-         * Returns the payload.
-         *
-         * @return the payload
-         */
-        public byte[] payload() {
-            return payload;
-        }
-    }
-
-    /**
-     * Internal topic.
-     */
-<<<<<<< HEAD
-    // TODO: 2018/7/31 by zmyer
-    private class InternalTopic {
-        private final String topic;
-        private final InternalSubscriber subscribers = new InternalSubscriber();
-        private final List<InternalSubscriptionInfo> subscriptions = Lists.newCopyOnWriteArrayList();
-        private TopicIterator iterator;
-
-        InternalTopic(String topic) {
-            this.topic = topic;
-        }
-
-        /**
-         * Returns the local subscriber for the topic.
-         *
-         * @return the local subscriber for the topic
-         */
-        InternalSubscriber localSubscriber() {
-            return subscribers;
-        }
-
-        /**
-         * Returns the list of remote subscriptions for the topic.
-         *
-         * @return the list of remote subscriptions for the topic
-         */
-        List<InternalSubscriptionInfo> remoteSubscriptions() {
-            return subscriptions;
-        }
-
-        /**
-         * Returns the topic subscription iterator.
-         *
-         * @return the topic subscription iterator
-         */
-        TopicIterator iterator() {
-            return iterator;
-        }
-
-        /**
-         * Subscribes to messages from the topic.
-         */
-        <M, R> CompletableFuture<Subscription> subscribe(
-                Function<byte[], M> decoder, Function<M, R> handler, Function<R, byte[]> encoder, Executor executor) {
-            return addLocalSubscription(new InternalSubscription(this, payload -> {
-                CompletableFuture<byte[]> future = new CompletableFuture<>();
-                executor.execute(() -> {
-                    try {
-                        future.complete(encoder.apply(handler.apply(decoder.apply(payload))));
-                    } catch (Exception e) {
-                        future.completeExceptionally(e);
-                    }
-                });
-                return future;
-            }));
-        }
-
-        /**
-         * Subscribes to messages from the topic.
-         */
-        <M, R> CompletableFuture<Subscription> subscribe(
-                Function<byte[], M> decoder, Function<M, CompletableFuture<R>> handler, Function<R, byte[]> encoder) {
-            return addLocalSubscription(new InternalSubscription(this, payload -> {
-                return handler.apply(decoder.apply(payload)).thenApply(encoder);
-            }));
-        }
-
-        /**
-         * Subscribes to messages from the topic.
-         */
-        <M> CompletableFuture<Subscription> subscribe(
-                Function<byte[], M> decoder, Consumer<M> handler, Executor executor) {
-            return addLocalSubscription(new InternalSubscription(this, payload -> {
-                executor.execute(() -> {
-                    try {
-                        handler.accept(decoder.apply(payload));
-                    } catch (Exception e) {
-                    }
-                });
-                return CompletableFuture.completedFuture(null);
-            }));
-        }
-
-        /**
-         * Registers the node as a subscriber for the given topic.
-         *
-         * @param subscription the subscription to register
-         */
-        private synchronized CompletableFuture<Subscription> addLocalSubscription(InternalSubscription subscription) {
-            subscribers.add(subscription);
-            subscriptions.add(subscription.metadata);
-            iterator = new TopicIterator(subscriptions);
-            messagingService.registerHandler(subscription.topic(), subscribers);
-            return updateNodes().thenApply(v -> subscription);
-        }
-
-        /**
-         * Unregisters the node as a subscriber for the given topic.
-         *
-         * @param subscription the subscription to unregister
-         */
-        private synchronized CompletableFuture<Void> removeLocalSubscription(InternalSubscription subscription) {
-            subscribers.remove(subscription);
-            subscriptions.remove(subscription.metadata);
-            subscriptions.add(subscription.metadata.asTombstone());
-            iterator = new TopicIterator(subscriptions);
-            if (subscriptions.stream().filter(s -> s.isTombstone()).count() == 0) {
-                messagingService.unregisterHandler(subscription.topic());
-            }
-            return updateNodes();
-        }
-
-        /**
-         * Adds a subscription to the topic.
-         *
-         * @param subscription the subscription to add
-         */
-        synchronized void addRemoteSubscription(InternalSubscriptionInfo subscription) {
-            subscriptions.add(subscription);
-            iterator = new TopicIterator(subscriptions);
-        }
-
-        /**
-         * Updates a subscription to the topic.
-         *
-         * @param subscription the subscription to update
-         */
-        synchronized void removeRemoteSubscription(InternalSubscriptionInfo subscription) {
-            subscriptions.remove(subscription);
-            subscriptions.add(subscription);
-            iterator = new TopicIterator(subscriptions);
-        }
-
-        /**
-         * Purges tombstones from the topic.
-         *
-         * @param minTombstoneTime the time before which tombstones can be removed
-         */
-        // TODO: 2018/7/31 by zmyer
-        synchronized void purgeTombstones(long minTombstoneTime) {
-            int startSize = subscriptions.size();
-            subscriptions.removeIf(subscription -> {
-                return subscription.isTombstone() && subscription.timestamp().unixTimestamp() < minTombstoneTime;
-            });
-            if (subscriptions.size() != startSize) {
-                iterator = new TopicIterator(subscriptions);
-            }
-        }
-=======
+    public CompletableFuture<byte[]> apply(Address address, byte[] payload) {
+      InternalMessage message = SERIALIZER.decode(payload);
+      switch (message.type()) {
+        case DIRECT:
+          InternalSubscription subscription = next();
+          return subscription.callback.apply(message.payload());
+        case ALL:
+        default:
+          for (InternalSubscription s : subscriptions) {
+            s.callback.apply(message.payload());
+          }
+          return CompletableFuture.completedFuture(null);
+      }
+    }
+
+    /**
+     * Adds a local subscription.
+     *
+     * @param subscription the subscription to add
+     */
+    void add(InternalSubscription subscription) {
+      List<InternalSubscription> subscriptions = new ArrayList<>(this.subscriptions.length + 1);
+      subscriptions.addAll(Arrays.asList(this.subscriptions));
+      subscriptions.add(subscription);
+      this.subscriptions = subscriptions.toArray(new InternalSubscription[subscriptions.size()]);
+    }
+
+    /**
+     * Removes a local subscription.
+     *
+     * @param subscription the subscription to remove
+     */
     void remove(InternalSubscription subscription) {
       List<InternalSubscription> subscriptions = Lists.newArrayList(this.subscriptions);
       subscriptions.remove(subscription);
@@ -579,204 +649,60 @@
       this.topic = topic;
       this.logicalTimestamp = logicalTimestamp;
       this.tombstone = tombstone;
->>>>>>> 842276c0
-    }
-
-    /**
-     * Subscriber iterator that iterates subscribers in a loop.
-     */
-    private static class TopicIterator implements Iterator<InternalSubscriptionInfo> {
-        private final AtomicInteger counter = new AtomicInteger();
-        private final InternalSubscriptionInfo[] subscribers;
-
-        TopicIterator(List<InternalSubscriptionInfo> subscribers) {
-            List<InternalSubscriptionInfo> filteredSubscribers = subscribers.stream()
-                    .filter(s -> !s.isTombstone())
-                    .collect(Collectors.toList());
-            Collections.reverse(filteredSubscribers);
-            this.subscribers = filteredSubscribers.toArray(new InternalSubscriptionInfo[filteredSubscribers.size()]);
-        }
-
-        @Override
-        public boolean hasNext() {
-            return subscribers.length > 0;
-        }
-
-        @Override
-        public InternalSubscriptionInfo next() {
-            return subscribers[Math.abs(counter.incrementAndGet() % subscribers.length)];
-        }
-    }
-
-    /**
-     * Internal subscriber.
-     */
-    // TODO: 2018/7/31 by zmyer
-    private static class InternalSubscriber implements BiFunction<Address, byte[], CompletableFuture<byte[]>> {
-        private final AtomicInteger counter = new AtomicInteger();
-        private InternalSubscription[] subscriptions = new InternalSubscription[0];
-
-        /**
-         * Returns a list of subscriptions within the subscriber.
-         *
-         * @return a list of subscriptions
-         */
-        List<InternalSubscription> subscriptions() {
-            return ImmutableList.copyOf(subscriptions);
-        }
-
-        /**
-         * Returns the next subscription.
-         *
-         * @return the next subscription
-         */
-        private InternalSubscription next() {
-            InternalSubscription[] subscriptions = this.subscriptions;
-            return subscriptions[counter.incrementAndGet() % subscriptions.length];
-        }
-
-        @Override
-        public CompletableFuture<byte[]> apply(Address address, byte[] payload) {
-            InternalMessage message = SERIALIZER.decode(payload);
-            switch (message.type()) {
-                case DIRECT:
-                    InternalSubscription subscription = next();
-                    return subscription.callback.apply(message.payload());
-                case ALL:
-                default:
-                    for (InternalSubscription s : subscriptions) {
-                        s.callback.apply(message.payload());
-                    }
-                    return CompletableFuture.completedFuture(null);
-            }
-        }
-
-        /**
-         * Adds a local subscription.
-         *
-         * @param subscription the subscription to add
-         */
-        void add(InternalSubscription subscription) {
-            List<InternalSubscription> subscriptions = new ArrayList<>(this.subscriptions.length + 1);
-            subscriptions.addAll(Arrays.asList(this.subscriptions));
-            subscriptions.add(subscription);
-            this.subscriptions = subscriptions.toArray(new InternalSubscription[subscriptions.size()]);
-        }
-
-        /**
-         * Removes a local subscription.
-         *
-         * @param subscription the subscription to remove
-         */
-        void remove(InternalSubscription subscription) {
-            List<InternalSubscription> subscriptions = Lists.newArrayList(this.subscriptions);
-            subscriptions.remove(subscription);
-            this.subscriptions = subscriptions.toArray(new InternalSubscription[subscriptions.size()]);
-        }
-    }
-
-    /**
-     * Internal subscription.
-     */
-    // TODO: 2018/7/31 by zmyer
-    private class InternalSubscription implements Subscription {
-        private final InternalTopic topic;
-        private final InternalSubscriptionInfo metadata;
-        private final Function<byte[], CompletableFuture<byte[]>> callback;
-
-        public InternalSubscription(InternalTopic topic, Function<byte[], CompletableFuture<byte[]>> callback) {
-            this.topic = topic;
-            this.metadata = new InternalSubscriptionInfo(localMemberId, topic.topic,
-                    new LogicalTimestamp(logicalTime.incrementAndGet()));
-            this.callback = callback;
-        }
-
-        @Override
-        public String topic() {
-            return metadata.topic();
-        }
-
-        @Override
-        public CompletableFuture<Void> close() {
-            return topic.removeLocalSubscription(this);
-        }
-    }
-
-    /**
-     * Subscription metadata.
-     */
-    // TODO: 2018/7/31 by zmyer
-    private static class InternalSubscriptionInfo {
-        private final MemberId memberId;
-        private final String topic;
-        private final LogicalTimestamp logicalTimestamp;
-        private final boolean tombstone;
-        private final WallClockTimestamp timestamp = new WallClockTimestamp();
-
-        InternalSubscriptionInfo(MemberId memberId, String topic, LogicalTimestamp logicalTimestamp) {
-            this(memberId, topic, logicalTimestamp, false);
-        }
-
-        InternalSubscriptionInfo(MemberId memberId, String topic, LogicalTimestamp logicalTimestamp,
-                                 boolean tombstone) {
-            this.memberId = memberId;
-            this.topic = topic;
-            this.logicalTimestamp = logicalTimestamp;
-            this.tombstone = tombstone;
-        }
-
-        /**
-         * Returns the node to which the subscription belongs.
-         *
-         * @return the node to which the subscription belongs
-         */
-        MemberId memberId() {
-            return memberId;
-        }
-
-        /**
-         * Returns the topic name.
-         *
-         * @return the topic name
-         */
-        String topic() {
-            return topic;
-        }
-
-        /**
-         * Returns the logical time at which the subscription was created.
-         *
-         * @return the logical time at which the subscription was created
-         */
-        LogicalTimestamp logicalTimestamp() {
-            return logicalTimestamp;
-        }
-
-        /**
-         * Returns the wall clock time at which the subscription was created.
-         *
-         * @return the wall clock time at which the subscription was created
-         */
-        WallClockTimestamp timestamp() {
-            return timestamp;
-        }
-
-        /**
-         * Returns a boolean indicating whether the subscription is a tombstone.
-         *
-         * @return indicates whether the subscription is a tombstone
-         */
-        boolean isTombstone() {
-            return tombstone;
-        }
-
-        /**
-         * Returns a new subscription as a tombstone.
-         *
-         * @return the subscription as a tombstone
-         */
-        InternalSubscriptionInfo asTombstone() {
-            return new InternalSubscriptionInfo(memberId, topic, logicalTimestamp, true);
-        }
-    }
+    }
+
+    /**
+     * Returns the node to which the subscription belongs.
+     *
+     * @return the node to which the subscription belongs
+     */
+    MemberId memberId() {
+      return memberId;
+    }
+
+    /**
+     * Returns the topic name.
+     *
+     * @return the topic name
+     */
+    String topic() {
+      return topic;
+    }
+
+    /**
+     * Returns the logical time at which the subscription was created.
+     *
+     * @return the logical time at which the subscription was created
+     */
+    LogicalTimestamp logicalTimestamp() {
+      return logicalTimestamp;
+    }
+
+    /**
+     * Returns the wall clock time at which the subscription was created.
+     *
+     * @return the wall clock time at which the subscription was created
+     */
+    WallClockTimestamp timestamp() {
+      return timestamp;
+    }
+
+    /**
+     * Returns a boolean indicating whether the subscription is a tombstone.
+     *
+     * @return indicates whether the subscription is a tombstone
+     */
+    boolean isTombstone() {
+      return tombstone;
+    }
+
+    /**
+     * Returns a new subscription as a tombstone.
+     *
+     * @return the subscription as a tombstone
+     */
+    InternalSubscriptionInfo asTombstone() {
+      return new InternalSubscriptionInfo(memberId, topic, logicalTimestamp, true);
+    }
+  }
 }