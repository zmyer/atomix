--- conflicted
+++ resolved
@@ -22,16 +22,7 @@
 /**
  * Messaging protocol version.
  */
-// TODO: 2018/12/06 by zmyer
 public enum ProtocolVersion {
-<<<<<<< HEAD
-    V1(1) {
-        @Override
-        public MessagingProtocol createProtocol(Address address) {
-            return new MessagingProtocolV1(address);
-        }
-    };
-=======
   V1(1) {
     @Override
     public MessagingProtocol createProtocol(Address address) {
@@ -44,51 +35,50 @@
       return new MessagingProtocolV2(address);
     }
   };
->>>>>>> 842276c0
 
-    /**
-     * Returns the protocol version for the given version number.
-     *
-     * @param version the version number for which to return the protocol version
-     * @return the protocol version for the given version number
-     */
-    public static ProtocolVersion valueOf(int version) {
-        return Stream.of(values())
-                .filter(v -> v.version() == version)
-                .findFirst()
-                .orElse(null);
-    }
+  /**
+   * Returns the protocol version for the given version number.
+   *
+   * @param version the version number for which to return the protocol version
+   * @return the protocol version for the given version number
+   */
+  public static ProtocolVersion valueOf(int version) {
+    return Stream.of(values())
+        .filter(v -> v.version() == version)
+        .findFirst()
+        .orElse(null);
+  }
 
-    /**
-     * Returns the latest protocol version.
-     *
-     * @return the latest protocol version
-     */
-    public static ProtocolVersion latest() {
-        return values()[values().length - 1];
-    }
+  /**
+   * Returns the latest protocol version.
+   *
+   * @return the latest protocol version
+   */
+  public static ProtocolVersion latest() {
+    return values()[values().length - 1];
+  }
 
-    private final short version;
+  private final short version;
 
-    ProtocolVersion(int version) {
-        this.version = (short) version;
-    }
+  ProtocolVersion(int version) {
+    this.version = (short) version;
+  }
 
-    /**
-     * Returns the version number.
-     *
-     * @return the version number
-     */
-    public short version() {
-        return version;
-    }
+  /**
+   * Returns the version number.
+   *
+   * @return the version number
+   */
+  public short version() {
+    return version;
+  }
 
-    /**
-     * Creates a new protocol instance.
-     *
-     * @param address the protocol address
-     * @return a new protocol instance
-     */
-    public abstract MessagingProtocol createProtocol(Address address);
+  /**
+   * Creates a new protocol instance.
+   *
+   * @param address the protocol address
+   * @return a new protocol instance
+   */
+  public abstract MessagingProtocol createProtocol(Address address);
 
 }