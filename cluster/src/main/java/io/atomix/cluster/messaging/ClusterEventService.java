/*
 * Copyright 2017-present Open Networking Foundation
 *
 * Licensed under the Apache License, Version 2.0 (the "License");
 * you may not use this file except in compliance with the License.
 * You may obtain a copy of the License at
 *
 * http://www.apache.org/licenses/LICENSE-2.0
 *
 * Unless required by applicable law or agreed to in writing, software
 * distributed under the License is distributed on an "AS IS" BASIS,
 * WITHOUT WARRANTIES OR CONDITIONS OF ANY KIND, either express or implied.
 * See the License for the specific language governing permissions and
 * limitations under the License.
 */
package io.atomix.cluster.messaging;

import java.time.Duration;
import java.util.List;
import java.util.concurrent.CompletableFuture;
import java.util.concurrent.Executor;
import java.util.function.Consumer;
import java.util.function.Function;

import static io.atomix.utils.serializer.serializers.DefaultSerializers.BASIC;

/**
 * Publish-subscribe based messaging service.
 * <p>
 * This service is an abstraction for publish-subscribe based cluster communication. Messages are published and received
 * based on arbitrary {@link String} topics. It supports several types of messaging:
 * <ul>
 *   <li>{@link #broadcast(String, Object)} broadcasts a message to all subscribers registered for the topic</li>
 *   <li>{@link #unicast(String, Object)} sends a unicast message directly to one of the subscribers registered
 *   for the topic; unicast messages are generally delivered in round-robin fashion</li>
 *   <li>{@link #send(String, Object)} sends a message directly to one of the subscribers registered for the topic
 *   and awaits a reply; direct messages are generally delivered in round-robin fashion</li>
 * </ul>
 * To register to listen for messages, use one of the {@link #subscribe(String, Consumer, Executor)} methods:
 * <pre>
 *   {@code
 *   Subscription subscription = atomix.getEventService().subscribe("test", message -> {
 *     System.out.println("Received message");
 *   }, executor).join();
 *   }
 * </pre>
 * To cancel the subscription for a topic, call {@link Subscription#close()} on the returned {@link Subscription}
 * object:
 * <pre>
 *   {@code
 *   subscription.close().join();
 *   }
 * </pre>
 * This API relies on {@link CompletableFuture} for asynchronous completion of all method calls.
 */
// TODO: 2018/7/31 by zmyer
public interface ClusterEventService {

<<<<<<< HEAD
    /**
     * Broadcasts a message to all controller nodes.
     *
     * @param topic   message topic
     * @param message message to send
     * @param <M>     message type
     */
    default <M> void broadcast(
            String topic,
            M message) {
        broadcast(topic, message, BASIC::encode);
    }

    /**
     * Broadcasts a message to all controller nodes.
     *
     * @param topic   message topic
     * @param message message to send
     * @param encoder function for encoding message to byte[]
     * @param <M>     message type
     */
    <M> void broadcast(
            String topic,
            M message,
            Function<M, byte[]> encoder);

    /**
     * Sends a message to the specified controller node.
     *
     * @param topic   message topic
     * @param message message to send
     * @param <M>     message type
     * @return future that is completed when the message is sent
     */
    default <M> CompletableFuture<Void> unicast(
            String topic,
            M message) {
        return unicast(topic, message, BASIC::encode);
    }

    /**
     * Sends a message to the specified controller node.
     *
     * @param message message to send
     * @param topic   message topic
     * @param encoder function for encoding message to byte[]
     * @param <M>     message type
     * @return future that is completed when the message is sent
     */
    <M> CompletableFuture<Void> unicast(
            String topic,
            M message,
            Function<M, byte[]> encoder);

    /**
     * Sends a message and expects a reply.
     *
     * @param topic   message topic
     * @param message message to send
     * @param <M>     request type
     * @param <R>     reply type
     * @return reply future
     */
    default <M, R> CompletableFuture<R> send(
            String topic,
            M message) {
        return send(topic, message, BASIC::encode, BASIC::decode, null);
    }

    /**
     * Sends a message and expects a reply.
     *
     * @param topic   message topic
     * @param message message to send
     * @param timeout reply timeout
     * @param <M>     request type
     * @param <R>     reply type
     * @return reply future
     */
    default <M, R> CompletableFuture<R> send(
            String topic,
            M message,
            Duration timeout) {
        return send(topic, message, BASIC::encode, BASIC::decode, timeout);
    }

    /**
     * Sends a message and expects a reply.
     *
     * @param topic   message topic
     * @param message message to send
     * @param encoder function for encoding request to byte[]
     * @param decoder function for decoding response from byte[]
     * @param <M>     request type
     * @param <R>     reply type
     * @return reply future
     */
    default <M, R> CompletableFuture<R> send(
            String topic,
            M message,
            Function<M, byte[]> encoder,
            Function<byte[], R> decoder) {
        return send(topic, message, encoder, decoder, null);
    }

    /**
     * Sends a message and expects a reply.
     *
     * @param topic   message topic
     * @param message message to send
     * @param encoder function for encoding request to byte[]
     * @param decoder function for decoding response from byte[]
     * @param timeout reply timeout
     * @param <M>     request type
     * @param <R>     reply type
     * @return reply future
     */
    <M, R> CompletableFuture<R> send(
            String topic,
            M message,
            Function<M, byte[]> encoder,
            Function<byte[], R> decoder,
            Duration timeout);
=======
  /**
   * Broadcasts a message to all subscribers registered for the given {@code topic}.
   *
   * @param topic   message topic
   * @param message message to send
   * @param <M>     message type
   */
  default <M> void broadcast(
      String topic,
      M message) {
    broadcast(topic, message, BASIC::encode);
  }

  /**
   * Broadcasts a message to all subscribers registered for the given {@code topic}.
   *
   * @param topic   message topic
   * @param message message to send
   * @param encoder function for encoding message to byte[]
   * @param <M>     message type
   */
  <M> void broadcast(
      String topic,
      M message,
      Function<M, byte[]> encoder);

  /**
   * Unicasts a message to the next registered subscriber for {@code topic}.
   *
   * @param topic   message topic
   * @param message message to send
   * @param <M>     message type
   * @return future that is completed when the message is sent
   */
  default <M> CompletableFuture<Void> unicast(
      String topic,
      M message) {
    return unicast(topic, message, BASIC::encode);
  }

  /**
   * Unicasts a message to the next registered subscriber for {@code topic}.
   *
   * @param message message to send
   * @param topic   message topic
   * @param encoder function for encoding message to byte[]
   * @param <M>     message type
   * @return future that is completed when the message is sent
   */
  <M> CompletableFuture<Void> unicast(
      String topic,
      M message,
      Function<M, byte[]> encoder);

  /**
   * Sends a direct message to the next registered subscriber for {@code topic} and awaits a reply.
   *
   * @param topic   message topic
   * @param message message to send
   * @param <M>     request type
   * @param <R>     reply type
   * @return reply future
   */
  default <M, R> CompletableFuture<R> send(
      String topic,
      M message) {
    return send(topic, message, BASIC::encode, BASIC::decode, null);
  }

  /**
   * Sends a direct message to the next registered subscriber for {@code topic} and awaits a reply.
   *
   * @param topic   message topic
   * @param message message to send
   * @param timeout reply timeout
   * @param <M>     request type
   * @param <R>     reply type
   * @return reply future
   */
  default <M, R> CompletableFuture<R> send(
      String topic,
      M message,
      Duration timeout) {
    return send(topic, message, BASIC::encode, BASIC::decode, timeout);
  }

  /**
   * Sends a direct message to the next registered subscriber for {@code topic} and awaits a reply.
   *
   * @param topic   message topic
   * @param message message to send
   * @param encoder function for encoding request to byte[]
   * @param decoder function for decoding response from byte[]
   * @param <M>     request type
   * @param <R>     reply type
   * @return reply future
   */
  default <M, R> CompletableFuture<R> send(
      String topic,
      M message,
      Function<M, byte[]> encoder,
      Function<byte[], R> decoder) {
    return send(topic, message, encoder, decoder, null);
  }

  /**
   * Sends a direct message to the next registered subscriber for {@code topic} and awaits a reply.
   *
   * @param topic   message topic
   * @param message message to send
   * @param encoder function for encoding request to byte[]
   * @param decoder function for decoding response from byte[]
   * @param timeout reply timeout
   * @param <M>     request type
   * @param <R>     reply type
   * @return reply future
   */
  <M, R> CompletableFuture<R> send(
      String topic,
      M message,
      Function<M, byte[]> encoder,
      Function<byte[], R> decoder,
      Duration timeout);
>>>>>>> 826052e1

    /**
     * Adds a new subscriber for the specified message topic.
     *
     * @param topic    message topic
     * @param handler  handler function that processes the incoming message and produces a reply
     * @param executor executor to run this handler on
     * @param <M>      incoming message type
     * @param <R>      reply message type
     * @return future to be completed once the subscription has been propagated
     */
    default <M, R> CompletableFuture<Subscription> subscribe(
            String topic,
            Function<M, R> handler,
            Executor executor) {
        return subscribe(topic, BASIC::decode, handler, BASIC::encode, executor);
    }

    /**
     * Adds a new subscriber for the specified message topic.
     *
     * @param topic    message topic
     * @param decoder  decoder for resurrecting incoming message
     * @param handler  handler function that processes the incoming message and produces a reply
     * @param encoder  encoder for serializing reply
     * @param executor executor to run this handler on
     * @param <M>      incoming message type
     * @param <R>      reply message type
     * @return future to be completed once the subscription has been propagated
     */
    <M, R> CompletableFuture<Subscription> subscribe(
            String topic,
            Function<byte[], M> decoder,
            Function<M, R> handler,
            Function<R, byte[]> encoder,
            Executor executor);

    /**
     * Adds a new subscriber for the specified message topic.
     *
     * @param topic   message topic
     * @param handler handler function that processes the incoming message and produces a reply
     * @param <M>     incoming message type
     * @param <R>     reply message type
     * @return future to be completed once the subscription has been propagated
     */
    default <M, R> CompletableFuture<Subscription> subscribe(
            String topic,
            Function<M, CompletableFuture<R>> handler) {
        return subscribe(topic, BASIC::decode, handler, BASIC::encode);
    }

    /**
     * Adds a new subscriber for the specified message topic.
     *
     * @param topic   message topic
     * @param decoder decoder for resurrecting incoming message
     * @param handler handler function that processes the incoming message and produces a reply
     * @param encoder encoder for serializing reply
     * @param <M>     incoming message type
     * @param <R>     reply message type
     * @return future to be completed once the subscription has been propagated
     */
    <M, R> CompletableFuture<Subscription> subscribe(
            String topic,
            Function<byte[], M> decoder,
            Function<M, CompletableFuture<R>> handler,
            Function<R, byte[]> encoder);

    /**
     * Adds a new subscriber for the specified message topic.
     *
     * @param topic    message topic
     * @param handler  handler for handling message
     * @param executor executor to run this handler on
     * @param <M>      incoming message type
     * @return future to be completed once the subscription has been propagated
     */
    default <M> CompletableFuture<Subscription> subscribe(
            String topic,
            Consumer<M> handler,
            Executor executor) {
        return subscribe(topic, BASIC::decode, handler, executor);
    }

    /**
     * Adds a new subscriber for the specified message topic.
     *
     * @param topic    message topic
     * @param decoder  decoder to resurrecting incoming message
     * @param handler  handler for handling message
     * @param executor executor to run this handler on
     * @param <M>      incoming message type
     * @return future to be completed once the subscription has been propagated
     */
    <M> CompletableFuture<Subscription> subscribe(
            String topic,
            Function<byte[], M> decoder,
            Consumer<M> handler,
            Executor executor);

    /**
     * Returns a list of subscriptions for the given topic.
     *
     * @param topic the topic for which to return subscriptions
     * @return the subscriptions for the given topic
     */
    List<Subscription> getSubscriptions(String topic);

}<|MERGE_RESOLUTION|>--- conflicted
+++ resolved
@@ -56,131 +56,6 @@
 // TODO: 2018/7/31 by zmyer
 public interface ClusterEventService {
 
-<<<<<<< HEAD
-    /**
-     * Broadcasts a message to all controller nodes.
-     *
-     * @param topic   message topic
-     * @param message message to send
-     * @param <M>     message type
-     */
-    default <M> void broadcast(
-            String topic,
-            M message) {
-        broadcast(topic, message, BASIC::encode);
-    }
-
-    /**
-     * Broadcasts a message to all controller nodes.
-     *
-     * @param topic   message topic
-     * @param message message to send
-     * @param encoder function for encoding message to byte[]
-     * @param <M>     message type
-     */
-    <M> void broadcast(
-            String topic,
-            M message,
-            Function<M, byte[]> encoder);
-
-    /**
-     * Sends a message to the specified controller node.
-     *
-     * @param topic   message topic
-     * @param message message to send
-     * @param <M>     message type
-     * @return future that is completed when the message is sent
-     */
-    default <M> CompletableFuture<Void> unicast(
-            String topic,
-            M message) {
-        return unicast(topic, message, BASIC::encode);
-    }
-
-    /**
-     * Sends a message to the specified controller node.
-     *
-     * @param message message to send
-     * @param topic   message topic
-     * @param encoder function for encoding message to byte[]
-     * @param <M>     message type
-     * @return future that is completed when the message is sent
-     */
-    <M> CompletableFuture<Void> unicast(
-            String topic,
-            M message,
-            Function<M, byte[]> encoder);
-
-    /**
-     * Sends a message and expects a reply.
-     *
-     * @param topic   message topic
-     * @param message message to send
-     * @param <M>     request type
-     * @param <R>     reply type
-     * @return reply future
-     */
-    default <M, R> CompletableFuture<R> send(
-            String topic,
-            M message) {
-        return send(topic, message, BASIC::encode, BASIC::decode, null);
-    }
-
-    /**
-     * Sends a message and expects a reply.
-     *
-     * @param topic   message topic
-     * @param message message to send
-     * @param timeout reply timeout
-     * @param <M>     request type
-     * @param <R>     reply type
-     * @return reply future
-     */
-    default <M, R> CompletableFuture<R> send(
-            String topic,
-            M message,
-            Duration timeout) {
-        return send(topic, message, BASIC::encode, BASIC::decode, timeout);
-    }
-
-    /**
-     * Sends a message and expects a reply.
-     *
-     * @param topic   message topic
-     * @param message message to send
-     * @param encoder function for encoding request to byte[]
-     * @param decoder function for decoding response from byte[]
-     * @param <M>     request type
-     * @param <R>     reply type
-     * @return reply future
-     */
-    default <M, R> CompletableFuture<R> send(
-            String topic,
-            M message,
-            Function<M, byte[]> encoder,
-            Function<byte[], R> decoder) {
-        return send(topic, message, encoder, decoder, null);
-    }
-
-    /**
-     * Sends a message and expects a reply.
-     *
-     * @param topic   message topic
-     * @param message message to send
-     * @param encoder function for encoding request to byte[]
-     * @param decoder function for decoding response from byte[]
-     * @param timeout reply timeout
-     * @param <M>     request type
-     * @param <R>     reply type
-     * @return reply future
-     */
-    <M, R> CompletableFuture<R> send(
-            String topic,
-            M message,
-            Function<M, byte[]> encoder,
-            Function<byte[], R> decoder,
-            Duration timeout);
-=======
   /**
    * Broadcasts a message to all subscribers registered for the given {@code topic}.
    *
@@ -304,7 +179,6 @@
       Function<M, byte[]> encoder,
       Function<byte[], R> decoder,
       Duration timeout);
->>>>>>> 826052e1
 
     /**
      * Adds a new subscriber for the specified message topic.
