/*
 * Copyright 2018-present Open Networking Foundation
 *
 * Licensed under the Apache License, Version 2.0 (the "License");
 * you may not use this file except in compliance with the License.
 * You may obtain a copy of the License at
 *
 * http://www.apache.org/licenses/LICENSE-2.0
 *
 * Unless required by applicable law or agreed to in writing, software
 * distributed under the License is distributed on an "AS IS" BASIS,
 * WITHOUT WARRANTIES OR CONDITIONS OF ANY KIND, either express or implied.
 * See the License for the specific language governing permissions and
 * limitations under the License.
 */
package io.atomix.cluster.messaging.impl;

import com.google.common.collect.Maps;
import com.google.common.collect.Sets;
import io.atomix.cluster.messaging.BroadcastService;
import io.atomix.cluster.messaging.ManagedBroadcastService;
import io.atomix.utils.AtomixRuntimeException;
import io.atomix.utils.net.Address;
import io.atomix.utils.serializer.Namespace;
import io.atomix.utils.serializer.Namespaces;
import io.atomix.utils.serializer.Serializer;
import io.netty.bootstrap.Bootstrap;
import io.netty.buffer.ByteBuf;
import io.netty.channel.Channel;
import io.netty.channel.ChannelFutureListener;
import io.netty.channel.ChannelHandlerContext;
import io.netty.channel.ChannelOption;
import io.netty.channel.EventLoopGroup;
import io.netty.channel.SimpleChannelInboundHandler;
import io.netty.channel.nio.NioEventLoopGroup;
import io.netty.channel.socket.DatagramChannel;
import io.netty.channel.socket.DatagramPacket;
import io.netty.channel.socket.InternetProtocolFamily;
import io.netty.channel.socket.nio.NioDatagramChannel;
import org.slf4j.Logger;
import org.slf4j.LoggerFactory;

import java.net.InetSocketAddress;
import java.net.NetworkInterface;
import java.net.SocketException;
import java.util.Map;
import java.util.Set;
import java.util.concurrent.CompletableFuture;
import java.util.concurrent.atomic.AtomicBoolean;
import java.util.function.Consumer;

import static com.google.common.base.Preconditions.checkNotNull;
import static io.atomix.utils.concurrent.Threads.namedThreads;

/**
 * Netty broadcast service.
 */
// TODO: 2018/7/31 by zmyer
public class NettyBroadcastService implements ManagedBroadcastService {

    /**
     * Returns a new broadcast service builder.
     *
     * @return a new broadcast service builder
     */
    public static Builder builder() {
        return new Builder();
    }

    /**
     * Netty broadcast service builder.
     */
    // TODO: 2018/7/31 by zmyer
    public static class Builder implements BroadcastService.Builder {
        private Address localAddress;
        private Address groupAddress;
        private boolean enabled = true;

        /**
         * Sets the local address.
         *
         * @param address the local address
         * @return the broadcast service builder
         */
        public Builder withLocalAddress(Address address) {
            this.localAddress = checkNotNull(address);
            return this;
        }

        /**
         * Sets the group address.
         *
         * @param address the group address
         * @return the broadcast service builder
         */
        public Builder withGroupAddress(Address address) {
            this.groupAddress = checkNotNull(address);
            return this;
        }

        /**
         * Sets whether the service is enabled.
         *
         * @param enabled whether the service is enabled
         * @return the broadcast service builder
         */
        public Builder withEnabled(boolean enabled) {
            this.enabled = enabled;
            return this;
        }

        @Override
        public ManagedBroadcastService build() {
            return new NettyBroadcastService(localAddress, groupAddress, enabled);
        }
    }

    private final Logger log = LoggerFactory.getLogger(getClass());

    private final boolean enabled;
    private final InetSocketAddress localAddress;
    private final InetSocketAddress groupAddress;
    private final NetworkInterface iface;
    private EventLoopGroup group;
    private Channel serverChannel;
    private DatagramChannel clientChannel;

    private final Set<Consumer<byte[]>> listeners = Sets.newCopyOnWriteArraySet();
    private final AtomicBoolean started = new AtomicBoolean();

    // TODO: 2018/7/31 by zmyer
    public NettyBroadcastService(Address localAddress, Address groupAddress, boolean enabled) {
        this.enabled = enabled;
        this.localAddress = new InetSocketAddress(localAddress.host(), groupAddress.port());
        this.groupAddress = new InetSocketAddress(groupAddress.host(), groupAddress.port());
        try {
            iface = NetworkInterface.getByInetAddress(localAddress.address());
        } catch (SocketException e) {
            throw new AtomixRuntimeException(e);
        }
    }

    // TODO: 2018/7/31 by zmyer
    @Override
    public void broadcast(final byte[] message) {
        if (enabled) {
            final ByteBuf buf = serverChannel.alloc().buffer();
            buf.writeInt(message.length).writeBytes(message);
            serverChannel.writeAndFlush(new DatagramPacket(buf, groupAddress));
        }
    }

    // TODO: 2018/7/31 by zmyer
    @Override
    public void addListener(Consumer<byte[]> listener) {
        listeners.add(listener);
    }
<<<<<<< HEAD

    @Override
    public void removeListener(Consumer<byte[]> listener) {
        listeners.remove(listener);
    }

    // TODO: 2018/7/31 by zmyer
    private CompletableFuture<Void> bootstrapServer() {
        final Bootstrap serverBootstrap = new Bootstrap()
                .group(group)
                .channelFactory(() -> new NioDatagramChannel(InternetProtocolFamily.IPv4))
                .handler(new SimpleChannelInboundHandler<Object>() {
                    @Override
                    public void channelRead0(ChannelHandlerContext ctx, Object msg) throws Exception {
                        // Nothing will be sent.
                    }
                })
                .option(ChannelOption.IP_MULTICAST_IF, iface)
                .option(ChannelOption.SO_REUSEADDR, true);

        final CompletableFuture<Void> future = new CompletableFuture<>();
        serverBootstrap.bind(localAddress).addListener((ChannelFutureListener) f -> {
            if (f.isSuccess()) {
                serverChannel = f.channel();
                future.complete(null);
            } else {
                future.completeExceptionally(f.cause());
            }
        });
        return future;
    }

    // TODO: 2018/7/31 by zmyer
    private CompletableFuture<Void> bootstrapClient() {
        final Bootstrap clientBootstrap = new Bootstrap()
                .group(group)
                .channelFactory(() -> new NioDatagramChannel(InternetProtocolFamily.IPv4))
                .handler(new SimpleChannelInboundHandler<DatagramPacket>() {
                    @Override
                    protected void channelRead0(ChannelHandlerContext context, DatagramPacket packet) throws Exception {
                        final byte[] message = new byte[packet.content().readInt()];
                        packet.content().readBytes(message);
                        for (final Consumer<byte[]> listener : listeners) {
                            listener.accept(message);
                        }
                    }
                })
                .option(ChannelOption.IP_MULTICAST_IF, iface)
                .option(ChannelOption.SO_REUSEADDR, true)
                .localAddress(localAddress.getPort());

        final CompletableFuture<Void> future = new CompletableFuture<>();
        clientBootstrap.bind().addListener((ChannelFutureListener) f -> {
            if (f.isSuccess()) {
                clientChannel = (DatagramChannel) f.channel();
                log.info("{} joining multicast group {} on port {}", localAddress.getHostName(),
                        groupAddress.getHostName(), groupAddress.getPort());
                clientChannel.joinGroup(groupAddress, iface).addListener(f2 -> {
                    if (f2.isSuccess()) {
                        log.info("{} successfully joined multicast group {} on port {}", localAddress.getHostName(),
                                groupAddress.getHostName(), groupAddress.getPort());
                        future.complete(null);
                    } else {
                        log.info("{} failed to join group {} on port {}", localAddress.getHostName(),
                                groupAddress.getHostName(), groupAddress.getPort());
                        future.completeExceptionally(f2.cause());
                    }
                });
            } else {
                future.completeExceptionally(f.cause());
=======
  }

  private static final Serializer SERIALIZER = Serializer.using(Namespace.builder()
      .register(Namespaces.BASIC)
      .nextId(Namespaces.BEGIN_USER_CUSTOM_ID)
      .register(Message.class)
      .build());

  private final Logger log = LoggerFactory.getLogger(getClass());

  private final boolean enabled;
  private final InetSocketAddress localAddress;
  private final InetSocketAddress groupAddress;
  private final NetworkInterface iface;
  private EventLoopGroup group;
  private Channel serverChannel;
  private DatagramChannel clientChannel;

  private final Map<String, Set<Consumer<byte[]>>> listeners = Maps.newConcurrentMap();
  private final AtomicBoolean started = new AtomicBoolean();

  public NettyBroadcastService(Address localAddress, Address groupAddress, boolean enabled) {
    this.enabled = enabled;
    // intentionally using the multicast port for localAddress
    this.localAddress = new InetSocketAddress(localAddress.host(), groupAddress.port());
    this.groupAddress = new InetSocketAddress(groupAddress.host(), groupAddress.port());
    try {
      iface = NetworkInterface.getByInetAddress(localAddress.address());
    } catch (SocketException e) {
      throw new AtomixRuntimeException(e);
    }
  }

  @Override
  public void broadcast(String subject, byte[] payload) {
    if (enabled) {
      Message message = new Message(subject, payload);
      byte[] bytes = SERIALIZER.encode(message);
      ByteBuf buf = serverChannel.alloc().buffer(4 + bytes.length);
      buf.writeInt(bytes.length).writeBytes(bytes);
      serverChannel.writeAndFlush(new DatagramPacket(buf, groupAddress));
    }
  }

  @Override
  public synchronized void addListener(String subject, Consumer<byte[]> listener) {
    listeners.computeIfAbsent(subject, s -> Sets.newCopyOnWriteArraySet()).add(listener);
  }

  @Override
  public synchronized void removeListener(String subject, Consumer<byte[]> listener) {
    Set<Consumer<byte[]>> listeners = this.listeners.get(subject);
    if (listeners != null) {
      listeners.remove(listener);
      if (listeners.isEmpty()) {
        this.listeners.remove(subject);
      }
    }
  }

  private CompletableFuture<Void> bootstrapServer() {
    Bootstrap serverBootstrap = new Bootstrap()
        .group(group)
        .channelFactory(() -> new NioDatagramChannel(InternetProtocolFamily.IPv4))
        .handler(new SimpleChannelInboundHandler<Object>() {
          @Override
          public void channelRead0(ChannelHandlerContext ctx, Object msg) throws Exception {
            // Nothing will be sent.
          }
        })
        .option(ChannelOption.IP_MULTICAST_IF, iface)
        .option(ChannelOption.SO_REUSEADDR, true);

    CompletableFuture<Void> future = new CompletableFuture<>();
    serverBootstrap.bind(localAddress).addListener((ChannelFutureListener) f -> {
      if (f.isSuccess()) {
        serverChannel = f.channel();
        future.complete(null);
      } else {
        future.completeExceptionally(f.cause());
      }
    });
    return future;
  }

  private CompletableFuture<Void> bootstrapClient() {
    Bootstrap clientBootstrap = new Bootstrap()
        .group(group)
        .channelFactory(() -> new NioDatagramChannel(InternetProtocolFamily.IPv4))
        .handler(new SimpleChannelInboundHandler<DatagramPacket>() {
          @Override
          protected void channelRead0(ChannelHandlerContext context, DatagramPacket packet) throws Exception {
            byte[] payload = new byte[packet.content().readInt()];
            packet.content().readBytes(payload);
            Message message = SERIALIZER.decode(payload);
            Set<Consumer<byte[]>> listeners = NettyBroadcastService.this.listeners.get(message.subject());
            if (listeners != null) {
              for (Consumer<byte[]> listener : listeners) {
                listener.accept(message.payload());
              }
>>>>>>> 826052e1
            }
        });
        return future;
    }

    // TODO: 2018/7/31 by zmyer
    @Override
    public CompletableFuture<BroadcastService> start() {
        if (!enabled) {
            return CompletableFuture.completedFuture(this);
        }
        group = new NioEventLoopGroup(0, namedThreads("netty-broadcast-event-nio-client-%d", log));
        return bootstrapServer()
                .thenCompose(v -> bootstrapClient())
                .thenRun(() -> started.set(true))
                .thenApply(v -> this);
    }

    @Override
    public boolean isRunning() {
        return started.get();
    }

    // TODO: 2018/7/31 by zmyer
    @Override
    public CompletableFuture<Void> stop() {
        if (!enabled) {
            return CompletableFuture.completedFuture(null);
        }
        if (clientChannel != null) {
            final CompletableFuture<Void> future = new CompletableFuture<>();
            clientChannel.leaveGroup(groupAddress, iface).addListener(f -> {
                started.set(false);
                group.shutdownGracefully();
                future.complete(null);
            });
            return future;
        }
        started.set(false);
        return CompletableFuture.completedFuture(null);
    }
<<<<<<< HEAD
=======
    started.set(false);
    return CompletableFuture.completedFuture(null);
  }

  /**
   * Internal broadcast service message.
   */
  static class Message {
    private final String subject;
    private final byte[] payload;

    Message() {
      this(null, null);
    }

    Message(String subject, byte[] payload) {
      this.subject = subject;
      this.payload = payload;
    }

    String subject() {
      return subject;
    }

    byte[] payload() {
      return payload;
    }
  }
>>>>>>> 826052e1
}<|MERGE_RESOLUTION|>--- conflicted
+++ resolved
@@ -115,7 +115,13 @@
         }
     }
 
-    private final Logger log = LoggerFactory.getLogger(getClass());
+  private static final Serializer SERIALIZER = Serializer.using(Namespace.builder()
+      .register(Namespaces.BASIC)
+      .nextId(Namespaces.BEGIN_USER_CUSTOM_ID)
+      .register(Message.class)
+      .build());
+
+  private final Logger log = LoggerFactory.getLogger(getClass());
 
     private final boolean enabled;
     private final InetSocketAddress localAddress;
@@ -125,42 +131,47 @@
     private Channel serverChannel;
     private DatagramChannel clientChannel;
 
-    private final Set<Consumer<byte[]>> listeners = Sets.newCopyOnWriteArraySet();
-    private final AtomicBoolean started = new AtomicBoolean();
-
-    // TODO: 2018/7/31 by zmyer
-    public NettyBroadcastService(Address localAddress, Address groupAddress, boolean enabled) {
-        this.enabled = enabled;
-        this.localAddress = new InetSocketAddress(localAddress.host(), groupAddress.port());
-        this.groupAddress = new InetSocketAddress(groupAddress.host(), groupAddress.port());
-        try {
-            iface = NetworkInterface.getByInetAddress(localAddress.address());
-        } catch (SocketException e) {
-            throw new AtomixRuntimeException(e);
-        }
-    }
-
-    // TODO: 2018/7/31 by zmyer
-    @Override
-    public void broadcast(final byte[] message) {
-        if (enabled) {
-            final ByteBuf buf = serverChannel.alloc().buffer();
-            buf.writeInt(message.length).writeBytes(message);
-            serverChannel.writeAndFlush(new DatagramPacket(buf, groupAddress));
-        }
-    }
-
-    // TODO: 2018/7/31 by zmyer
-    @Override
-    public void addListener(Consumer<byte[]> listener) {
-        listeners.add(listener);
-    }
-<<<<<<< HEAD
-
-    @Override
-    public void removeListener(Consumer<byte[]> listener) {
-        listeners.remove(listener);
-    }
+  private final Map<String, Set<Consumer<byte[]>>> listeners = Maps.newConcurrentMap();
+  private final AtomicBoolean started = new AtomicBoolean();
+
+  public NettyBroadcastService(Address localAddress, Address groupAddress, boolean enabled) {
+    this.enabled = enabled;
+    // intentionally using the multicast port for localAddress
+    this.localAddress = new InetSocketAddress(localAddress.host(), groupAddress.port());
+    this.groupAddress = new InetSocketAddress(groupAddress.host(), groupAddress.port());
+    try {
+      iface = NetworkInterface.getByInetAddress(localAddress.address());
+    } catch (SocketException e) {
+      throw new AtomixRuntimeException(e);
+    }
+  }
+
+  @Override
+  public void broadcast(String subject, byte[] payload) {
+    if (enabled) {
+      Message message = new Message(subject, payload);
+      byte[] bytes = SERIALIZER.encode(message);
+      ByteBuf buf = serverChannel.alloc().buffer(4 + bytes.length);
+      buf.writeInt(bytes.length).writeBytes(bytes);
+      serverChannel.writeAndFlush(new DatagramPacket(buf, groupAddress));
+    }
+  }
+
+  @Override
+  public synchronized void addListener(String subject, Consumer<byte[]> listener) {
+    listeners.computeIfAbsent(subject, s -> Sets.newCopyOnWriteArraySet()).add(listener);
+  }
+
+  @Override
+  public synchronized void removeListener(String subject, Consumer<byte[]> listener) {
+    Set<Consumer<byte[]>> listeners = this.listeners.get(subject);
+    if (listeners != null) {
+      listeners.remove(listener);
+      if (listeners.isEmpty()) {
+        this.listeners.remove(subject);
+      }
+    }
+  }
 
     // TODO: 2018/7/31 by zmyer
     private CompletableFuture<Void> bootstrapServer() {
@@ -188,24 +199,27 @@
         return future;
     }
 
-    // TODO: 2018/7/31 by zmyer
-    private CompletableFuture<Void> bootstrapClient() {
-        final Bootstrap clientBootstrap = new Bootstrap()
-                .group(group)
-                .channelFactory(() -> new NioDatagramChannel(InternetProtocolFamily.IPv4))
-                .handler(new SimpleChannelInboundHandler<DatagramPacket>() {
-                    @Override
-                    protected void channelRead0(ChannelHandlerContext context, DatagramPacket packet) throws Exception {
-                        final byte[] message = new byte[packet.content().readInt()];
-                        packet.content().readBytes(message);
-                        for (final Consumer<byte[]> listener : listeners) {
-                            listener.accept(message);
-                        }
-                    }
-                })
-                .option(ChannelOption.IP_MULTICAST_IF, iface)
-                .option(ChannelOption.SO_REUSEADDR, true)
-                .localAddress(localAddress.getPort());
+  private CompletableFuture<Void> bootstrapClient() {
+    Bootstrap clientBootstrap = new Bootstrap()
+        .group(group)
+        .channelFactory(() -> new NioDatagramChannel(InternetProtocolFamily.IPv4))
+        .handler(new SimpleChannelInboundHandler<DatagramPacket>() {
+          @Override
+          protected void channelRead0(ChannelHandlerContext context, DatagramPacket packet) throws Exception {
+            byte[] payload = new byte[packet.content().readInt()];
+            packet.content().readBytes(payload);
+            Message message = SERIALIZER.decode(payload);
+            Set<Consumer<byte[]>> listeners = NettyBroadcastService.this.listeners.get(message.subject());
+            if (listeners != null) {
+              for (Consumer<byte[]> listener : listeners) {
+                listener.accept(message.payload());
+              }
+            }
+          }
+        })
+        .option(ChannelOption.IP_MULTICAST_IF, iface)
+        .option(ChannelOption.SO_REUSEADDR, true)
+        .localAddress(localAddress.getPort());
 
         final CompletableFuture<Void> future = new CompletableFuture<>();
         clientBootstrap.bind().addListener((ChannelFutureListener) f -> {
@@ -226,108 +240,6 @@
                 });
             } else {
                 future.completeExceptionally(f.cause());
-=======
-  }
-
-  private static final Serializer SERIALIZER = Serializer.using(Namespace.builder()
-      .register(Namespaces.BASIC)
-      .nextId(Namespaces.BEGIN_USER_CUSTOM_ID)
-      .register(Message.class)
-      .build());
-
-  private final Logger log = LoggerFactory.getLogger(getClass());
-
-  private final boolean enabled;
-  private final InetSocketAddress localAddress;
-  private final InetSocketAddress groupAddress;
-  private final NetworkInterface iface;
-  private EventLoopGroup group;
-  private Channel serverChannel;
-  private DatagramChannel clientChannel;
-
-  private final Map<String, Set<Consumer<byte[]>>> listeners = Maps.newConcurrentMap();
-  private final AtomicBoolean started = new AtomicBoolean();
-
-  public NettyBroadcastService(Address localAddress, Address groupAddress, boolean enabled) {
-    this.enabled = enabled;
-    // intentionally using the multicast port for localAddress
-    this.localAddress = new InetSocketAddress(localAddress.host(), groupAddress.port());
-    this.groupAddress = new InetSocketAddress(groupAddress.host(), groupAddress.port());
-    try {
-      iface = NetworkInterface.getByInetAddress(localAddress.address());
-    } catch (SocketException e) {
-      throw new AtomixRuntimeException(e);
-    }
-  }
-
-  @Override
-  public void broadcast(String subject, byte[] payload) {
-    if (enabled) {
-      Message message = new Message(subject, payload);
-      byte[] bytes = SERIALIZER.encode(message);
-      ByteBuf buf = serverChannel.alloc().buffer(4 + bytes.length);
-      buf.writeInt(bytes.length).writeBytes(bytes);
-      serverChannel.writeAndFlush(new DatagramPacket(buf, groupAddress));
-    }
-  }
-
-  @Override
-  public synchronized void addListener(String subject, Consumer<byte[]> listener) {
-    listeners.computeIfAbsent(subject, s -> Sets.newCopyOnWriteArraySet()).add(listener);
-  }
-
-  @Override
-  public synchronized void removeListener(String subject, Consumer<byte[]> listener) {
-    Set<Consumer<byte[]>> listeners = this.listeners.get(subject);
-    if (listeners != null) {
-      listeners.remove(listener);
-      if (listeners.isEmpty()) {
-        this.listeners.remove(subject);
-      }
-    }
-  }
-
-  private CompletableFuture<Void> bootstrapServer() {
-    Bootstrap serverBootstrap = new Bootstrap()
-        .group(group)
-        .channelFactory(() -> new NioDatagramChannel(InternetProtocolFamily.IPv4))
-        .handler(new SimpleChannelInboundHandler<Object>() {
-          @Override
-          public void channelRead0(ChannelHandlerContext ctx, Object msg) throws Exception {
-            // Nothing will be sent.
-          }
-        })
-        .option(ChannelOption.IP_MULTICAST_IF, iface)
-        .option(ChannelOption.SO_REUSEADDR, true);
-
-    CompletableFuture<Void> future = new CompletableFuture<>();
-    serverBootstrap.bind(localAddress).addListener((ChannelFutureListener) f -> {
-      if (f.isSuccess()) {
-        serverChannel = f.channel();
-        future.complete(null);
-      } else {
-        future.completeExceptionally(f.cause());
-      }
-    });
-    return future;
-  }
-
-  private CompletableFuture<Void> bootstrapClient() {
-    Bootstrap clientBootstrap = new Bootstrap()
-        .group(group)
-        .channelFactory(() -> new NioDatagramChannel(InternetProtocolFamily.IPv4))
-        .handler(new SimpleChannelInboundHandler<DatagramPacket>() {
-          @Override
-          protected void channelRead0(ChannelHandlerContext context, DatagramPacket packet) throws Exception {
-            byte[] payload = new byte[packet.content().readInt()];
-            packet.content().readBytes(payload);
-            Message message = SERIALIZER.decode(payload);
-            Set<Consumer<byte[]>> listeners = NettyBroadcastService.this.listeners.get(message.subject());
-            if (listeners != null) {
-              for (Consumer<byte[]> listener : listeners) {
-                listener.accept(message.payload());
-              }
->>>>>>> 826052e1
             }
         });
         return future;
@@ -351,26 +263,20 @@
         return started.get();
     }
 
-    // TODO: 2018/7/31 by zmyer
-    @Override
-    public CompletableFuture<Void> stop() {
-        if (!enabled) {
-            return CompletableFuture.completedFuture(null);
-        }
-        if (clientChannel != null) {
-            final CompletableFuture<Void> future = new CompletableFuture<>();
-            clientChannel.leaveGroup(groupAddress, iface).addListener(f -> {
-                started.set(false);
-                group.shutdownGracefully();
-                future.complete(null);
-            });
-            return future;
-        }
+  @Override
+  public CompletableFuture<Void> stop() {
+    if (!enabled) {
+      return CompletableFuture.completedFuture(null);
+    }
+    if (clientChannel != null) {
+      CompletableFuture<Void> future = new CompletableFuture<>();
+      clientChannel.leaveGroup(groupAddress, iface).addListener(f -> {
         started.set(false);
-        return CompletableFuture.completedFuture(null);
-    }
-<<<<<<< HEAD
-=======
+        group.shutdownGracefully();
+        future.complete(null);
+      });
+      return future;
+    }
     started.set(false);
     return CompletableFuture.completedFuture(null);
   }
@@ -399,5 +305,4 @@
       return payload;
     }
   }
->>>>>>> 826052e1
 }