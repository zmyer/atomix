/*
 * Copyright 2014-present Open Networking Foundation
 *
 * Licensed under the Apache License, Version 2.0 (the "License");
 * you may not use this file except in compliance with the License.
 * You may obtain a copy of the License at
 *
 * http://www.apache.org/licenses/LICENSE-2.0
 *
 * Unless required by applicable law or agreed to in writing, software
 * distributed under the License is distributed on an "AS IS" BASIS,
 * WITHOUT WARRANTIES OR CONDITIONS OF ANY KIND, either express or implied.
 * See the License for the specific language governing permissions and
 * limitations under the License.
 */
package io.atomix.cluster;

import io.atomix.utils.event.ListenerService;
import io.atomix.utils.net.Address;

import java.util.Set;
import java.util.stream.Collectors;

/**
 * Service for obtaining information about the individual members within
 * the cluster.
 */
<<<<<<< HEAD
// TODO: 2018/7/31 by zmyer
public interface ClusterMembershipService
        extends ListenerService<ClusterMembershipEvent, ClusterMembershipEventListener> {

    /**
     * Returns the local member.
     *
     * @return local member
     */
    Member getLocalMember();

    /**
     * Returns the set of current cluster members.
     *
     * @return set of cluster members
     */
    Set<Member> getMembers();

    /**
     * Returns the specified member node.
     * <p>
     * This is a convenience method that wraps the given {@link String} in a {@link MemberId}. To avoid unnecessary
     * object allocation, repeated invocations of this method should instead use {@link #getMember(MemberId)}.
     *
     * @param memberId the member identifier
     * @return the member or {@code null} if no node with the given identifier exists
     */
    default Member getMember(String memberId) {
        return getMember(MemberId.from(memberId));
    }

    /**
     * Returns the specified member.
     *
     * @param memberId the member identifier
     * @return the member or {@code null} if no node with the given identifier exists
     */
    Member getMember(MemberId memberId);
=======
public interface ClusterMembershipService extends ListenerService<ClusterMembershipEvent, ClusterMembershipEventListener> {

  /**
   * Returns the local member.
   *
   * @return local member
   */
  Member getLocalMember();

  /**
   * Returns the set of current cluster members.
   *
   * @return set of cluster members
   */
  Set<Member> getMembers();

  /**
   * Returns the set of active reachable members.
   *
   * @return the set of active reachable members
   */
  default Set<Member> getReachableMembers() {
    return getMembers().stream()
        .filter(member -> member.isReachable())
        .collect(Collectors.toSet());
  }

  /**
   * Returns the specified member node.
   * <p>
   * This is a convenience method that wraps the given {@link String} in a {@link MemberId}. To avoid unnecessary
   * object allocation, repeated invocations of this method should instead use {@link #getMember(MemberId)}.
   *
   * @param memberId the member identifier
   * @return the member or {@code null} if no node with the given identifier exists
   */
  default Member getMember(String memberId) {
    return getMember(MemberId.from(memberId));
  }

  /**
   * Returns the specified member.
   *
   * @param memberId the member identifier
   * @return the member or {@code null} if no node with the given identifier exists
   */
  Member getMember(MemberId memberId);
>>>>>>> 826052e1

  /**
   * Returns a member by address.
   *
   * @param address the member address
   * @return the member or {@code null} if no member with the given address could be found
   */
  default Member getMember(Address address) {
    return getMembers().stream()
        .filter(member -> member.address().equals(address))
        .findFirst()
        .orElse(null);
  }

}<|MERGE_RESOLUTION|>--- conflicted
+++ resolved
@@ -25,7 +25,6 @@
  * Service for obtaining information about the individual members within
  * the cluster.
  */
-<<<<<<< HEAD
 // TODO: 2018/7/31 by zmyer
 public interface ClusterMembershipService
         extends ListenerService<ClusterMembershipEvent, ClusterMembershipEventListener> {
@@ -43,43 +42,6 @@
      * @return set of cluster members
      */
     Set<Member> getMembers();
-
-    /**
-     * Returns the specified member node.
-     * <p>
-     * This is a convenience method that wraps the given {@link String} in a {@link MemberId}. To avoid unnecessary
-     * object allocation, repeated invocations of this method should instead use {@link #getMember(MemberId)}.
-     *
-     * @param memberId the member identifier
-     * @return the member or {@code null} if no node with the given identifier exists
-     */
-    default Member getMember(String memberId) {
-        return getMember(MemberId.from(memberId));
-    }
-
-    /**
-     * Returns the specified member.
-     *
-     * @param memberId the member identifier
-     * @return the member or {@code null} if no node with the given identifier exists
-     */
-    Member getMember(MemberId memberId);
-=======
-public interface ClusterMembershipService extends ListenerService<ClusterMembershipEvent, ClusterMembershipEventListener> {
-
-  /**
-   * Returns the local member.
-   *
-   * @return local member
-   */
-  Member getLocalMember();
-
-  /**
-   * Returns the set of current cluster members.
-   *
-   * @return set of cluster members
-   */
-  Set<Member> getMembers();
 
   /**
    * Returns the set of active reachable members.
@@ -105,14 +67,13 @@
     return getMember(MemberId.from(memberId));
   }
 
-  /**
-   * Returns the specified member.
-   *
-   * @param memberId the member identifier
-   * @return the member or {@code null} if no node with the given identifier exists
-   */
-  Member getMember(MemberId memberId);
->>>>>>> 826052e1
+    /**
+     * Returns the specified member.
+     *
+     * @param memberId the member identifier
+     * @return the member or {@code null} if no node with the given identifier exists
+     */
+    Member getMember(MemberId memberId);
 
   /**
    * Returns a member by address.
