/*
 * Copyright 2014-present Open Networking Foundation
 *
 * Licensed under the Apache License, Version 2.0 (the "License");
 * you may not use this file except in compliance with the License.
 * You may obtain a copy of the License at
 *
 * http://www.apache.org/licenses/LICENSE-2.0
 *
 * Unless required by applicable law or agreed to in writing, software
 * distributed under the License is distributed on an "AS IS" BASIS,
 * WITHOUT WARRANTIES OR CONDITIONS OF ANY KIND, either express or implied.
 * See the License for the specific language governing permissions and
 * limitations under the License.
 */
package io.atomix.cluster;

import com.google.common.base.MoreObjects;
import io.atomix.utils.event.AbstractEvent;

import java.util.Objects;

/**
 * Describes cluster-related event.
 */
// TODO: 2018/7/31 by zmyer
public class ClusterMembershipEvent extends AbstractEvent<ClusterMembershipEvent.Type, Member> {

    /**
<<<<<<< HEAD
     * Type of cluster-related events.
=======
     * Indicates that a new member has been added.
>>>>>>> 826052e1
     */
    public enum Type {
        /**
         * Signifies that a new member has been added.
         */
        MEMBER_ADDED,

        /**
         * Signifies that a member's state has changed.
         */
        MEMBER_UPDATED,

        /**
         * Signifies that a member has been removed.
         */
        MEMBER_REMOVED,
    }

    /**
<<<<<<< HEAD
     * Creates an event of a given type and for the specified instance and the
     * current time.
     *
     * @param type     cluster event type
     * @param instance cluster device subject
     */
    public ClusterMembershipEvent(Type type, Member instance) {
        super(type, instance);
    }

    /**
     * Creates an event of a given type and for the specified device and time.
     *
     * @param type     device event type
     * @param instance event device subject
     * @param time     occurrence time
=======
     * Indicates that a member's metadata has changed.
     */
    METADATA_CHANGED,

    /**
     * Indicates that a member's reachability has changed.
     */
    REACHABILITY_CHANGED,

    /**
     * Indicates that a member has been removed.
>>>>>>> 826052e1
     */
    public ClusterMembershipEvent(Type type, Member instance, long time) {
        super(type, instance, time);
    }

    @Override
    public int hashCode() {
        return Objects.hash(type(), subject(), time());
    }

    @Override
    public boolean equals(Object obj) {
        if (this == obj) {
            return true;
        }
        if (obj instanceof ClusterMembershipEvent) {
            final ClusterMembershipEvent other = (ClusterMembershipEvent) obj;
            return Objects.equals(this.type(), other.type()) &&
                    Objects.equals(this.subject(), other.subject()) &&
                    Objects.equals(this.time(), other.time());
        }
        return false;
    }

    @Override
    public String toString() {
        return MoreObjects.toStringHelper(this.getClass())
                .add("type", type())
                .add("subject", subject())
                .add("time", time())
                .toString();
    }

}<|MERGE_RESOLUTION|>--- conflicted
+++ resolved
@@ -26,32 +26,32 @@
 // TODO: 2018/7/31 by zmyer
 public class ClusterMembershipEvent extends AbstractEvent<ClusterMembershipEvent.Type, Member> {
 
+  /**
+   * Type of cluster-related events.
+   */
+  public enum Type {
     /**
-<<<<<<< HEAD
-     * Type of cluster-related events.
-=======
      * Indicates that a new member has been added.
->>>>>>> 826052e1
      */
-    public enum Type {
-        /**
-         * Signifies that a new member has been added.
-         */
-        MEMBER_ADDED,
-
-        /**
-         * Signifies that a member's state has changed.
-         */
-        MEMBER_UPDATED,
-
-        /**
-         * Signifies that a member has been removed.
-         */
-        MEMBER_REMOVED,
-    }
+    MEMBER_ADDED,
 
     /**
-<<<<<<< HEAD
+     * Indicates that a member's metadata has changed.
+     */
+    METADATA_CHANGED,
+
+    /**
+     * Indicates that a member's reachability has changed.
+     */
+    REACHABILITY_CHANGED,
+
+    /**
+     * Indicates that a member has been removed.
+     */
+    MEMBER_REMOVED,
+  }
+
+    /**
      * Creates an event of a given type and for the specified instance and the
      * current time.
      *
@@ -68,19 +68,6 @@
      * @param type     device event type
      * @param instance event device subject
      * @param time     occurrence time
-=======
-     * Indicates that a member's metadata has changed.
-     */
-    METADATA_CHANGED,
-
-    /**
-     * Indicates that a member's reachability has changed.
-     */
-    REACHABILITY_CHANGED,
-
-    /**
-     * Indicates that a member has been removed.
->>>>>>> 826052e1
      */
     public ClusterMembershipEvent(Type type, Member instance, long time) {
         super(type, instance, time);
