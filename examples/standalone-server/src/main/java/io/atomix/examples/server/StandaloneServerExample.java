/*
 * Copyright 2015 the original author or authors.
 *
 * Licensed under the Apache License, Version 2.0 (the "License");
 * you may not use this file except in compliance with the License.
 * You may obtain a copy of the License at
 *
 * http://www.apache.org/licenses/LICENSE-2.0
 *
 * Unless required by applicable law or agreed to in writing, software
 * distributed under the License is distributed on an "AS IS" BASIS,
 * WITHOUT WARRANTIES OR CONDITIONS OF ANY KIND, either express or implied.
 * See the License for the specific language governing permissions and
 * limitations under the License.
 */
package io.atomix.examples.server;

import io.atomix.manager.ResourceServer;
import io.atomix.catalyst.transport.Address;
import io.atomix.catalyst.transport.NettyTransport;
import io.atomix.copycat.server.storage.Storage;

import java.util.ArrayList;
import java.util.List;

/**
 * Server example.
 *
 * @author <a href="http://github.com/kuujo">Jordan Halterman</a>
 */
public class StandaloneServerExample {

  /**
   * Starts the server.
   */
  public static void main(String[] args) throws Exception {
    if (args.length < 2)
      throw new IllegalArgumentException("must supply a path and set of host:port tuples");

    // Parse the address to which to bind the server.
    String[] mainParts = args[1].split(":");
    Address address = new Address(mainParts[0], Integer.valueOf(mainParts[1]));

    // Build a list of all member addresses to which to connect.
    List<Address> members = new ArrayList<>();
    for (int i = 1; i < args.length; i++) {
      String[] parts = args[i].split(":");
      members.add(new Address(parts[0], Integer.valueOf(parts[1])));
    }

<<<<<<< HEAD
    ResourceServer server = ResourceServer.builder(localAddress, members)
        .withTransport(new NettyTransport())
        .withStorage(Storage.builder()
            .withDirectory(args[0])
            .withMinorCompactionInterval(Duration.ofSeconds(30))
            .withMajorCompactionInterval(Duration.ofMinutes(1))
            .withMaxSegmentSize(1024 * 1024 * 8)
            .withMaxEntriesPerSegment(1024 * 1024)
            .build())
        .build();
=======
    AtomixServer server = AtomixServer.builder(address, members)
      .withTransport(new NettyTransport())
      .withStorage(new Storage(args[0]))
      .build();
>>>>>>> ac91add4

    server.open().join();

    while (server.isOpen()) {
      Thread.sleep(1000);
    }
  }

}<|MERGE_RESOLUTION|>--- conflicted
+++ resolved
@@ -15,7 +15,7 @@
  */
 package io.atomix.examples.server;
 
-import io.atomix.manager.ResourceServer;
+import io.atomix.AtomixServer;
 import io.atomix.catalyst.transport.Address;
 import io.atomix.catalyst.transport.NettyTransport;
 import io.atomix.copycat.server.storage.Storage;
@@ -48,23 +48,10 @@
       members.add(new Address(parts[0], Integer.valueOf(parts[1])));
     }
 
-<<<<<<< HEAD
-    ResourceServer server = ResourceServer.builder(localAddress, members)
-        .withTransport(new NettyTransport())
-        .withStorage(Storage.builder()
-            .withDirectory(args[0])
-            .withMinorCompactionInterval(Duration.ofSeconds(30))
-            .withMajorCompactionInterval(Duration.ofMinutes(1))
-            .withMaxSegmentSize(1024 * 1024 * 8)
-            .withMaxEntriesPerSegment(1024 * 1024)
-            .build())
-        .build();
-=======
     AtomixServer server = AtomixServer.builder(address, members)
       .withTransport(new NettyTransport())
       .withStorage(new Storage(args[0]))
       .build();
->>>>>>> ac91add4
 
     server.open().join();
 
