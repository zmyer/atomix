/*
 * Copyright 2017-present Open Networking Foundation
 *
 * Licensed under the Apache License, Version 2.0 (the "License");
 * you may not use this file except in compliance with the License.
 * You may obtain a copy of the License at
 *
 * http://www.apache.org/licenses/LICENSE-2.0
 *
 * Unless required by applicable law or agreed to in writing, software
 * distributed under the License is distributed on an "AS IS" BASIS,
 * WITHOUT WARRANTIES OR CONDITIONS OF ANY KIND, either express or implied.
 * See the License for the specific language governing permissions and
 * limitations under the License.
 */
package io.atomix.protocols.raft.protocol;

import io.atomix.cluster.MemberId;
import io.atomix.primitive.PrimitiveType;
import io.atomix.protocols.raft.ReadConsistency;

import java.util.Objects;

import static com.google.common.base.MoreObjects.toStringHelper;
import static com.google.common.base.Preconditions.checkArgument;
import static com.google.common.base.Preconditions.checkNotNull;

/**
 * Open session request.
 */
// TODO: 2018/12/07 by zmyer
public class OpenSessionRequest extends AbstractRaftRequest {

<<<<<<< HEAD
    /**
     * Returns a new open session request builder.
     *
     * @return A new open session request builder.
     */
    public static Builder builder() {
        return new Builder();
=======
  /**
   * Returns a new open session request builder.
   *
   * @return A new open session request builder.
   */
  public static Builder builder() {
    return new Builder();
  }

  private final String node;
  private final String name;
  private final String typeName;
  private final byte[] config;
  private final ReadConsistency readConsistency;
  private final long minTimeout;
  private final long maxTimeout;

  public OpenSessionRequest(String node, String name, String typeName, byte[] config, ReadConsistency readConsistency, long minTimeout, long maxTimeout) {
    this.node = node;
    this.name = name;
    this.typeName = typeName;
    this.config = config;
    this.readConsistency = readConsistency;
    this.minTimeout = minTimeout;
    this.maxTimeout = maxTimeout;
  }

  /**
   * Returns the client node identifier.
   *
   * @return The client node identifier.
   */
  public String node() {
    return node;
  }

  /**
   * Returns the state machine name.
   *
   * @return The state machine name.
   */
  public String serviceName() {
    return name;
  }

  /**
   * Returns the state machine type;
   *
   * @return The state machine type.
   */
  public String serviceType() {
    return typeName;
  }

  /**
   * Returns the service configuration.
   *
   * @return the service configuration
   */
  public byte[] serviceConfig() {
    return config;
  }

  /**
   * Returns the session read consistency level.
   *
   * @return The session's read consistency.
   */
  public ReadConsistency readConsistency() {
    return readConsistency;
  }

  /**
   * Returns the minimum session timeout.
   *
   * @return The minimum session timeout.
   */
  public long minTimeout() {
    return minTimeout;
  }

  /**
   * Returns the maximum session timeout.
   *
   * @return The maximum session timeout.
   */
  public long maxTimeout() {
    return maxTimeout;
  }

  @Override
  public int hashCode() {
    return Objects.hash(getClass(), name, typeName, minTimeout, maxTimeout);
  }

  @Override
  public boolean equals(Object object) {
    if (object == this) {
      return true;
    }
    if (object instanceof OpenSessionRequest) {
      OpenSessionRequest request = (OpenSessionRequest) object;
      return request.node.equals(node)
          && request.name.equals(name)
          && request.typeName.equals(typeName)
          && request.readConsistency == readConsistency
          && request.minTimeout == minTimeout
          && request.maxTimeout == maxTimeout;
>>>>>>> 842276c0
    }

    private final String node;
    private final String name;
    private final String typeName;
    private final byte[] config;
    private final ReadConsistency readConsistency;
    private final long minTimeout;
    private final long maxTimeout;

    public OpenSessionRequest(String node, String name, String typeName, byte[] config,
                              ReadConsistency readConsistency, long minTimeout, long maxTimeout) {
        this.node = node;
        this.name = name;
        this.typeName = typeName;
        this.config = config;
        this.readConsistency = readConsistency;
        this.minTimeout = minTimeout;
        this.maxTimeout = maxTimeout;
    }

    /**
     * Returns the client node identifier.
     *
     * @return The client node identifier.
     */
    public String node() {
        return node;
    }

    /**
     * Returns the state machine name.
     *
     * @return The state machine name.
     */
    public String serviceName() {
        return name;
    }

    /**
     * Returns the state machine type;
     *
     * @return The state machine type.
     */
    public String serviceType() {
        return typeName;
    }

    /**
     * Returns the service configuration.
     *
     * @return the service configuration
     */
    public byte[] serviceConfig() {
        return config;
    }

    /**
     * Returns the session read consistency level.
     *
     * @return The session's read consistency.
     */
    public ReadConsistency readConsistency() {
        return readConsistency;
    }

    /**
     * Returns the minimum session timeout.
     *
     * @return The minimum session timeout.
     */
    public long minTimeout() {
        return minTimeout;
    }

    /**
     * Returns the maximum session timeout.
     *
     * @return The maximum session timeout.
     */
    public long maxTimeout() {
        return maxTimeout;
    }

    @Override
    public int hashCode() {
        return Objects.hash(getClass(), name, typeName, minTimeout, maxTimeout);
    }

    @Override
    public boolean equals(Object object) {
        if (object instanceof OpenSessionRequest) {
            OpenSessionRequest request = (OpenSessionRequest) object;
            return request.node.equals(node)
                    && request.name.equals(name)
                    && request.typeName.equals(typeName)
                    && request.readConsistency == readConsistency
                    && request.minTimeout == minTimeout
                    && request.maxTimeout == maxTimeout;
        }
        return false;
    }

    @Override
    public String toString() {
        return toStringHelper(this)
                .add("node", node)
                .add("serviceName", name)
                .add("serviceType", typeName)
                .add("readConsistency", readConsistency)
                .add("minTimeout", minTimeout)
                .add("maxTimeout", maxTimeout)
                .toString();
    }

    /**
     * Open session request builder.
     */
    public static class Builder extends AbstractRaftRequest.Builder<Builder, OpenSessionRequest> {
        private String memberId;
        private String serviceName;
        private String serviceType;
        private byte[] serviceConfig;
        private ReadConsistency readConsistency = ReadConsistency.LINEARIZABLE;
        private long minTimeout;
        private long maxTimeout;

        /**
         * Sets the client node identifier.
         *
         * @param node The client node identifier.
         * @return The open session request builder.
         * @throws NullPointerException if {@code node} is {@code null}
         */
        public Builder withMemberId(MemberId node) {
            this.memberId = checkNotNull(node, "node cannot be null").id();
            return this;
        }

        /**
         * Sets the service name.
         *
         * @param serviceName The service name.
         * @return The open session request builder.
         * @throws NullPointerException if {@code serviceName} is {@code null}
         */
        public Builder withServiceName(String serviceName) {
            this.serviceName = checkNotNull(serviceName, "serviceName cannot be null");
            return this;
        }

        /**
         * Sets the service type name.
         *
         * @param primitiveType The service type name.
         * @return The open session request builder.
         * @throws NullPointerException if {@code serviceType} is {@code null}
         */
        public Builder withServiceType(PrimitiveType primitiveType) {
            this.serviceType = checkNotNull(primitiveType, "serviceType cannot be null").name();
            return this;
        }

        /**
         * Sets the service configuration.
         *
         * @param config the service configuration
         * @return the open session request builder
         * @throws NullPointerException if the configuration is {@code null}
         */
        public Builder withServiceConfig(byte[] config) {
            this.serviceConfig = checkNotNull(config, "config cannot be null");
            return this;
        }

        /**
         * Sets the session read consistency.
         *
         * @param readConsistency the session read consistency
         * @return the session request builder
         * @throws NullPointerException if the {@code readConsistency} is null
         */
        public Builder withReadConsistency(ReadConsistency readConsistency) {
            this.readConsistency = checkNotNull(readConsistency, "readConsistency cannot be null");
            return this;
        }

        /**
         * Sets the minimum session timeout.
         *
         * @param timeout The minimum session timeout.
         * @return The open session request builder.
         * @throws IllegalArgumentException if {@code timeout} is not positive
         */
        public Builder withMinTimeout(long timeout) {
            checkArgument(timeout >= 0, "timeout must be positive");
            this.minTimeout = timeout;
            return this;
        }

        /**
         * Sets the maximum session timeout.
         *
         * @param timeout The maximum session timeout.
         * @return The open session request builder.
         * @throws IllegalArgumentException if {@code timeout} is not positive
         */
        public Builder withMaxTimeout(long timeout) {
            checkArgument(timeout >= 0, "timeout must be positive");
            this.maxTimeout = timeout;
            return this;
        }

        @Override
        protected void validate() {
            super.validate();
            checkNotNull(memberId, "memberId cannot be null");
            checkNotNull(serviceName, "name cannot be null");
            checkNotNull(serviceType, "typeName cannot be null");
            checkNotNull(serviceConfig, "serviceConfig cannot be null");
            checkArgument(minTimeout >= 0, "minTimeout must be positive");
            checkArgument(maxTimeout >= 0, "maxTimeout must be positive");
        }

        /**
         * @throws IllegalStateException is session is not positive
         */
        @Override
        public OpenSessionRequest build() {
            validate();
            return new OpenSessionRequest(memberId, serviceName, serviceType, serviceConfig, readConsistency, minTimeout, maxTimeout);
        }
    }
}<|MERGE_RESOLUTION|>--- conflicted
+++ resolved
@@ -28,18 +28,8 @@
 /**
  * Open session request.
  */
-// TODO: 2018/12/07 by zmyer
 public class OpenSessionRequest extends AbstractRaftRequest {
 
-<<<<<<< HEAD
-    /**
-     * Returns a new open session request builder.
-     *
-     * @return A new open session request builder.
-     */
-    public static Builder builder() {
-        return new Builder();
-=======
   /**
    * Returns a new open session request builder.
    *
@@ -148,238 +138,138 @@
           && request.readConsistency == readConsistency
           && request.minTimeout == minTimeout
           && request.maxTimeout == maxTimeout;
->>>>>>> 842276c0
-    }
-
-    private final String node;
-    private final String name;
-    private final String typeName;
-    private final byte[] config;
-    private final ReadConsistency readConsistency;
-    private final long minTimeout;
-    private final long maxTimeout;
-
-    public OpenSessionRequest(String node, String name, String typeName, byte[] config,
-                              ReadConsistency readConsistency, long minTimeout, long maxTimeout) {
-        this.node = node;
-        this.name = name;
-        this.typeName = typeName;
-        this.config = config;
-        this.readConsistency = readConsistency;
-        this.minTimeout = minTimeout;
-        this.maxTimeout = maxTimeout;
-    }
-
-    /**
-     * Returns the client node identifier.
-     *
-     * @return The client node identifier.
-     */
-    public String node() {
-        return node;
-    }
-
-    /**
-     * Returns the state machine name.
-     *
-     * @return The state machine name.
-     */
-    public String serviceName() {
-        return name;
-    }
-
-    /**
-     * Returns the state machine type;
-     *
-     * @return The state machine type.
-     */
-    public String serviceType() {
-        return typeName;
-    }
-
-    /**
-     * Returns the service configuration.
-     *
-     * @return the service configuration
-     */
-    public byte[] serviceConfig() {
-        return config;
-    }
-
-    /**
-     * Returns the session read consistency level.
-     *
-     * @return The session's read consistency.
-     */
-    public ReadConsistency readConsistency() {
-        return readConsistency;
-    }
-
-    /**
-     * Returns the minimum session timeout.
-     *
-     * @return The minimum session timeout.
-     */
-    public long minTimeout() {
-        return minTimeout;
-    }
-
-    /**
-     * Returns the maximum session timeout.
-     *
-     * @return The maximum session timeout.
-     */
-    public long maxTimeout() {
-        return maxTimeout;
+    }
+    return false;
+  }
+
+  @Override
+  public String toString() {
+    return toStringHelper(this)
+        .add("node", node)
+        .add("serviceName", name)
+        .add("serviceType", typeName)
+        .add("readConsistency", readConsistency)
+        .add("minTimeout", minTimeout)
+        .add("maxTimeout", maxTimeout)
+        .toString();
+  }
+
+  /**
+   * Open session request builder.
+   */
+  public static class Builder extends AbstractRaftRequest.Builder<Builder, OpenSessionRequest> {
+    private String memberId;
+    private String serviceName;
+    private String serviceType;
+    private byte[] serviceConfig;
+    private ReadConsistency readConsistency = ReadConsistency.LINEARIZABLE;
+    private long minTimeout;
+    private long maxTimeout;
+
+    /**
+     * Sets the client node identifier.
+     *
+     * @param node The client node identifier.
+     * @return The open session request builder.
+     * @throws NullPointerException if {@code node} is {@code null}
+     */
+    public Builder withMemberId(MemberId node) {
+      this.memberId = checkNotNull(node, "node cannot be null").id();
+      return this;
+    }
+
+    /**
+     * Sets the service name.
+     *
+     * @param serviceName The service name.
+     * @return The open session request builder.
+     * @throws NullPointerException if {@code serviceName} is {@code null}
+     */
+    public Builder withServiceName(String serviceName) {
+      this.serviceName = checkNotNull(serviceName, "serviceName cannot be null");
+      return this;
+    }
+
+    /**
+     * Sets the service type name.
+     *
+     * @param primitiveType The service type name.
+     * @return The open session request builder.
+     * @throws NullPointerException if {@code serviceType} is {@code null}
+     */
+    public Builder withServiceType(PrimitiveType primitiveType) {
+      this.serviceType = checkNotNull(primitiveType, "serviceType cannot be null").name();
+      return this;
+    }
+
+    /**
+     * Sets the service configuration.
+     *
+     * @param config the service configuration
+     * @return the open session request builder
+     * @throws NullPointerException if the configuration is {@code null}
+     */
+    public Builder withServiceConfig(byte[] config) {
+      this.serviceConfig = checkNotNull(config, "config cannot be null");
+      return this;
+    }
+
+    /**
+     * Sets the session read consistency.
+     *
+     * @param readConsistency the session read consistency
+     * @return the session request builder
+     * @throws NullPointerException if the {@code readConsistency} is null
+     */
+    public Builder withReadConsistency(ReadConsistency readConsistency) {
+      this.readConsistency = checkNotNull(readConsistency, "readConsistency cannot be null");
+      return this;
+    }
+
+    /**
+     * Sets the minimum session timeout.
+     *
+     * @param timeout The minimum session timeout.
+     * @return The open session request builder.
+     * @throws IllegalArgumentException if {@code timeout} is not positive
+     */
+    public Builder withMinTimeout(long timeout) {
+      checkArgument(timeout >= 0, "timeout must be positive");
+      this.minTimeout = timeout;
+      return this;
+    }
+
+    /**
+     * Sets the maximum session timeout.
+     *
+     * @param timeout The maximum session timeout.
+     * @return The open session request builder.
+     * @throws IllegalArgumentException if {@code timeout} is not positive
+     */
+    public Builder withMaxTimeout(long timeout) {
+      checkArgument(timeout >= 0, "timeout must be positive");
+      this.maxTimeout = timeout;
+      return this;
     }
 
     @Override
-    public int hashCode() {
-        return Objects.hash(getClass(), name, typeName, minTimeout, maxTimeout);
-    }
-
+    protected void validate() {
+      super.validate();
+      checkNotNull(memberId, "memberId cannot be null");
+      checkNotNull(serviceName, "name cannot be null");
+      checkNotNull(serviceType, "typeName cannot be null");
+      checkNotNull(serviceConfig, "serviceConfig cannot be null");
+      checkArgument(minTimeout >= 0, "minTimeout must be positive");
+      checkArgument(maxTimeout >= 0, "maxTimeout must be positive");
+    }
+
+    /**
+     * @throws IllegalStateException is session is not positive
+     */
     @Override
-    public boolean equals(Object object) {
-        if (object instanceof OpenSessionRequest) {
-            OpenSessionRequest request = (OpenSessionRequest) object;
-            return request.node.equals(node)
-                    && request.name.equals(name)
-                    && request.typeName.equals(typeName)
-                    && request.readConsistency == readConsistency
-                    && request.minTimeout == minTimeout
-                    && request.maxTimeout == maxTimeout;
-        }
-        return false;
-    }
-
-    @Override
-    public String toString() {
-        return toStringHelper(this)
-                .add("node", node)
-                .add("serviceName", name)
-                .add("serviceType", typeName)
-                .add("readConsistency", readConsistency)
-                .add("minTimeout", minTimeout)
-                .add("maxTimeout", maxTimeout)
-                .toString();
-    }
-
-    /**
-     * Open session request builder.
-     */
-    public static class Builder extends AbstractRaftRequest.Builder<Builder, OpenSessionRequest> {
-        private String memberId;
-        private String serviceName;
-        private String serviceType;
-        private byte[] serviceConfig;
-        private ReadConsistency readConsistency = ReadConsistency.LINEARIZABLE;
-        private long minTimeout;
-        private long maxTimeout;
-
-        /**
-         * Sets the client node identifier.
-         *
-         * @param node The client node identifier.
-         * @return The open session request builder.
-         * @throws NullPointerException if {@code node} is {@code null}
-         */
-        public Builder withMemberId(MemberId node) {
-            this.memberId = checkNotNull(node, "node cannot be null").id();
-            return this;
-        }
-
-        /**
-         * Sets the service name.
-         *
-         * @param serviceName The service name.
-         * @return The open session request builder.
-         * @throws NullPointerException if {@code serviceName} is {@code null}
-         */
-        public Builder withServiceName(String serviceName) {
-            this.serviceName = checkNotNull(serviceName, "serviceName cannot be null");
-            return this;
-        }
-
-        /**
-         * Sets the service type name.
-         *
-         * @param primitiveType The service type name.
-         * @return The open session request builder.
-         * @throws NullPointerException if {@code serviceType} is {@code null}
-         */
-        public Builder withServiceType(PrimitiveType primitiveType) {
-            this.serviceType = checkNotNull(primitiveType, "serviceType cannot be null").name();
-            return this;
-        }
-
-        /**
-         * Sets the service configuration.
-         *
-         * @param config the service configuration
-         * @return the open session request builder
-         * @throws NullPointerException if the configuration is {@code null}
-         */
-        public Builder withServiceConfig(byte[] config) {
-            this.serviceConfig = checkNotNull(config, "config cannot be null");
-            return this;
-        }
-
-        /**
-         * Sets the session read consistency.
-         *
-         * @param readConsistency the session read consistency
-         * @return the session request builder
-         * @throws NullPointerException if the {@code readConsistency} is null
-         */
-        public Builder withReadConsistency(ReadConsistency readConsistency) {
-            this.readConsistency = checkNotNull(readConsistency, "readConsistency cannot be null");
-            return this;
-        }
-
-        /**
-         * Sets the minimum session timeout.
-         *
-         * @param timeout The minimum session timeout.
-         * @return The open session request builder.
-         * @throws IllegalArgumentException if {@code timeout} is not positive
-         */
-        public Builder withMinTimeout(long timeout) {
-            checkArgument(timeout >= 0, "timeout must be positive");
-            this.minTimeout = timeout;
-            return this;
-        }
-
-        /**
-         * Sets the maximum session timeout.
-         *
-         * @param timeout The maximum session timeout.
-         * @return The open session request builder.
-         * @throws IllegalArgumentException if {@code timeout} is not positive
-         */
-        public Builder withMaxTimeout(long timeout) {
-            checkArgument(timeout >= 0, "timeout must be positive");
-            this.maxTimeout = timeout;
-            return this;
-        }
-
-        @Override
-        protected void validate() {
-            super.validate();
-            checkNotNull(memberId, "memberId cannot be null");
-            checkNotNull(serviceName, "name cannot be null");
-            checkNotNull(serviceType, "typeName cannot be null");
-            checkNotNull(serviceConfig, "serviceConfig cannot be null");
-            checkArgument(minTimeout >= 0, "minTimeout must be positive");
-            checkArgument(maxTimeout >= 0, "maxTimeout must be positive");
-        }
-
-        /**
-         * @throws IllegalStateException is session is not positive
-         */
-        @Override
-        public OpenSessionRequest build() {
-            validate();
-            return new OpenSessionRequest(memberId, serviceName, serviceType, serviceConfig, readConsistency, minTimeout, maxTimeout);
-        }
-    }
+    public OpenSessionRequest build() {
+      validate();
+      return new OpenSessionRequest(memberId, serviceName, serviceType, serviceConfig, readConsistency, minTimeout, maxTimeout);
+    }
+  }
 }