/*
 * Copyright 2015-present Open Networking Foundation
 *
 * Licensed under the Apache License, Version 2.0 (the "License");
 * you may not use this file except in compliance with the License.
 * You may obtain a copy of the License at
 *
 * http://www.apache.org/licenses/LICENSE-2.0
 *
 * Unless required by applicable law or agreed to in writing, software
 * distributed under the License is distributed on an "AS IS" BASIS,
 * WITHOUT WARRANTIES OR CONDITIONS OF ANY KIND, either express or implied.
 * See the License for the specific language governing permissions and
 * limitations under the License.
 */
package io.atomix.protocols.raft.protocol;

import io.atomix.protocols.raft.RaftError;

import java.util.Objects;

import static com.google.common.base.MoreObjects.toStringHelper;
import static com.google.common.base.Preconditions.checkNotNull;

/**
 * Base response for all client responses.
 */
// TODO: 2018/12/07 by zmyer
public abstract class AbstractRaftResponse implements RaftResponse {
<<<<<<< HEAD
    protected final Status status;
    protected final RaftError error;

    protected AbstractRaftResponse(Status status, RaftError error) {
        this.status = status;
        this.error = error;
=======
  protected final Status status;
  protected final RaftError error;

  protected AbstractRaftResponse(Status status, RaftError error) {
    this.status = status;
    this.error = error;
  }

  @Override
  public Status status() {
    return status;
  }

  @Override
  public RaftError error() {
    return error;
  }

  @Override
  public int hashCode() {
    return Objects.hash(getClass(), status);
  }

  @Override
  public boolean equals(Object object) {
    if (this == object) {
      return true;
    }
    if (object == null || !getClass().isAssignableFrom(object.getClass())) {
      return false;
    }

    AbstractRaftResponse response = (AbstractRaftResponse) object;
    return response.status == status && Objects.equals(response.error, error);
  }

  @Override
  public String toString() {
    if (status == Status.OK) {
      return toStringHelper(this)
          .add("status", status)
          .toString();
    } else {
      return toStringHelper(this)
          .add("status", status)
          .add("error", error)
          .toString();
>>>>>>> 842276c0
    }

    @Override
    public Status status() {
        return status;
    }

    @Override
    public RaftError error() {
        return error;
    }

    @Override
    public int hashCode() {
        return Objects.hash(getClass(), status);
    }

    @Override
    public boolean equals(Object object) {
        if (this == object) return true;
        if (object == null || !getClass().isAssignableFrom(object.getClass())) return false;

        AbstractRaftResponse response = (AbstractRaftResponse) object;
        return response.status == status && Objects.equals(response.error, error);
    }

    @Override
    public String toString() {
        if (status == Status.OK) {
            return toStringHelper(this)
                    .add("status", status)
                    .toString();
        } else {
            return toStringHelper(this)
                    .add("status", status)
                    .add("error", error)
                    .toString();
        }
    }

    /**
     * Abstract response builder.
     *
     * @param <T> The builder type.
     * @param <U> The response type.
     */
    protected abstract static class Builder<T extends Builder<T, U>, U extends AbstractRaftResponse> implements RaftResponse.Builder<T, U> {
        protected Status status;
        protected RaftError error;

        @Override
        @SuppressWarnings("unchecked")
        public T withStatus(Status status) {
            this.status = checkNotNull(status, "status cannot be null");
            return (T) this;
        }

        @Override
        @SuppressWarnings("unchecked")
        public T withError(RaftError error) {
            this.error = checkNotNull(error, "error cannot be null");
            return (T) this;
        }

        /**
         * Validates the builder.
         */
        protected void validate() {
            checkNotNull(status, "status cannot be null");
        }

        @Override
        public String toString() {
            return toStringHelper(this)
                    .add("status", status)
                    .add("error", error)
                    .toString();
        }
    }
}<|MERGE_RESOLUTION|>--- conflicted
+++ resolved
@@ -25,16 +25,7 @@
 /**
  * Base response for all client responses.
  */
-// TODO: 2018/12/07 by zmyer
 public abstract class AbstractRaftResponse implements RaftResponse {
-<<<<<<< HEAD
-    protected final Status status;
-    protected final RaftError error;
-
-    protected AbstractRaftResponse(Status status, RaftError error) {
-        this.status = status;
-        this.error = error;
-=======
   protected final Status status;
   protected final RaftError error;
 
@@ -82,84 +73,46 @@
           .add("status", status)
           .add("error", error)
           .toString();
->>>>>>> 842276c0
+    }
+  }
+
+  /**
+   * Abstract response builder.
+   *
+   * @param <T> The builder type.
+   * @param <U> The response type.
+   */
+  protected abstract static class Builder<T extends Builder<T, U>, U extends AbstractRaftResponse> implements RaftResponse.Builder<T, U> {
+    protected Status status;
+    protected RaftError error;
+
+    @Override
+    @SuppressWarnings("unchecked")
+    public T withStatus(Status status) {
+      this.status = checkNotNull(status, "status cannot be null");
+      return (T) this;
     }
 
     @Override
-    public Status status() {
-        return status;
+    @SuppressWarnings("unchecked")
+    public T withError(RaftError error) {
+      this.error = checkNotNull(error, "error cannot be null");
+      return (T) this;
     }
 
-    @Override
-    public RaftError error() {
-        return error;
-    }
-
-    @Override
-    public int hashCode() {
-        return Objects.hash(getClass(), status);
-    }
-
-    @Override
-    public boolean equals(Object object) {
-        if (this == object) return true;
-        if (object == null || !getClass().isAssignableFrom(object.getClass())) return false;
-
-        AbstractRaftResponse response = (AbstractRaftResponse) object;
-        return response.status == status && Objects.equals(response.error, error);
+    /**
+     * Validates the builder.
+     */
+    protected void validate() {
+      checkNotNull(status, "status cannot be null");
     }
 
     @Override
     public String toString() {
-        if (status == Status.OK) {
-            return toStringHelper(this)
-                    .add("status", status)
-                    .toString();
-        } else {
-            return toStringHelper(this)
-                    .add("status", status)
-                    .add("error", error)
-                    .toString();
-        }
+      return toStringHelper(this)
+          .add("status", status)
+          .add("error", error)
+          .toString();
     }
-
-    /**
-     * Abstract response builder.
-     *
-     * @param <T> The builder type.
-     * @param <U> The response type.
-     */
-    protected abstract static class Builder<T extends Builder<T, U>, U extends AbstractRaftResponse> implements RaftResponse.Builder<T, U> {
-        protected Status status;
-        protected RaftError error;
-
-        @Override
-        @SuppressWarnings("unchecked")
-        public T withStatus(Status status) {
-            this.status = checkNotNull(status, "status cannot be null");
-            return (T) this;
-        }
-
-        @Override
-        @SuppressWarnings("unchecked")
-        public T withError(RaftError error) {
-            this.error = checkNotNull(error, "error cannot be null");
-            return (T) this;
-        }
-
-        /**
-         * Validates the builder.
-         */
-        protected void validate() {
-            checkNotNull(status, "status cannot be null");
-        }
-
-        @Override
-        public String toString() {
-            return toStringHelper(this)
-                    .add("status", status)
-                    .add("error", error)
-                    .toString();
-        }
-    }
+  }
 }