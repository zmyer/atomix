--- conflicted
+++ resolved
@@ -35,96 +35,57 @@
 /**
  * Multi-Raft protocol.
  */
-// TODO: 2018/12/07 by zmyer
 public class MultiRaftProtocol implements ProxyProtocol {
-    public static final Type TYPE = new Type();
+  public static final Type TYPE = new Type();
 
-    /**
-     * Returns an instance of the multi-Raft protocol with the default configuration.
-     *
-     * @return an instance of the multi-Raft protocol with the default configuration
-     */
-    public static MultiRaftProtocol instance() {
-        return new MultiRaftProtocol(new MultiRaftProtocolConfig());
-    }
+  /**
+   * Returns an instance of the multi-Raft protocol with the default configuration.
+   *
+   * @return an instance of the multi-Raft protocol with the default configuration
+   */
+  public static MultiRaftProtocol instance() {
+    return new MultiRaftProtocol(new MultiRaftProtocolConfig());
+  }
 
-    /**
-     * Returns a new multi-Raft protocol builder.
-     *
-     * @return a new multi-Raft protocol builder
-     */
-    public static MultiRaftProtocolBuilder builder() {
-        return new MultiRaftProtocolBuilder(new MultiRaftProtocolConfig());
-    }
+  /**
+   * Returns a new multi-Raft protocol builder.
+   *
+   * @return a new multi-Raft protocol builder
+   */
+  public static MultiRaftProtocolBuilder builder() {
+    return new MultiRaftProtocolBuilder(new MultiRaftProtocolConfig());
+  }
 
-    /**
-     * Returns a new multi-Raft protocol builder.
-     *
-     * @param group the partition group
-     * @return the multi-Raft protocol builder
-     */
-    public static MultiRaftProtocolBuilder builder(String group) {
-        return new MultiRaftProtocolBuilder(new MultiRaftProtocolConfig().setGroup(group));
-    }
+  /**
+   * Returns a new multi-Raft protocol builder.
+   *
+   * @param group the partition group
+   * @return the multi-Raft protocol builder
+   */
+  public static MultiRaftProtocolBuilder builder(String group) {
+    return new MultiRaftProtocolBuilder(new MultiRaftProtocolConfig().setGroup(group));
+  }
 
-    /**
-     * Multi-Raft protocol type.
-     */
-    public static final class Type implements PrimitiveProtocol.Type<MultiRaftProtocolConfig> {
-        private static final String NAME = "multi-raft";
+  /**
+   * Multi-Raft protocol type.
+   */
+  public static final class Type implements PrimitiveProtocol.Type<MultiRaftProtocolConfig> {
+    private static final String NAME = "multi-raft";
 
-        @Override
-        public String name() {
-            return NAME;
-        }
-
-        @Override
-        public MultiRaftProtocolConfig newConfig() {
-            return new MultiRaftProtocolConfig();
-        }
-
-        @Override
-        public PrimitiveProtocol newProtocol(MultiRaftProtocolConfig config) {
-            return new MultiRaftProtocol(config);
-        }
-    }
-
-    private final MultiRaftProtocolConfig config;
-
-    protected MultiRaftProtocol(MultiRaftProtocolConfig config) {
-        this.config = checkNotNull(config, "config cannot be null");
+    @Override
+    public String name() {
+      return NAME;
     }
 
     @Override
-    public PrimitiveProtocol.Type type() {
-        return TYPE;
+    public MultiRaftProtocolConfig newConfig() {
+      return new MultiRaftProtocolConfig();
     }
 
     @Override
-    public String group() {
-        return config.getGroup();
+    public PrimitiveProtocol newProtocol(MultiRaftProtocolConfig config) {
+      return new MultiRaftProtocol(config);
     }
-
-    @Override
-    public <S> ProxyClient<S> newProxy(String primitiveName, PrimitiveType primitiveType, Class<S> serviceType, ServiceConfig serviceConfig, PartitionService partitionService) {
-        Collection<SessionClient> partitions = partitionService.getPartitionGroup(this)
-                .getPartitions()
-                .stream()
-                .map(partition -> ((RaftPartition) partition).getClient()
-                        .sessionBuilder(primitiveName, primitiveType, serviceConfig)
-                        .withMinTimeout(config.getMinTimeout())
-                        .withMaxTimeout(config.getMaxTimeout())
-                        .withReadConsistency(config.getReadConsistency())
-                        .withCommunicationStrategy(config.getCommunicationStrategy())
-                        .withRecoveryStrategy(config.getRecoveryStrategy())
-                        .withMaxRetries(config.getMaxRetries())
-                        .withRetryDelay(config.getRetryDelay())
-                        .build())
-                .collect(Collectors.toList());
-        return new DefaultProxyClient<>(primitiveName, primitiveType, this, serviceType, partitions, config.getPartitioner());
-    }
-<<<<<<< HEAD
-=======
   }
 
   private final MultiRaftProtocolConfig config;
@@ -164,5 +125,4 @@
         .collect(Collectors.toList());
     return new DefaultProxyClient<>(primitiveName, primitiveType, this, serviceType, partitions, config.getPartitioner());
   }
->>>>>>> 842276c0
 }