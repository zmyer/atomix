/*
 * Copyright 2017-present Open Networking Foundation
 *
 * Licensed under the Apache License, Version 2.0 (the "License");
 * you may not use this file except in compliance with the License.
 * You may obtain a copy of the License at
 *
 * http://www.apache.org/licenses/LICENSE-2.0
 *
 * Unless required by applicable law or agreed to in writing, software
 * distributed under the License is distributed on an "AS IS" BASIS,
 * WITHOUT WARRANTIES OR CONDITIONS OF ANY KIND, either express or implied.
 * See the License for the specific language governing permissions and
 * limitations under the License.
 */
package io.atomix.protocols.raft;

import io.atomix.primitive.PrimitiveType;
import io.atomix.primitive.partition.PartitionService;
import io.atomix.primitive.protocol.PrimitiveProtocol;
import io.atomix.primitive.protocol.ProxyProtocol;
import io.atomix.primitive.proxy.ProxyClient;
import io.atomix.primitive.proxy.impl.DefaultProxyClient;
import io.atomix.primitive.service.ServiceConfig;
import io.atomix.primitive.session.SessionClient;
import io.atomix.protocols.raft.partition.RaftPartition;

import java.util.Collection;
import java.util.stream.Collectors;

import static com.google.common.base.Preconditions.checkNotNull;

/**
 * Multi-Raft protocol.
 */
<<<<<<< HEAD
public class MultiRaftProtocol implements PrimitiveProtocol {
    public static final Type TYPE = new Type();

    /**
     * Returns a new multi-Raft protocol builder.
     *
     * @return a new multi-Raft protocol builder
     */
    public static Builder builder() {
        return new Builder(new MultiRaftProtocolConfig());
    }

    /**
     * Returns a new multi-Raft protocol builder.
     *
     * @param group the partition group
     * @return the multi-Raft protocol builder
     */
    public static Builder builder(String group) {
        return new Builder(new MultiRaftProtocolConfig().setGroup(group));
    }

    /**
     * Multi-Raft protocol type.
     */
    public static final class Type implements PrimitiveProtocol.Type<MultiRaftProtocolConfig> {
        private static final String NAME = "multi-raft";

        @Override
        public String name() {
            return NAME;
        }

        @Override
        public MultiRaftProtocolConfig newConfig() {
            return new MultiRaftProtocolConfig();
        }

        @Override
        public PrimitiveProtocol newProtocol(MultiRaftProtocolConfig config) {
            return new MultiRaftProtocol(config);
        }
    }

    private final MultiRaftProtocolConfig config;

    protected MultiRaftProtocol(MultiRaftProtocolConfig config) {
        this.config = checkNotNull(config, "config cannot be null");
    }

    @Override
    public PrimitiveProtocol.Type type() {
        return TYPE;
    }

    @Override
    public String group() {
        return config.getGroup();
    }

    @Override
    public <S> ProxyClient<S> newProxy(String primitiveName, PrimitiveType primitiveType, Class<S> serviceType,
            ServiceConfig serviceConfig, PartitionService partitionService) {
        Collection<SessionClient> partitions = partitionService.getPartitionGroup(this)
                .getPartitions()
                .stream()
                .map(partition -> ((RaftPartition) partition).getClient()
                        .sessionBuilder(primitiveName, primitiveType, serviceConfig)
                        .withMinTimeout(config.getMinTimeout())
                        .withMaxTimeout(config.getMaxTimeout())
                        .withReadConsistency(config.getReadConsistency())
                        .withCommunicationStrategy(config.getCommunicationStrategy())
                        .withRecoveryStrategy(config.getRecoveryStrategy())
                        .withMaxRetries(config.getMaxRetries())
                        .withRetryDelay(config.getRetryDelay())
                        .build())
                .collect(Collectors.toList());
        return new DefaultProxyClient<>(primitiveName, primitiveType, this, serviceType, partitions,
                config.getPartitioner());
    }

    /**
     * Multi-Raft protocol builder.
     */
    public static class Builder extends PrimitiveProtocol.Builder<MultiRaftProtocolConfig, MultiRaftProtocol> {
        protected Builder(MultiRaftProtocolConfig config) {
            super(config);
        }

        /**
         * Sets the protocol partitioner.
         *
         * @param partitioner the protocol partitioner
         * @return the protocol builder
         */
        public Builder withPartitioner(Partitioner<String> partitioner) {
            config.setPartitioner(partitioner);
            return this;
        }

        /**
         * Sets the minimum session timeout.
         *
         * @param minTimeout the minimum session timeout
         * @return the Raft protocol builder
         */
        public Builder withMinTimeout(Duration minTimeout) {
            config.setMinTimeout(minTimeout);
            return this;
        }

        /**
         * Sets the maximum session timeout.
         *
         * @param maxTimeout the maximum session timeout
         * @return the Raft protocol builder
         */
        public Builder withMaxTimeout(Duration maxTimeout) {
            config.setMaxTimeout(maxTimeout);
            return this;
        }

        /**
         * Sets the read consistency level.
         *
         * @param readConsistency the read consistency level
         * @return the Raft protocol builder
         */
        public Builder withReadConsistency(ReadConsistency readConsistency) {
            config.setReadConsistency(readConsistency);
            return this;
        }

        /**
         * Sets the communication strategy.
         *
         * @param communicationStrategy the communication strategy
         * @return the Raft protocol builder
         */
        public Builder withCommunicationStrategy(CommunicationStrategy communicationStrategy) {
            config.setCommunicationStrategy(communicationStrategy);
            return this;
        }

        /**
         * Sets the recovery strategy.
         *
         * @param recoveryStrategy the recovery strategy
         * @return the Raft protocol builder
         */
        public Builder withRecoveryStrategy(Recovery recoveryStrategy) {
            config.setRecoveryStrategy(recoveryStrategy);
            return this;
        }

        /**
         * Sets the maximum number of retries before an operation can be failed.
         *
         * @param maxRetries the maximum number of retries before an operation can be failed
         * @return the proxy builder
         */
        public Builder withMaxRetries(int maxRetries) {
            config.setMaxRetries(maxRetries);
            return this;
        }

        /**
         * Sets the operation retry delay.
         *
         * @param retryDelayMillis the delay between operation retries in milliseconds
         * @return the proxy builder
         */
        public Builder withRetryDelayMillis(long retryDelayMillis) {
            return withRetryDelay(Duration.ofMillis(retryDelayMillis));
        }

        /**
         * Sets the operation retry delay.
         *
         * @param retryDelay the delay between operation retries
         * @param timeUnit   the delay time unit
         * @return the proxy builder
         * @throws NullPointerException if the time unit is null
         */
        public Builder withRetryDelay(long retryDelay, TimeUnit timeUnit) {
            return withRetryDelay(Duration.ofMillis(timeUnit.toMillis(retryDelay)));
        }

        /**
         * Sets the operation retry delay.
         *
         * @param retryDelay the delay between operation retries
         * @return the proxy builder
         * @throws NullPointerException if the delay is null
         */
        public Builder withRetryDelay(Duration retryDelay) {
            config.setRetryDelay(retryDelay);
            return this;
        }

        @Override
        public MultiRaftProtocol build() {
            return new MultiRaftProtocol(config);
        }
    }
=======
public class MultiRaftProtocol implements ProxyProtocol {
  public static final Type TYPE = new Type();

  /**
   * Returns an instance of the multi-Raft protocol with the default configuration.
   *
   * @return an instance of the multi-Raft protocol with the default configuration
   */
  public static MultiRaftProtocol instance() {
    return new MultiRaftProtocol(new MultiRaftProtocolConfig());
  }

  /**
   * Returns a new multi-Raft protocol builder.
   *
   * @return a new multi-Raft protocol builder
   */
  public static MultiRaftProtocolBuilder builder() {
    return new MultiRaftProtocolBuilder(new MultiRaftProtocolConfig());
  }

  /**
   * Returns a new multi-Raft protocol builder.
   *
   * @param group the partition group
   * @return the multi-Raft protocol builder
   */
  public static MultiRaftProtocolBuilder builder(String group) {
    return new MultiRaftProtocolBuilder(new MultiRaftProtocolConfig().setGroup(group));
  }

  /**
   * Multi-Raft protocol type.
   */
  public static final class Type implements PrimitiveProtocol.Type<MultiRaftProtocolConfig> {
    private static final String NAME = "multi-raft";

    @Override
    public String name() {
      return NAME;
    }

    @Override
    public MultiRaftProtocolConfig newConfig() {
      return new MultiRaftProtocolConfig();
    }

    @Override
    public PrimitiveProtocol newProtocol(MultiRaftProtocolConfig config) {
      return new MultiRaftProtocol(config);
    }
  }

  private final MultiRaftProtocolConfig config;

  protected MultiRaftProtocol(MultiRaftProtocolConfig config) {
    this.config = checkNotNull(config, "config cannot be null");
  }

  @Override
  public PrimitiveProtocol.Type type() {
    return TYPE;
  }

  @Override
  public String group() {
    return config.getGroup();
  }

  @Override
  public <S> ProxyClient<S> newProxy(String primitiveName, PrimitiveType primitiveType, Class<S> serviceType, ServiceConfig serviceConfig, PartitionService partitionService) {
    Collection<SessionClient> partitions = partitionService.getPartitionGroup(this)
        .getPartitions()
        .stream()
        .map(partition -> ((RaftPartition) partition).getClient()
            .sessionBuilder(primitiveName, primitiveType, serviceConfig)
            .withMinTimeout(config.getMinTimeout())
            .withMaxTimeout(config.getMaxTimeout())
            .withReadConsistency(config.getReadConsistency())
            .withCommunicationStrategy(config.getCommunicationStrategy())
            .withRecoveryStrategy(config.getRecoveryStrategy())
            .withMaxRetries(config.getMaxRetries())
            .withRetryDelay(config.getRetryDelay())
            .build())
        .collect(Collectors.toList());
    return new DefaultProxyClient<>(primitiveName, primitiveType, this, serviceType, partitions, config.getPartitioner());
  }
>>>>>>> 826052e1
}<|MERGE_RESOLUTION|>--- conflicted
+++ resolved
@@ -33,28 +33,36 @@
 /**
  * Multi-Raft protocol.
  */
-<<<<<<< HEAD
-public class MultiRaftProtocol implements PrimitiveProtocol {
-    public static final Type TYPE = new Type();
+public class MultiRaftProtocol implements ProxyProtocol {
+  public static final Type TYPE = new Type();
 
-    /**
-     * Returns a new multi-Raft protocol builder.
-     *
-     * @return a new multi-Raft protocol builder
-     */
-    public static Builder builder() {
-        return new Builder(new MultiRaftProtocolConfig());
-    }
+  /**
+   * Returns an instance of the multi-Raft protocol with the default configuration.
+   *
+   * @return an instance of the multi-Raft protocol with the default configuration
+   */
+  public static MultiRaftProtocol instance() {
+    return new MultiRaftProtocol(new MultiRaftProtocolConfig());
+  }
 
-    /**
-     * Returns a new multi-Raft protocol builder.
-     *
-     * @param group the partition group
-     * @return the multi-Raft protocol builder
-     */
-    public static Builder builder(String group) {
-        return new Builder(new MultiRaftProtocolConfig().setGroup(group));
-    }
+  /**
+   * Returns a new multi-Raft protocol builder.
+   *
+   * @return a new multi-Raft protocol builder
+   */
+  public static MultiRaftProtocolBuilder builder() {
+    return new MultiRaftProtocolBuilder(new MultiRaftProtocolConfig());
+  }
+
+  /**
+   * Returns a new multi-Raft protocol builder.
+   *
+   * @param group the partition group
+   * @return the multi-Raft protocol builder
+   */
+  public static MultiRaftProtocolBuilder builder(String group) {
+    return new MultiRaftProtocolBuilder(new MultiRaftProtocolConfig().setGroup(group));
+  }
 
     /**
      * Multi-Raft protocol type.
@@ -94,221 +102,6 @@
         return config.getGroup();
     }
 
-    @Override
-    public <S> ProxyClient<S> newProxy(String primitiveName, PrimitiveType primitiveType, Class<S> serviceType,
-            ServiceConfig serviceConfig, PartitionService partitionService) {
-        Collection<SessionClient> partitions = partitionService.getPartitionGroup(this)
-                .getPartitions()
-                .stream()
-                .map(partition -> ((RaftPartition) partition).getClient()
-                        .sessionBuilder(primitiveName, primitiveType, serviceConfig)
-                        .withMinTimeout(config.getMinTimeout())
-                        .withMaxTimeout(config.getMaxTimeout())
-                        .withReadConsistency(config.getReadConsistency())
-                        .withCommunicationStrategy(config.getCommunicationStrategy())
-                        .withRecoveryStrategy(config.getRecoveryStrategy())
-                        .withMaxRetries(config.getMaxRetries())
-                        .withRetryDelay(config.getRetryDelay())
-                        .build())
-                .collect(Collectors.toList());
-        return new DefaultProxyClient<>(primitiveName, primitiveType, this, serviceType, partitions,
-                config.getPartitioner());
-    }
-
-    /**
-     * Multi-Raft protocol builder.
-     */
-    public static class Builder extends PrimitiveProtocol.Builder<MultiRaftProtocolConfig, MultiRaftProtocol> {
-        protected Builder(MultiRaftProtocolConfig config) {
-            super(config);
-        }
-
-        /**
-         * Sets the protocol partitioner.
-         *
-         * @param partitioner the protocol partitioner
-         * @return the protocol builder
-         */
-        public Builder withPartitioner(Partitioner<String> partitioner) {
-            config.setPartitioner(partitioner);
-            return this;
-        }
-
-        /**
-         * Sets the minimum session timeout.
-         *
-         * @param minTimeout the minimum session timeout
-         * @return the Raft protocol builder
-         */
-        public Builder withMinTimeout(Duration minTimeout) {
-            config.setMinTimeout(minTimeout);
-            return this;
-        }
-
-        /**
-         * Sets the maximum session timeout.
-         *
-         * @param maxTimeout the maximum session timeout
-         * @return the Raft protocol builder
-         */
-        public Builder withMaxTimeout(Duration maxTimeout) {
-            config.setMaxTimeout(maxTimeout);
-            return this;
-        }
-
-        /**
-         * Sets the read consistency level.
-         *
-         * @param readConsistency the read consistency level
-         * @return the Raft protocol builder
-         */
-        public Builder withReadConsistency(ReadConsistency readConsistency) {
-            config.setReadConsistency(readConsistency);
-            return this;
-        }
-
-        /**
-         * Sets the communication strategy.
-         *
-         * @param communicationStrategy the communication strategy
-         * @return the Raft protocol builder
-         */
-        public Builder withCommunicationStrategy(CommunicationStrategy communicationStrategy) {
-            config.setCommunicationStrategy(communicationStrategy);
-            return this;
-        }
-
-        /**
-         * Sets the recovery strategy.
-         *
-         * @param recoveryStrategy the recovery strategy
-         * @return the Raft protocol builder
-         */
-        public Builder withRecoveryStrategy(Recovery recoveryStrategy) {
-            config.setRecoveryStrategy(recoveryStrategy);
-            return this;
-        }
-
-        /**
-         * Sets the maximum number of retries before an operation can be failed.
-         *
-         * @param maxRetries the maximum number of retries before an operation can be failed
-         * @return the proxy builder
-         */
-        public Builder withMaxRetries(int maxRetries) {
-            config.setMaxRetries(maxRetries);
-            return this;
-        }
-
-        /**
-         * Sets the operation retry delay.
-         *
-         * @param retryDelayMillis the delay between operation retries in milliseconds
-         * @return the proxy builder
-         */
-        public Builder withRetryDelayMillis(long retryDelayMillis) {
-            return withRetryDelay(Duration.ofMillis(retryDelayMillis));
-        }
-
-        /**
-         * Sets the operation retry delay.
-         *
-         * @param retryDelay the delay between operation retries
-         * @param timeUnit   the delay time unit
-         * @return the proxy builder
-         * @throws NullPointerException if the time unit is null
-         */
-        public Builder withRetryDelay(long retryDelay, TimeUnit timeUnit) {
-            return withRetryDelay(Duration.ofMillis(timeUnit.toMillis(retryDelay)));
-        }
-
-        /**
-         * Sets the operation retry delay.
-         *
-         * @param retryDelay the delay between operation retries
-         * @return the proxy builder
-         * @throws NullPointerException if the delay is null
-         */
-        public Builder withRetryDelay(Duration retryDelay) {
-            config.setRetryDelay(retryDelay);
-            return this;
-        }
-
-        @Override
-        public MultiRaftProtocol build() {
-            return new MultiRaftProtocol(config);
-        }
-    }
-=======
-public class MultiRaftProtocol implements ProxyProtocol {
-  public static final Type TYPE = new Type();
-
-  /**
-   * Returns an instance of the multi-Raft protocol with the default configuration.
-   *
-   * @return an instance of the multi-Raft protocol with the default configuration
-   */
-  public static MultiRaftProtocol instance() {
-    return new MultiRaftProtocol(new MultiRaftProtocolConfig());
-  }
-
-  /**
-   * Returns a new multi-Raft protocol builder.
-   *
-   * @return a new multi-Raft protocol builder
-   */
-  public static MultiRaftProtocolBuilder builder() {
-    return new MultiRaftProtocolBuilder(new MultiRaftProtocolConfig());
-  }
-
-  /**
-   * Returns a new multi-Raft protocol builder.
-   *
-   * @param group the partition group
-   * @return the multi-Raft protocol builder
-   */
-  public static MultiRaftProtocolBuilder builder(String group) {
-    return new MultiRaftProtocolBuilder(new MultiRaftProtocolConfig().setGroup(group));
-  }
-
-  /**
-   * Multi-Raft protocol type.
-   */
-  public static final class Type implements PrimitiveProtocol.Type<MultiRaftProtocolConfig> {
-    private static final String NAME = "multi-raft";
-
-    @Override
-    public String name() {
-      return NAME;
-    }
-
-    @Override
-    public MultiRaftProtocolConfig newConfig() {
-      return new MultiRaftProtocolConfig();
-    }
-
-    @Override
-    public PrimitiveProtocol newProtocol(MultiRaftProtocolConfig config) {
-      return new MultiRaftProtocol(config);
-    }
-  }
-
-  private final MultiRaftProtocolConfig config;
-
-  protected MultiRaftProtocol(MultiRaftProtocolConfig config) {
-    this.config = checkNotNull(config, "config cannot be null");
-  }
-
-  @Override
-  public PrimitiveProtocol.Type type() {
-    return TYPE;
-  }
-
-  @Override
-  public String group() {
-    return config.getGroup();
-  }
-
   @Override
   public <S> ProxyClient<S> newProxy(String primitiveName, PrimitiveType primitiveType, Class<S> serviceType, ServiceConfig serviceConfig, PartitionService partitionService) {
     Collection<SessionClient> partitions = partitionService.getPartitionGroup(this)
@@ -327,5 +120,4 @@
         .collect(Collectors.toList());
     return new DefaultProxyClient<>(primitiveName, primitiveType, this, serviceType, partitions, config.getPartitioner());
   }
->>>>>>> 826052e1
 }