/*
 * Copyright 2017-present Open Networking Foundation
 *
 * Licensed under the Apache License, Version 2.0 (the "License");
 * you may not use this file except in compliance with the License.
 * You may obtain a copy of the License at
 *
 * http://www.apache.org/licenses/LICENSE-2.0
 *
 * Unless required by applicable law or agreed to in writing, software
 * distributed under the License is distributed on an "AS IS" BASIS,
 * WITHOUT WARRANTIES OR CONDITIONS OF ANY KIND, either express or implied.
 * See the License for the specific language governing permissions and
 * limitations under the License.
 */
package io.atomix.protocols.raft.session.impl;

import io.atomix.cluster.MemberId;
import io.atomix.primitive.PrimitiveState;
import io.atomix.primitive.PrimitiveType;
import io.atomix.primitive.event.EventType;
import io.atomix.primitive.event.PrimitiveEvent;
import io.atomix.primitive.operation.PrimitiveOperation;
import io.atomix.primitive.partition.PartitionId;
import io.atomix.primitive.service.ServiceConfig;
import io.atomix.primitive.session.SessionClient;
import io.atomix.primitive.session.SessionId;
import io.atomix.protocols.raft.ReadConsistency;
import io.atomix.protocols.raft.protocol.RaftClientProtocol;
import io.atomix.protocols.raft.session.CommunicationStrategy;
import io.atomix.protocols.raft.session.RaftSessionClient;
import io.atomix.utils.concurrent.Futures;
import io.atomix.utils.concurrent.ThreadContext;
import io.atomix.utils.logging.LoggerContext;

import java.time.Duration;
import java.util.Objects;
import java.util.concurrent.CompletableFuture;
import java.util.function.Consumer;

import static com.google.common.base.MoreObjects.toStringHelper;
import static com.google.common.base.Preconditions.checkNotNull;

/**
 * Handles submitting state machine {@link PrimitiveOperation operations} to the Raft cluster.
 * <p>
 * The client session is responsible for maintaining a client's connection to a Raft cluster and coordinating
 * the submission of {@link PrimitiveOperation operations} to various nodes in the cluster. Client
 * sessions are single-use objects that represent the context within which a cluster can guarantee linearizable
 * semantics for state machine operations. When a session is opened, the session will register
 * itself with the cluster by attempting to contact each of the known servers. Once the session has been successfully
 * registered, kee-alive requests will be periodically sent to keep the session alive.
 * <p>
 * Sessions are responsible for sequencing concurrent operations to ensure they're applied to the system state
 * in the order in which they were submitted by the client. To do so, the session coordinates with its server-side
 * counterpart using unique per-operation sequence numbers.
 * <p>
 * In the event that the client session expires, clients are responsible for opening a new session by creating and
 * opening a new session object.
 */
// TODO: 2018/7/31 by zmyer
public class DefaultRaftSessionClient implements RaftSessionClient {
    private final String serviceName;
    private final PrimitiveType primitiveType;
    private final ServiceConfig serviceConfig;
    private final PartitionId partitionId;
    private final Duration minTimeout;
    private final Duration maxTimeout;
    private final RaftClientProtocol protocol;
    private final MemberSelectorManager selectorManager;
    private final RaftSessionManager sessionManager;
    private final ReadConsistency readConsistency;
    private final CommunicationStrategy communicationStrategy;
    private final ThreadContext context;
    private volatile RaftSessionListener proxyListener;
    private volatile RaftSessionInvoker proxyInvoker;
    private volatile RaftSessionState state;
    private final Consumer<MemberId> leaderChangeListener = this::onLeaderChange;

    public DefaultRaftSessionClient(
            String serviceName,
            PrimitiveType primitiveType,
            ServiceConfig serviceConfig,
            PartitionId partitionId,
            RaftClientProtocol protocol,
            MemberSelectorManager selectorManager,
            RaftSessionManager sessionManager,
            ReadConsistency readConsistency,
            CommunicationStrategy communicationStrategy,
            ThreadContext context,
            Duration minTimeout,
            Duration maxTimeout) {
        this.serviceName = checkNotNull(serviceName, "serviceName cannot be null");
        this.primitiveType = checkNotNull(primitiveType, "serviceType cannot be null");
        this.serviceConfig = checkNotNull(serviceConfig, "serviceConfig cannot be null");
        this.partitionId = checkNotNull(partitionId, "partitionId cannot be null");
        this.protocol = checkNotNull(protocol, "protocol cannot be null");
        this.selectorManager = checkNotNull(selectorManager, "selectorManager cannot be null");
        this.readConsistency = checkNotNull(readConsistency, "readConsistency cannot be null");
        this.communicationStrategy = checkNotNull(communicationStrategy, "communicationStrategy cannot be null");
        this.context = checkNotNull(context, "context cannot be null");
        this.minTimeout = checkNotNull(minTimeout, "minTimeout cannot be null");
        this.maxTimeout = checkNotNull(maxTimeout, "maxTimeout cannot be null");
        this.sessionManager = checkNotNull(sessionManager, "sessionManager cannot be null");
    }

    @Override
    public String name() {
        return serviceName;
    }

    @Override
    public PrimitiveType type() {
        return primitiveType;
    }

    @Override
    public ThreadContext context() {
        return context;
    }

    @Override
    public SessionId sessionId() {
        return state != null ? state.getSessionId() : null;
    }

    @Override
    public PartitionId partitionId() {
        return partitionId;
    }

    @Override
    public PrimitiveState getState() {
        return state.getState();
    }

    @Override
    public void addStateChangeListener(Consumer<PrimitiveState> listener) {
        if (state != null) {
            state.addStateChangeListener(listener);
        }
    }

    @Override
    public void removeStateChangeListener(Consumer<PrimitiveState> listener) {
        if (state != null) {
            state.removeStateChangeListener(listener);
        }
    }

    @Override
    public CompletableFuture<byte[]> execute(PrimitiveOperation operation) {
        RaftSessionInvoker invoker = this.proxyInvoker;
        if (invoker == null) {
            return Futures.exceptionalFuture(new IllegalStateException("Session not open"));
        }
        return invoker.invoke(operation);
    }

    @Override
    public void addEventListener(EventType eventType, Consumer<PrimitiveEvent> listener) {
        if (proxyListener != null) {
            proxyListener.addEventListener(eventType, listener);
        }
    }

    @Override
    public void removeEventListener(EventType eventType, Consumer<PrimitiveEvent> listener) {
        if (proxyListener != null) {
            proxyListener.removeEventListener(eventType, listener);
        }
    }

    @Override
    public CompletableFuture<SessionClient> connect() {
        return sessionManager.openSession(
                serviceName,
                primitiveType,
                serviceConfig,
                readConsistency,
                communicationStrategy,
                minTimeout,
                maxTimeout)
                .thenApply(state -> {
                    this.state = state;

                    // Create command/query connections.
                    RaftSessionConnection leaderConnection = new RaftSessionConnection(
                            protocol,
                            selectorManager.createSelector(CommunicationStrategy.LEADER),
                            context,
                            LoggerContext.builder(SessionClient.class)
                                    .addValue(state.getSessionId())
                                    .add("type", state.getPrimitiveType())
                                    .add("name", state.getPrimitiveName())
                                    .build());
                    RaftSessionConnection sessionConnection = new RaftSessionConnection(
                            protocol,
                            selectorManager.createSelector(communicationStrategy),
                            context,
                            LoggerContext.builder(SessionClient.class)
                                    .addValue(state.getSessionId())
                                    .add("type", state.getPrimitiveType())
                                    .add("name", state.getPrimitiveName())
                                    .build());

                    // Create proxy submitter/listener.
                    RaftSessionSequencer sequencer = new RaftSessionSequencer(state);
                    this.proxyListener = new RaftSessionListener(
                            protocol,
                            selectorManager.createSelector(CommunicationStrategy.ANY),
                            state,
                            sequencer,
                            context);
                    this.proxyInvoker = new RaftSessionInvoker(
                            leaderConnection,
                            sessionConnection,
                            state,
                            sequencer,
                            sessionManager,
                            context);

<<<<<<< HEAD
                    selectorManager.addLeaderChangeListener(leaderChangeListener);
                    state.addStateChangeListener(s -> {
                        if (s == PrimitiveState.CLOSED) {
                            selectorManager.removeLeaderChangeListener(leaderChangeListener);
                        }
                    });
=======
          selectorManager.addLeaderChangeListener(leaderChangeListener);
          state.addStateChangeListener(s -> {
            if (s == PrimitiveState.EXPIRED || s == PrimitiveState.CLOSED) {
              selectorManager.removeLeaderChangeListener(leaderChangeListener);
              proxyListener.close();
              proxyInvoker.close();
            }
          });
>>>>>>> 842276c0

                    return this;
                });
    }

    private void onLeaderChange(MemberId memberId) {
        if (memberId != null) {
            proxyInvoker.reset();
        }
    }

    @Override
    public CompletableFuture<Void> close() {
        if (state != null) {
            return sessionManager.closeSession(state.getSessionId(), false)
                    .whenComplete((result, error) -> state.setState(PrimitiveState.CLOSED));
        }
        return CompletableFuture.completedFuture(null);
    }

    @Override
    public CompletableFuture<Void> delete() {
        if (state != null) {
            return sessionManager.closeSession(state.getSessionId(), true)
                    .whenComplete((result, error) -> state.setState(PrimitiveState.CLOSED));
        }
        return CompletableFuture.completedFuture(null);
    }

    @Override
    public int hashCode() {
        return Objects.hash(state);
    }

    @Override
    public boolean equals(Object object) {
        return object instanceof DefaultRaftSessionClient
                && ((DefaultRaftSessionClient) object).state.getSessionId() == state.getSessionId();
    }

    @Override
    public String toString() {
        return toStringHelper(this)
                .add("session", state != null ? state.getSessionId() : null)
                .toString();
    }
}<|MERGE_RESOLUTION|>--- conflicted
+++ resolved
@@ -18,12 +18,12 @@
 import io.atomix.cluster.MemberId;
 import io.atomix.primitive.PrimitiveState;
 import io.atomix.primitive.PrimitiveType;
+import io.atomix.primitive.session.SessionClient;
 import io.atomix.primitive.event.EventType;
 import io.atomix.primitive.event.PrimitiveEvent;
 import io.atomix.primitive.operation.PrimitiveOperation;
 import io.atomix.primitive.partition.PartitionId;
 import io.atomix.primitive.service.ServiceConfig;
-import io.atomix.primitive.session.SessionClient;
 import io.atomix.primitive.session.SessionId;
 import io.atomix.protocols.raft.ReadConsistency;
 import io.atomix.protocols.raft.protocol.RaftClientProtocol;
@@ -58,176 +58,167 @@
  * In the event that the client session expires, clients are responsible for opening a new session by creating and
  * opening a new session object.
  */
-// TODO: 2018/7/31 by zmyer
 public class DefaultRaftSessionClient implements RaftSessionClient {
-    private final String serviceName;
-    private final PrimitiveType primitiveType;
-    private final ServiceConfig serviceConfig;
-    private final PartitionId partitionId;
-    private final Duration minTimeout;
-    private final Duration maxTimeout;
-    private final RaftClientProtocol protocol;
-    private final MemberSelectorManager selectorManager;
-    private final RaftSessionManager sessionManager;
-    private final ReadConsistency readConsistency;
-    private final CommunicationStrategy communicationStrategy;
-    private final ThreadContext context;
-    private volatile RaftSessionListener proxyListener;
-    private volatile RaftSessionInvoker proxyInvoker;
-    private volatile RaftSessionState state;
-    private final Consumer<MemberId> leaderChangeListener = this::onLeaderChange;
-
-    public DefaultRaftSessionClient(
-            String serviceName,
-            PrimitiveType primitiveType,
-            ServiceConfig serviceConfig,
-            PartitionId partitionId,
-            RaftClientProtocol protocol,
-            MemberSelectorManager selectorManager,
-            RaftSessionManager sessionManager,
-            ReadConsistency readConsistency,
-            CommunicationStrategy communicationStrategy,
-            ThreadContext context,
-            Duration minTimeout,
-            Duration maxTimeout) {
-        this.serviceName = checkNotNull(serviceName, "serviceName cannot be null");
-        this.primitiveType = checkNotNull(primitiveType, "serviceType cannot be null");
-        this.serviceConfig = checkNotNull(serviceConfig, "serviceConfig cannot be null");
-        this.partitionId = checkNotNull(partitionId, "partitionId cannot be null");
-        this.protocol = checkNotNull(protocol, "protocol cannot be null");
-        this.selectorManager = checkNotNull(selectorManager, "selectorManager cannot be null");
-        this.readConsistency = checkNotNull(readConsistency, "readConsistency cannot be null");
-        this.communicationStrategy = checkNotNull(communicationStrategy, "communicationStrategy cannot be null");
-        this.context = checkNotNull(context, "context cannot be null");
-        this.minTimeout = checkNotNull(minTimeout, "minTimeout cannot be null");
-        this.maxTimeout = checkNotNull(maxTimeout, "maxTimeout cannot be null");
-        this.sessionManager = checkNotNull(sessionManager, "sessionManager cannot be null");
-    }
-
-    @Override
-    public String name() {
-        return serviceName;
-    }
-
-    @Override
-    public PrimitiveType type() {
-        return primitiveType;
-    }
-
-    @Override
-    public ThreadContext context() {
-        return context;
-    }
-
-    @Override
-    public SessionId sessionId() {
-        return state != null ? state.getSessionId() : null;
-    }
-
-    @Override
-    public PartitionId partitionId() {
-        return partitionId;
-    }
-
-    @Override
-    public PrimitiveState getState() {
-        return state.getState();
-    }
-
-    @Override
-    public void addStateChangeListener(Consumer<PrimitiveState> listener) {
-        if (state != null) {
-            state.addStateChangeListener(listener);
-        }
-    }
-
-    @Override
-    public void removeStateChangeListener(Consumer<PrimitiveState> listener) {
-        if (state != null) {
-            state.removeStateChangeListener(listener);
-        }
-    }
-
-    @Override
-    public CompletableFuture<byte[]> execute(PrimitiveOperation operation) {
-        RaftSessionInvoker invoker = this.proxyInvoker;
-        if (invoker == null) {
-            return Futures.exceptionalFuture(new IllegalStateException("Session not open"));
-        }
-        return invoker.invoke(operation);
-    }
-
-    @Override
-    public void addEventListener(EventType eventType, Consumer<PrimitiveEvent> listener) {
-        if (proxyListener != null) {
-            proxyListener.addEventListener(eventType, listener);
-        }
-    }
-
-    @Override
-    public void removeEventListener(EventType eventType, Consumer<PrimitiveEvent> listener) {
-        if (proxyListener != null) {
-            proxyListener.removeEventListener(eventType, listener);
-        }
-    }
-
-    @Override
-    public CompletableFuture<SessionClient> connect() {
-        return sessionManager.openSession(
-                serviceName,
-                primitiveType,
-                serviceConfig,
-                readConsistency,
-                communicationStrategy,
-                minTimeout,
-                maxTimeout)
-                .thenApply(state -> {
-                    this.state = state;
-
-                    // Create command/query connections.
-                    RaftSessionConnection leaderConnection = new RaftSessionConnection(
-                            protocol,
-                            selectorManager.createSelector(CommunicationStrategy.LEADER),
-                            context,
-                            LoggerContext.builder(SessionClient.class)
-                                    .addValue(state.getSessionId())
-                                    .add("type", state.getPrimitiveType())
-                                    .add("name", state.getPrimitiveName())
-                                    .build());
-                    RaftSessionConnection sessionConnection = new RaftSessionConnection(
-                            protocol,
-                            selectorManager.createSelector(communicationStrategy),
-                            context,
-                            LoggerContext.builder(SessionClient.class)
-                                    .addValue(state.getSessionId())
-                                    .add("type", state.getPrimitiveType())
-                                    .add("name", state.getPrimitiveName())
-                                    .build());
-
-                    // Create proxy submitter/listener.
-                    RaftSessionSequencer sequencer = new RaftSessionSequencer(state);
-                    this.proxyListener = new RaftSessionListener(
-                            protocol,
-                            selectorManager.createSelector(CommunicationStrategy.ANY),
-                            state,
-                            sequencer,
-                            context);
-                    this.proxyInvoker = new RaftSessionInvoker(
-                            leaderConnection,
-                            sessionConnection,
-                            state,
-                            sequencer,
-                            sessionManager,
-                            context);
-
-<<<<<<< HEAD
-                    selectorManager.addLeaderChangeListener(leaderChangeListener);
-                    state.addStateChangeListener(s -> {
-                        if (s == PrimitiveState.CLOSED) {
-                            selectorManager.removeLeaderChangeListener(leaderChangeListener);
-                        }
-                    });
-=======
+  private final String serviceName;
+  private final PrimitiveType primitiveType;
+  private final ServiceConfig serviceConfig;
+  private final PartitionId partitionId;
+  private final Duration minTimeout;
+  private final Duration maxTimeout;
+  private final RaftClientProtocol protocol;
+  private final MemberSelectorManager selectorManager;
+  private final RaftSessionManager sessionManager;
+  private final ReadConsistency readConsistency;
+  private final CommunicationStrategy communicationStrategy;
+  private final ThreadContext context;
+  private volatile RaftSessionListener proxyListener;
+  private volatile RaftSessionInvoker proxyInvoker;
+  private volatile RaftSessionState state;
+  private final Consumer<MemberId> leaderChangeListener = this::onLeaderChange;
+
+  public DefaultRaftSessionClient(
+      String serviceName,
+      PrimitiveType primitiveType,
+      ServiceConfig serviceConfig,
+      PartitionId partitionId,
+      RaftClientProtocol protocol,
+      MemberSelectorManager selectorManager,
+      RaftSessionManager sessionManager,
+      ReadConsistency readConsistency,
+      CommunicationStrategy communicationStrategy,
+      ThreadContext context,
+      Duration minTimeout,
+      Duration maxTimeout) {
+    this.serviceName = checkNotNull(serviceName, "serviceName cannot be null");
+    this.primitiveType = checkNotNull(primitiveType, "serviceType cannot be null");
+    this.serviceConfig = checkNotNull(serviceConfig, "serviceConfig cannot be null");
+    this.partitionId = checkNotNull(partitionId, "partitionId cannot be null");
+    this.protocol = checkNotNull(protocol, "protocol cannot be null");
+    this.selectorManager = checkNotNull(selectorManager, "selectorManager cannot be null");
+    this.readConsistency = checkNotNull(readConsistency, "readConsistency cannot be null");
+    this.communicationStrategy = checkNotNull(communicationStrategy, "communicationStrategy cannot be null");
+    this.context = checkNotNull(context, "context cannot be null");
+    this.minTimeout = checkNotNull(minTimeout, "minTimeout cannot be null");
+    this.maxTimeout = checkNotNull(maxTimeout, "maxTimeout cannot be null");
+    this.sessionManager = checkNotNull(sessionManager, "sessionManager cannot be null");
+  }
+
+  @Override
+  public String name() {
+    return serviceName;
+  }
+
+  @Override
+  public PrimitiveType type() {
+    return primitiveType;
+  }
+
+  @Override
+  public ThreadContext context() {
+    return context;
+  }
+
+  @Override
+  public SessionId sessionId() {
+    return state != null ? state.getSessionId() : null;
+  }
+
+  @Override
+  public PartitionId partitionId() {
+    return partitionId;
+  }
+
+  @Override
+  public PrimitiveState getState() {
+    return state.getState();
+  }
+
+  @Override
+  public void addStateChangeListener(Consumer<PrimitiveState> listener) {
+    if (state != null) {
+      state.addStateChangeListener(listener);
+    }
+  }
+
+  @Override
+  public void removeStateChangeListener(Consumer<PrimitiveState> listener) {
+    if (state != null) {
+      state.removeStateChangeListener(listener);
+    }
+  }
+
+  @Override
+  public CompletableFuture<byte[]> execute(PrimitiveOperation operation) {
+    RaftSessionInvoker invoker = this.proxyInvoker;
+    if (invoker == null) {
+      return Futures.exceptionalFuture(new IllegalStateException("Session not open"));
+    }
+    return invoker.invoke(operation);
+  }
+
+  @Override
+  public void addEventListener(EventType eventType, Consumer<PrimitiveEvent> listener) {
+    if (proxyListener != null) {
+      proxyListener.addEventListener(eventType, listener);
+    }
+  }
+
+  @Override
+  public void removeEventListener(EventType eventType, Consumer<PrimitiveEvent> listener) {
+    if (proxyListener != null) {
+      proxyListener.removeEventListener(eventType, listener);
+    }
+  }
+
+  @Override
+  public CompletableFuture<SessionClient> connect() {
+    return sessionManager.openSession(
+        serviceName,
+        primitiveType,
+        serviceConfig,
+        readConsistency,
+        communicationStrategy,
+        minTimeout,
+        maxTimeout)
+        .thenApply(state -> {
+          this.state = state;
+
+          // Create command/query connections.
+          RaftSessionConnection leaderConnection = new RaftSessionConnection(
+              protocol,
+              selectorManager.createSelector(CommunicationStrategy.LEADER),
+              context,
+              LoggerContext.builder(SessionClient.class)
+                  .addValue(state.getSessionId())
+                  .add("type", state.getPrimitiveType())
+                  .add("name", state.getPrimitiveName())
+                  .build());
+          RaftSessionConnection sessionConnection = new RaftSessionConnection(
+              protocol,
+              selectorManager.createSelector(communicationStrategy),
+              context,
+              LoggerContext.builder(SessionClient.class)
+                  .addValue(state.getSessionId())
+                  .add("type", state.getPrimitiveType())
+                  .add("name", state.getPrimitiveName())
+                  .build());
+
+          // Create proxy submitter/listener.
+          RaftSessionSequencer sequencer = new RaftSessionSequencer(state);
+          this.proxyListener = new RaftSessionListener(
+              protocol,
+              selectorManager.createSelector(CommunicationStrategy.ANY),
+              state,
+              sequencer,
+              context);
+          this.proxyInvoker = new RaftSessionInvoker(
+              leaderConnection,
+              sessionConnection,
+              state,
+              sequencer,
+              sessionManager,
+              context);
+
           selectorManager.addLeaderChangeListener(leaderChangeListener);
           state.addStateChangeListener(s -> {
             if (s == PrimitiveState.EXPIRED || s == PrimitiveState.CLOSED) {
@@ -236,51 +227,50 @@
               proxyInvoker.close();
             }
           });
->>>>>>> 842276c0
-
-                    return this;
-                });
-    }
-
-    private void onLeaderChange(MemberId memberId) {
-        if (memberId != null) {
-            proxyInvoker.reset();
-        }
-    }
-
-    @Override
-    public CompletableFuture<Void> close() {
-        if (state != null) {
-            return sessionManager.closeSession(state.getSessionId(), false)
-                    .whenComplete((result, error) -> state.setState(PrimitiveState.CLOSED));
-        }
-        return CompletableFuture.completedFuture(null);
-    }
-
-    @Override
-    public CompletableFuture<Void> delete() {
-        if (state != null) {
-            return sessionManager.closeSession(state.getSessionId(), true)
-                    .whenComplete((result, error) -> state.setState(PrimitiveState.CLOSED));
-        }
-        return CompletableFuture.completedFuture(null);
-    }
-
-    @Override
-    public int hashCode() {
-        return Objects.hash(state);
-    }
-
-    @Override
-    public boolean equals(Object object) {
-        return object instanceof DefaultRaftSessionClient
-                && ((DefaultRaftSessionClient) object).state.getSessionId() == state.getSessionId();
-    }
-
-    @Override
-    public String toString() {
-        return toStringHelper(this)
-                .add("session", state != null ? state.getSessionId() : null)
-                .toString();
-    }
+
+          return this;
+        });
+  }
+
+  private void onLeaderChange(MemberId memberId) {
+    if (memberId != null) {
+      proxyInvoker.reset();
+    }
+  }
+
+  @Override
+  public CompletableFuture<Void> close() {
+    if (state != null) {
+      return sessionManager.closeSession(state.getSessionId(), false)
+          .whenComplete((result, error) -> state.setState(PrimitiveState.CLOSED));
+    }
+    return CompletableFuture.completedFuture(null);
+  }
+
+  @Override
+  public CompletableFuture<Void> delete() {
+    if (state != null) {
+      return sessionManager.closeSession(state.getSessionId(), true)
+          .whenComplete((result, error) -> state.setState(PrimitiveState.CLOSED));
+    }
+    return CompletableFuture.completedFuture(null);
+  }
+
+  @Override
+  public int hashCode() {
+    return Objects.hash(state);
+  }
+
+  @Override
+  public boolean equals(Object object) {
+    return object instanceof DefaultRaftSessionClient
+        && ((DefaultRaftSessionClient) object).state.getSessionId() == state.getSessionId();
+  }
+
+  @Override
+  public String toString() {
+    return toStringHelper(this)
+        .add("session", state != null ? state.getSessionId() : null)
+        .toString();
+  }
 }