--- conflicted
+++ resolved
@@ -38,7 +38,6 @@
  */
 // TODO: 2018/7/31 by zmyer
 public class PrimaryBackupPartition implements Partition {
-<<<<<<< HEAD
     private final PartitionId partitionId;
     private final MemberGroupProvider memberGroupProvider;
     private PrimaryElection election;
@@ -50,24 +49,12 @@
             MemberGroupProvider memberGroupProvider) {
         this.partitionId = partitionId;
         this.memberGroupProvider = memberGroupProvider;
-=======
-  private final PartitionId partitionId;
-  private final MemberGroupProvider memberGroupProvider;
-  private PrimaryElection election;
-  private PrimaryBackupPartitionServer server;
-  private PrimaryBackupPartitionClient client;
+    }
 
-  public PrimaryBackupPartition(
-      PartitionId partitionId,
-      MemberGroupProvider memberGroupProvider) {
-    this.partitionId = partitionId;
-    this.memberGroupProvider = memberGroupProvider;
-  }
-
-  @Override
-  public PartitionId id() {
-    return partitionId;
-  }
+    @Override
+    public PartitionId id() {
+        return partitionId;
+    }
 
   @Override
   public long term() {
@@ -98,94 +85,6 @@
         .map(GroupMember::memberId)
         .collect(Collectors.toList());
   }
-
-  /**
-   * Returns the partition name.
-   *
-   * @return the partition name
-   */
-  public String name() {
-    return String.format("%s-partition-%d", partitionId.group(), partitionId.id());
-  }
-
-  @Override
-  public PrimaryBackupPartitionClient getClient() {
-    return client;
-  }
-
-  /**
-   * Joins the primary-backup partition.
-   */
-  CompletableFuture<Partition> join(
-      PartitionManagementService managementService,
-      ThreadContextFactory threadFactory) {
-    election = managementService.getElectionService().getElectionFor(partitionId);
-    server = new PrimaryBackupPartitionServer(
-        this,
-        managementService,
-        memberGroupProvider,
-        threadFactory);
-    client = new PrimaryBackupPartitionClient(this, managementService, threadFactory);
-    return server.start().thenCompose(v -> client.start()).thenApply(v -> this);
-  }
-
-  /**
-   * Connects to the primary-backup partition.
-   */
-  CompletableFuture<Partition> connect(
-      PartitionManagementService managementService,
-      ThreadContextFactory threadFactory) {
-    election = managementService.getElectionService().getElectionFor(partitionId);
-    client = new PrimaryBackupPartitionClient(this, managementService, threadFactory);
-    return client.start().thenApply(v -> this);
-  }
-
-  /**
-   * Closes the primary-backup partition.
-   */
-  public CompletableFuture<Void> close() {
-    if (client == null) {
-      return CompletableFuture.completedFuture(null);
->>>>>>> 826052e1
-    }
-
-    @Override
-    public PartitionId id() {
-        return partitionId;
-    }
-
-    @Override
-    public long term() {
-        return election.getTerm().join().term();
-    }
-
-    @Override
-    public Collection<MemberId> members() {
-        return election.getTerm()
-                .join()
-                .candidates()
-                .stream()
-                .map(GroupMember::memberId)
-                .collect(Collectors.toList());
-    }
-
-    @Override
-    public MemberId primary() {
-        return election.getTerm()
-                .join()
-                .primary()
-                .memberId();
-    }
-
-    @Override
-    public Collection<MemberId> backups() {
-        return election.getTerm()
-                .join()
-                .candidates()
-                .stream()
-                .map(GroupMember::memberId)
-                .collect(Collectors.toList());
-    }
 
     /**
      * Returns the partition name.
