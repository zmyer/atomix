/*
 * Copyright 2017-present Open Networking Foundation
 *
 * Licensed under the Apache License, Version 2.0 (the "License");
 * you may not use this file except in compliance with the License.
 * You may obtain a copy of the License at
 *
 * http://www.apache.org/licenses/LICENSE-2.0
 *
 * Unless required by applicable law or agreed to in writing, software
 * distributed under the License is distributed on an "AS IS" BASIS,
 * WITHOUT WARRANTIES OR CONDITIONS OF ANY KIND, either express or implied.
 * See the License for the specific language governing permissions and
 * limitations under the License.
 */
package io.atomix.protocols.backup;

import io.atomix.cluster.ClusterMembershipService;
import io.atomix.primitive.PrimitiveTypeRegistry;
import io.atomix.primitive.impl.ClasspathScanningPrimitiveTypeRegistry;
import io.atomix.primitive.partition.MemberGroupProvider;
import io.atomix.primitive.partition.PrimaryElection;
import io.atomix.primitive.partition.impl.DefaultMemberGroupService;
import io.atomix.protocols.backup.impl.PrimaryBackupServerContext;
import io.atomix.protocols.backup.protocol.PrimaryBackupServerProtocol;
import io.atomix.utils.Managed;
import io.atomix.utils.concurrent.ThreadContextFactory;
import io.atomix.utils.concurrent.ThreadModel;
import io.atomix.utils.logging.ContextualLoggerFactory;
import io.atomix.utils.logging.LoggerContext;
import org.slf4j.Logger;

import java.util.concurrent.CompletableFuture;

import static com.google.common.base.Preconditions.checkArgument;
import static com.google.common.base.Preconditions.checkNotNull;

/**
 * Primary-backup server.
 */
// TODO: 2018/7/31 by zmyer
public class PrimaryBackupServer implements Managed<PrimaryBackupServer> {

<<<<<<< HEAD
=======
  /**
   * Returns a new server builder.
   *
   * @return a new server builder
   */
  public static Builder builder() {
    return new Builder();
  }

  /**
   * Primary-backup role.
   */
  public enum Role {

    /**
     * Primary service role.
     */
    PRIMARY,

    /**
     * Backup service role.
     */
    BACKUP,

    /**
     * None service role.
     */
    NONE,
  }

  private final PrimaryBackupServerContext context;

  private PrimaryBackupServer(PrimaryBackupServerContext context) {
    this.context = checkNotNull(context, "context cannot be null");
  }

  /**
   * Returns the current server role.
   *
   * @return the current server role
   */
  public Role getRole() {
    return context.getRole();
  }

  @Override
  public CompletableFuture<PrimaryBackupServer> start() {
    return context.start().thenApply(v -> this);
  }

  @Override
  public boolean isRunning() {
    return context.isRunning();
  }

  @Override
  public CompletableFuture<Void> stop() {
    return context.stop();
  }

  /**
   * Primary-backup server builder
   */
  public static class Builder implements io.atomix.utils.Builder<PrimaryBackupServer> {
    protected String serverName = "atomix";
    protected ClusterMembershipService membershipService;
    protected PrimaryBackupServerProtocol protocol;
    protected PrimaryElection primaryElection;
    protected PrimitiveTypeRegistry primitiveTypes;
    protected MemberGroupProvider memberGroupProvider;
    protected ThreadModel threadModel = ThreadModel.SHARED_THREAD_POOL;
    protected int threadPoolSize = Math.max(Math.min(Runtime.getRuntime().availableProcessors() * 2, 16), 4);
    protected ThreadContextFactory threadContextFactory;

>>>>>>> 826052e1
    /**
     * Returns a new server builder.
     *
     * @return a new server builder
     */
    public static Builder builder() {
        return new Builder();
    }

    /**
     * Primary-backup role.
     */
    // TODO: 2018/8/1 by zmyer
    public enum Role {

        /**
         * Primary service role.
         */
        PRIMARY,

        /**
         * Backup service role.
         */
        BACKUP,

        /**
         * None service role.
         */
        NONE,
    }

    private final PrimaryBackupServerContext context;

    private PrimaryBackupServer(PrimaryBackupServerContext context) {
        this.context = checkNotNull(context, "context cannot be null");
    }

    /**
     * Returns the current server role.
     *
     * @return the current server role
     */
    public Role getRole() {
        return context.getRole();
    }

    // TODO: 2018/8/1 by zmyer
    @Override
    public CompletableFuture<PrimaryBackupServer> start() {
        return context.start().thenApply(v -> this);
    }

    @Override
    public boolean isRunning() {
        return context.isRunning();
    }

    @Override
    public CompletableFuture<Void> stop() {
        return context.stop();
    }

    /**
     * Primary-backup server builder
     */
    public static class Builder implements io.atomix.utils.Builder<PrimaryBackupServer> {
        protected String serverName = "atomix";
        protected ClusterMembershipService membershipService;
        protected PrimaryBackupServerProtocol protocol;
        protected PrimaryElection primaryElection;
        protected PrimitiveTypeRegistry primitiveTypes;
        protected MemberGroupProvider memberGroupProvider;
        protected ThreadModel threadModel = ThreadModel.SHARED_THREAD_POOL;
        protected int threadPoolSize = Runtime.getRuntime().availableProcessors();
        protected ThreadContextFactory threadContextFactory;

        /**
         * Sets the server name.
         *
         * @param serverName The server name.
         * @return The server builder.
         * @throws NullPointerException if {@code serverName} is null
         */
        public Builder withServerName(String serverName) {
            this.serverName = checkNotNull(serverName, "server cannot be null");
            return this;
        }

        /**
         * Sets the cluster membership service.
         *
         * @param membershipService the cluster membership service
         * @return the server builder
         */
        public Builder withMembershipService(ClusterMembershipService membershipService) {
            this.membershipService = checkNotNull(membershipService, "membershipService cannot be null");
            return this;
        }

        /**
         * Sets the protocol.
         *
         * @param protocol the protocol
         * @return the server builder
         */
        public Builder withProtocol(PrimaryBackupServerProtocol protocol) {
            this.protocol = checkNotNull(protocol, "protocol cannot be null");
            return this;
        }

        /**
         * Sets the primary election.
         *
         * @param primaryElection the primary election
         * @return the client builder
         */
        public Builder withPrimaryElection(PrimaryElection primaryElection) {
            this.primaryElection = checkNotNull(primaryElection, "primaryElection cannot be null");
            return this;
        }

        /**
         * Sets the primitive types.
         *
         * @param primitiveTypes the primitive types
         * @return the server builder
         * @throws NullPointerException if the {@code primitiveTypes} argument is {@code null}
         */
        public Builder withPrimitiveTypes(PrimitiveTypeRegistry primitiveTypes) {
            this.primitiveTypes = checkNotNull(primitiveTypes, "primitiveTypes cannot be null");
            return this;
        }

        /**
         * Sets the member group provider.
         *
         * @param memberGroupProvider the member group provider
         * @return the partition group builder
         */
        public Builder withMemberGroupProvider(MemberGroupProvider memberGroupProvider) {
            this.memberGroupProvider = checkNotNull(memberGroupProvider);
            return this;
        }

        /**
         * Sets the client thread model.
         *
         * @param threadModel the client thread model
         * @return the server builder
         * @throws NullPointerException if the thread model is null
         */
        public Builder withThreadModel(ThreadModel threadModel) {
            this.threadModel = checkNotNull(threadModel, "threadModel cannot be null");
            return this;
        }

        /**
         * Sets the client thread pool size.
         *
         * @param threadPoolSize The client thread pool size.
         * @return The server builder.
         * @throws IllegalArgumentException if the thread pool size is not positive
         */
        public Builder withThreadPoolSize(int threadPoolSize) {
            checkArgument(threadPoolSize > 0, "threadPoolSize must be positive");
            this.threadPoolSize = threadPoolSize;
            return this;
        }

        /**
         * Sets the client thread context factory.
         *
         * @param threadContextFactory the client thread context factory
         * @return the server builder
         * @throws NullPointerException if the factory is null
         */
        public Builder withThreadContextFactory(ThreadContextFactory threadContextFactory) {
            this.threadContextFactory = checkNotNull(threadContextFactory, "threadContextFactory cannot be null");
            return this;
        }

        @Override
        public PrimaryBackupServer build() {
            Logger log = ContextualLoggerFactory.getLogger(PrimaryBackupServer.class, LoggerContext.builder(
                    PrimaryBackupServer.class)
                    .addValue(serverName)
                    .build());

            // If a ThreadContextFactory was not provided, create one and ensure it's closed when the server is stopped.
            boolean closeOnStop;
            ThreadContextFactory threadContextFactory;
            if (this.threadContextFactory == null) {
                threadContextFactory = threadModel.factory("backup-server-" + serverName + "-%d", threadPoolSize, log);
                closeOnStop = true;
            } else {
                threadContextFactory = this.threadContextFactory;
                closeOnStop = false;
            }

            return new PrimaryBackupServer(new PrimaryBackupServerContext(
                    serverName,
                    membershipService,
                    new DefaultMemberGroupService(membershipService, memberGroupProvider),
                    protocol,
                    primitiveTypes != null ? primitiveTypes :
                            new ClasspathScanningPrimitiveTypeRegistry(Thread.currentThread().getContextClassLoader()),
                    primaryElection,
                    threadContextFactory,
                    closeOnStop));
        }
    }
}<|MERGE_RESOLUTION|>--- conflicted
+++ resolved
@@ -41,67 +41,67 @@
 // TODO: 2018/7/31 by zmyer
 public class PrimaryBackupServer implements Managed<PrimaryBackupServer> {
 
-<<<<<<< HEAD
-=======
-  /**
-   * Returns a new server builder.
-   *
-   * @return a new server builder
-   */
-  public static Builder builder() {
-    return new Builder();
-  }
-
-  /**
-   * Primary-backup role.
-   */
-  public enum Role {
-
     /**
-     * Primary service role.
+     * Returns a new server builder.
+     *
+     * @return a new server builder
      */
-    PRIMARY,
+    public static Builder builder() {
+        return new Builder();
+    }
 
     /**
-     * Backup service role.
+     * Primary-backup role.
      */
-    BACKUP,
+    // TODO: 2018/8/1 by zmyer
+    public enum Role {
+
+        /**
+         * Primary service role.
+         */
+        PRIMARY,
+
+        /**
+         * Backup service role.
+         */
+        BACKUP,
+
+        /**
+         * None service role.
+         */
+        NONE,
+    }
+
+    private final PrimaryBackupServerContext context;
+
+    private PrimaryBackupServer(PrimaryBackupServerContext context) {
+        this.context = checkNotNull(context, "context cannot be null");
+    }
 
     /**
-     * None service role.
+     * Returns the current server role.
+     *
+     * @return the current server role
      */
-    NONE,
-  }
-
-  private final PrimaryBackupServerContext context;
-
-  private PrimaryBackupServer(PrimaryBackupServerContext context) {
-    this.context = checkNotNull(context, "context cannot be null");
-  }
-
-  /**
-   * Returns the current server role.
-   *
-   * @return the current server role
-   */
-  public Role getRole() {
-    return context.getRole();
-  }
-
-  @Override
-  public CompletableFuture<PrimaryBackupServer> start() {
-    return context.start().thenApply(v -> this);
-  }
-
-  @Override
-  public boolean isRunning() {
-    return context.isRunning();
-  }
-
-  @Override
-  public CompletableFuture<Void> stop() {
-    return context.stop();
-  }
+    public Role getRole() {
+        return context.getRole();
+    }
+
+    // TODO: 2018/8/1 by zmyer
+    @Override
+    public CompletableFuture<PrimaryBackupServer> start() {
+        return context.start().thenApply(v -> this);
+    }
+
+    @Override
+    public boolean isRunning() {
+        return context.isRunning();
+    }
+
+    @Override
+    public CompletableFuture<Void> stop() {
+        return context.stop();
+    }
 
   /**
    * Primary-backup server builder
@@ -117,83 +117,6 @@
     protected int threadPoolSize = Math.max(Math.min(Runtime.getRuntime().availableProcessors() * 2, 16), 4);
     protected ThreadContextFactory threadContextFactory;
 
->>>>>>> 826052e1
-    /**
-     * Returns a new server builder.
-     *
-     * @return a new server builder
-     */
-    public static Builder builder() {
-        return new Builder();
-    }
-
-    /**
-     * Primary-backup role.
-     */
-    // TODO: 2018/8/1 by zmyer
-    public enum Role {
-
-        /**
-         * Primary service role.
-         */
-        PRIMARY,
-
-        /**
-         * Backup service role.
-         */
-        BACKUP,
-
-        /**
-         * None service role.
-         */
-        NONE,
-    }
-
-    private final PrimaryBackupServerContext context;
-
-    private PrimaryBackupServer(PrimaryBackupServerContext context) {
-        this.context = checkNotNull(context, "context cannot be null");
-    }
-
-    /**
-     * Returns the current server role.
-     *
-     * @return the current server role
-     */
-    public Role getRole() {
-        return context.getRole();
-    }
-
-    // TODO: 2018/8/1 by zmyer
-    @Override
-    public CompletableFuture<PrimaryBackupServer> start() {
-        return context.start().thenApply(v -> this);
-    }
-
-    @Override
-    public boolean isRunning() {
-        return context.isRunning();
-    }
-
-    @Override
-    public CompletableFuture<Void> stop() {
-        return context.stop();
-    }
-
-    /**
-     * Primary-backup server builder
-     */
-    public static class Builder implements io.atomix.utils.Builder<PrimaryBackupServer> {
-        protected String serverName = "atomix";
-        protected ClusterMembershipService membershipService;
-        protected PrimaryBackupServerProtocol protocol;
-        protected PrimaryElection primaryElection;
-        protected PrimitiveTypeRegistry primitiveTypes;
-        protected MemberGroupProvider memberGroupProvider;
-        protected ThreadModel threadModel = ThreadModel.SHARED_THREAD_POOL;
-        protected int threadPoolSize = Runtime.getRuntime().availableProcessors();
-        protected ThreadContextFactory threadContextFactory;
-
         /**
          * Sets the server name.
          *
