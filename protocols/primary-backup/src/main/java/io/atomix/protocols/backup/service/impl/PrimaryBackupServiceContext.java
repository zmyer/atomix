/*
 * Copyright 2015-present Open Networking Foundation
 *
 * Licensed under the Apache License, Version 2.0 (the "License");
 * you may not use this file except in compliance with the License.
 * You may obtain a copy of the License at
 *
 * http://www.apache.org/licenses/LICENSE-2.0
 *
 * Unless required by applicable law or agreed to in writing, software
 * distributed under the License is distributed on an "AS IS" BASIS,
 * WITHOUT WARRANTIES OR CONDITIONS OF ANY KIND, either express or implied.
 * See the License for the specific language governing permissions and
 * limitations under the License.
 */

package io.atomix.protocols.backup.service.impl;

import com.google.common.collect.ImmutableList;
import com.google.common.collect.Maps;
import io.atomix.cluster.ClusterMembershipEvent;
import io.atomix.cluster.ClusterMembershipEventListener;
import io.atomix.cluster.ClusterMembershipService;
import io.atomix.cluster.MemberId;
import io.atomix.primitive.PrimitiveId;
import io.atomix.primitive.PrimitiveType;
import io.atomix.primitive.operation.OperationType;
import io.atomix.primitive.partition.GroupMember;
import io.atomix.primitive.partition.MemberGroupService;
import io.atomix.primitive.partition.PrimaryElection;
import io.atomix.primitive.partition.PrimaryElectionEventListener;
import io.atomix.primitive.partition.PrimaryTerm;
import io.atomix.primitive.service.PrimitiveService;
import io.atomix.primitive.service.ServiceConfig;
import io.atomix.primitive.service.ServiceContext;
import io.atomix.primitive.session.Session;
import io.atomix.primitive.session.SessionId;
import io.atomix.protocols.backup.PrimaryBackupServer.Role;
import io.atomix.protocols.backup.impl.PrimaryBackupSession;
import io.atomix.protocols.backup.protocol.BackupRequest;
import io.atomix.protocols.backup.protocol.BackupResponse;
import io.atomix.protocols.backup.protocol.CloseRequest;
import io.atomix.protocols.backup.protocol.CloseResponse;
import io.atomix.protocols.backup.protocol.ExecuteRequest;
import io.atomix.protocols.backup.protocol.ExecuteResponse;
import io.atomix.protocols.backup.protocol.PrimaryBackupServerProtocol;
import io.atomix.protocols.backup.protocol.PrimitiveDescriptor;
import io.atomix.protocols.backup.protocol.RestoreRequest;
import io.atomix.protocols.backup.protocol.RestoreResponse;
import io.atomix.protocols.backup.roles.BackupRole;
import io.atomix.protocols.backup.roles.NoneRole;
import io.atomix.protocols.backup.roles.PrimaryBackupRole;
import io.atomix.protocols.backup.roles.PrimaryRole;
import io.atomix.utils.concurrent.ComposableFuture;
import io.atomix.utils.concurrent.ThreadContext;
import io.atomix.utils.logging.ContextualLoggerFactory;
import io.atomix.utils.logging.LoggerContext;
import io.atomix.utils.serializer.Serializer;
import io.atomix.utils.time.LogicalClock;
import io.atomix.utils.time.LogicalTimestamp;
import io.atomix.utils.time.WallClock;
import io.atomix.utils.time.WallClockTimestamp;
import org.slf4j.Logger;

import java.util.Collection;
import java.util.List;
import java.util.Map;
import java.util.Objects;
import java.util.concurrent.CompletableFuture;
import java.util.stream.Collectors;

import static com.google.common.base.Preconditions.checkNotNull;

/**
 * Raft server state machine executor.
 */
// TODO: 2018/8/1 by zmyer
public class PrimaryBackupServiceContext implements ServiceContext {
    private final Logger log;
    private final MemberId localMemberId;
    private final String serverName;
    private final PrimitiveId primitiveId;
    private final PrimitiveType primitiveType;
    private final ServiceConfig serviceConfig;
    private final PrimitiveDescriptor descriptor;
    private final PrimitiveService service;
    private final Map<Long, PrimaryBackupSession> sessions = Maps.newConcurrentMap();
    private final ThreadContext threadContext;
    private final ClusterMembershipService clusterMembershipService;
    private final MemberGroupService memberGroupService;
    private final PrimaryBackupServerProtocol protocol;
    private final PrimaryElection primaryElection;
    private MemberId primary;
    private List<MemberId> backups;
    private long currentTerm;
    private long currentIndex;
    private Session currentSession;
    private long currentTimestamp;
    private long operationIndex;
    private long commitIndex;
    private OperationType currentOperation = OperationType.COMMAND;
    private final LogicalClock logicalClock = new LogicalClock() {
        @Override
        public LogicalTimestamp getTime() {
            return new LogicalTimestamp(operationIndex);
        }
    };
    private final WallClock wallClock = new WallClock() {
        @Override
        public WallClockTimestamp getTime() {
            return WallClockTimestamp.from(currentTimestamp);
        }
    };
    private PrimaryBackupRole role;
    private final ClusterMembershipEventListener membershipEventListener = this::handleClusterEvent;
    private final PrimaryElectionEventListener primaryElectionListener = event -> changeRole(event.term());

    @SuppressWarnings("unchecked")
    public PrimaryBackupServiceContext(
            String serverName,
            PrimitiveId primitiveId,
            PrimitiveType primitiveType,
            PrimitiveDescriptor descriptor,
            ThreadContext threadContext,
            ClusterMembershipService clusterMembershipService,
            MemberGroupService memberGroupService,
            PrimaryBackupServerProtocol protocol,
            PrimaryElection primaryElection) {
        this.localMemberId = clusterMembershipService.getLocalMember().id();
        this.serverName = checkNotNull(serverName);
        this.primitiveId = checkNotNull(primitiveId);
        this.primitiveType = checkNotNull(primitiveType);
        this.serviceConfig = Serializer.using(primitiveType.namespace()).decode(descriptor.config());
        this.descriptor = checkNotNull(descriptor);
        this.service = primitiveType.newService(serviceConfig);
        this.threadContext = checkNotNull(threadContext);
        this.clusterMembershipService = checkNotNull(clusterMembershipService);
        this.memberGroupService = checkNotNull(memberGroupService);
        this.protocol = checkNotNull(protocol);
        this.primaryElection = checkNotNull(primaryElection);
        this.log = ContextualLoggerFactory.getLogger(getClass(), LoggerContext.builder(PrimitiveService.class)
                .addValue(serverName)
                .add("type", descriptor.type())
                .add("name", descriptor.name())
                .build());
        clusterMembershipService.addListener(membershipEventListener);
        primaryElection.addListener(primaryElectionListener);
    }

    /**
     * Opens the service context.
     *
     * @return a future to be completed once the service context has been opened
     */
    // TODO: 2018/8/1 by zmyer
    public CompletableFuture<Void> open() {
        return primaryElection.getTerm()
                .thenAccept(this::changeRole)
                .thenRun(() -> service.init(this));
    }

    /**
     * Returns the current service role.
     *
     * @return the current service role
     */
    public Role getRole() {
        return role.role();
    }

    @Override
    public PrimitiveId serviceId() {
        return primitiveId;
    }

    /**
     * Returns the primitive descriptor.
     *
     * @return the primitive descriptor
     */
    public PrimitiveDescriptor descriptor() {
        return descriptor;
    }

    /**
     * Returns the local member ID.
     *
     * @return the local member ID
     */
    public MemberId memberId() {
        return localMemberId;
    }

    /**
     * Returns the server name.
     *
     * @return the server name
     */
    public String serverName() {
        return serverName;
    }

    @Override
    public String serviceName() {
        return descriptor.name();
    }

    @Override
    public PrimitiveType serviceType() {
        return primitiveType;
    }

    @Override
    @SuppressWarnings("unchecked")
    public <C extends ServiceConfig> C serviceConfig() {
        return (C) serviceConfig;
    }

    @Override
    public long currentIndex() {
        return currentIndex;
    }

    @Override
    public Session currentSession() {
        return currentSession;
    }

    /**
     * Returns the current wall clock timestamp.
     *
     * @return the current wall clock timestamp
     */
    public long currentTimestamp() {
        return currentTimestamp;
    }

    /**
     * Sets the current timestamp.
     *
     * @param timestamp the updated timestamp
     * @return the current timestamp
     */
    public long setTimestamp(long timestamp) {
        this.currentTimestamp = timestamp;
        service.tick(WallClockTimestamp.from(timestamp));
        return currentTimestamp;
    }

    /**
     * Returns the current term.
     *
     * @return the current term
     */
    public long currentTerm() {
        return currentTerm;
    }

    /**
     * Resets the current term to the given term.
     *
     * @param term    the term to which to reset the current term
     * @param primary the primary for the given term
     */
    public void resetTerm(long term, MemberId primary) {
        this.currentTerm = term;
        this.primary = primary;
    }

    /**
     * Increments and returns the next service index.
     *
     * @return the next index
     */
    public long nextIndex() {
        currentOperation = OperationType.COMMAND;
        return ++operationIndex;
    }

    /**
     * Increments the current index and returns true if the given index is the next index.
     *
     * @param index the index to which to increment the current index
     * @return indicates whether the current index was successfully incremented
     */
    public boolean nextIndex(long index) {
        if (operationIndex + 1 == index) {
            currentOperation = OperationType.COMMAND;
            operationIndex++;
            return true;
        }
        return false;
    }

    /**
     * Resets the current index to the given index and timestamp.
     *
     * @param index     the index to which to reset the current index
     * @param timestamp the timestamp to which to reset the current timestamp
     */
    public void resetIndex(long index, long timestamp) {
        currentOperation = OperationType.COMMAND;
        operationIndex = index;
        currentIndex = index;
        currentTimestamp = timestamp;
        setCommitIndex(index);
        service.tick(new WallClockTimestamp(currentTimestamp));
    }

    /**
     * Sets the current index.
     *
     * @param index the current index.
     * @return the current index
     */
    public long setIndex(long index) {
        currentOperation = OperationType.COMMAND;
        currentIndex = index;
        return currentIndex;
    }

    /**
     * Returns the current service index and sets the service to read-only mode.
     *
     * @return the current index
     */
    public long getIndex() {
        currentOperation = OperationType.QUERY;
        return currentIndex;
    }

    /**
     * Sets the current session.
     *
     * @param session the current session
     * @return the updated session
     */
    public Session setSession(Session session) {
        this.currentSession = session;
        return session;
    }

    /**
     * Sets the commit index.
     *
     * @param commitIndex the commit index
     * @return the updated commit index
     */
    public long setCommitIndex(long commitIndex) {
        this.commitIndex = Math.max(this.commitIndex, commitIndex);
        return this.commitIndex;
    }

    /**
     * Returns the current commit index.
     *
     * @return the current commit index
     */
    public long getCommitIndex() {
        return commitIndex;
    }

    @Override
    public OperationType currentOperation() {
        return currentOperation;
    }

    @Override
<<<<<<< HEAD
    public LogicalClock logicalClock() {
        return logicalClock;
    }

    @Override
    public WallClock wallClock() {
        return wallClock;
    }

    /**
     * Returns the primary node.
     *
     * @return the primary node
     */
    public MemberId primary() {
        return primary;
    }

    /**
     * Returns the backup nodes.
     *
     * @return the backup nodes
     */
    public List<MemberId> backups() {
        return backups;
    }

    /**
     * Returns the service thread context.
     *
     * @return the service thread context
     */
    public ThreadContext threadContext() {
        return threadContext;
    }

    /**
     * Returns the server protocol.
     *
     * @return the server protocol
     */
    public PrimaryBackupServerProtocol protocol() {
        return protocol;
    }

    /**
     * Returns the primitive service instance.
     *
     * @return the primitive service instance
     */
    public PrimitiveService service() {
        return service;
    }

    /**
     * Handles an execute request.
     *
     * @param request the execute request
     * @return future to be completed with an execute response
     */
    public CompletableFuture<ExecuteResponse> execute(ExecuteRequest request) {
        ComposableFuture<ExecuteResponse> future = new ComposableFuture<>();
        threadContext.execute(() -> {
            role.execute(request).whenComplete(future);
        });
        return future;
    }

    /**
     * Handles a backup request.
     *
     * @param request the backup request
     * @return future to be completed with a backup response
     */
    public CompletableFuture<BackupResponse> backup(BackupRequest request) {
        ComposableFuture<BackupResponse> future = new ComposableFuture<>();
        threadContext.execute(() -> {
            role.backup(request).whenComplete(future);
        });
        return future;
    }

    /**
     * Handles a restore request.
     *
     * @param request the restore request
     * @return future to be completed with a restore response
     */
    public CompletableFuture<RestoreResponse> restore(RestoreRequest request) {
        ComposableFuture<RestoreResponse> future = new ComposableFuture<>();
        threadContext.execute(() -> {
            role.restore(request).whenComplete(future);
        });
        return future;
    }

    /**
     * Handles a close request.
     *
     * @param request the close request
     * @return future to be completed with a close response
     */
    public CompletableFuture<CloseResponse> close(CloseRequest request) {
        ComposableFuture<CloseResponse> future = new ComposableFuture<>();
        threadContext.execute(() -> {
            PrimaryBackupSession session = sessions.get(request.session());
            if (session != null) {
                role.close(session).whenComplete((result, error) -> {
                    if (error == null) {
                        future.complete(CloseResponse.ok());
                    } else {
                        future.complete(CloseResponse.error());
                    }
                });
            } else {
                future.complete(CloseResponse.error());
            }
        });
        return future;
    }

    /**
     * Returns the collection of sessions.
     *
     * @return the collection of sessions
     */
    public Collection<PrimaryBackupSession> getSessions() {
        return ImmutableList.copyOf(sessions.values());
    }

    /**
     * Gets a service session.
     *
     * @param sessionId the session to get
     * @return the service session
     */
    public PrimaryBackupSession getSession(long sessionId) {
        return sessions.get(sessionId);
    }

    /**
     * Creates a service session.
     *
     * @param sessionId the session to create
     * @param memberId  the owning node ID
     * @return the service session
     */
    public PrimaryBackupSession createSession(long sessionId, MemberId memberId) {
        PrimaryBackupSession session = new PrimaryBackupSession(SessionId.from(sessionId), memberId,
                service.serializer(), this);
        if (sessions.putIfAbsent(sessionId, session) == null) {
            service.register(session);
        }
        return session;
    }

    /**
     * Gets or creates a service session.
     *
     * @param sessionId the session to create
     * @param memberId  the owning node ID
     * @return the service session
     */
    public PrimaryBackupSession getOrCreateSession(long sessionId, MemberId memberId) {
        PrimaryBackupSession session = sessions.get(sessionId);
        if (session == null) {
            session = createSession(sessionId, memberId);
        }
        return session;
    }

    /**
     * Expires the session with the given ID.
     *
     * @param sessionId the session ID
     */
    public void expireSession(long sessionId) {
        PrimaryBackupSession session = sessions.remove(sessionId);
        if (session != null) {
            session.expire();
            service.expire(session.sessionId());
        }
    }

    /**
     * Closes the session with the given ID.
     *
     * @param sessionId the session ID
     */
    public void closeSession(long sessionId) {
        PrimaryBackupSession session = sessions.remove(sessionId);
        if (session != null) {
            session.close();
            service.close(session.sessionId());
        }
    }

    /**
     * Handles a cluster event.
     */
    private void handleClusterEvent(ClusterMembershipEvent event) {
        if (event.type() == ClusterMembershipEvent.Type.MEMBER_REMOVED) {
            for (Session session : sessions.values()) {
                if (session.memberId().equals(event.subject().id())) {
                    role.expire((PrimaryBackupSession) session);
                }
            }
        }
    }

    /**
     * Changes the roles.
     */
    // TODO: 2018/8/1 by zmyer
    private void changeRole(PrimaryTerm term) {
        if (term.term() > currentTerm) {
            log.debug("Term changed: {}", term);
            currentTerm = term.term();
            primary = term.primary() != null ? term.primary().memberId() : null;
            backups = term.backups(descriptor.backups())
                    .stream()
                    .map(GroupMember::memberId)
                    .collect(Collectors.toList());

            if (Objects.equals(primary, clusterMembershipService.getLocalMember().id())) {
                if (this.role == null) {
                    this.role = new PrimaryRole(this);
                    log.debug("{} transitioning to {}", clusterMembershipService.getLocalMember().id(), Role.PRIMARY);
                } else if (this.role.role() != Role.PRIMARY) {
                    this.role.close();
                    this.role = new PrimaryRole(this);
                    log.debug("{} transitioning to {}", clusterMembershipService.getLocalMember().id(), Role.PRIMARY);
                }
            } else if (backups.contains(clusterMembershipService.getLocalMember().id())) {
                if (this.role == null) {
                    this.role = new BackupRole(this);
                    log.debug("{} transitioning to {}", clusterMembershipService.getLocalMember().id(), Role.BACKUP);
                } else if (this.role.role() != Role.BACKUP) {
                    this.role.close();
                    this.role = new BackupRole(this);
                    log.debug("{} transitioning to {}", clusterMembershipService.getLocalMember().id(), Role.BACKUP);
                }
            } else {
                if (this.role == null) {
                    this.role = new NoneRole(this);
                    log.debug("{} transitioning to {}", clusterMembershipService.getLocalMember().id(), Role.NONE);
                } else if (this.role.role() != Role.NONE) {
                    this.role.close();
                    this.role = new NoneRole(this);
                    log.debug("{} transitioning to {}", clusterMembershipService.getLocalMember().id(), Role.NONE);
                }
            }
        }
    }

    /**
     * Closes the service.
     */
    public CompletableFuture<Void> close() {
        CompletableFuture<Void> future = new CompletableFuture<>();
        threadContext.execute(() -> {
            try {
                clusterMembershipService.removeListener(membershipEventListener);
                primaryElection.removeListener(primaryElectionListener);
                role.close();
            } finally {
                future.complete(null);
            }
        });
        return future.thenRunAsync(() -> threadContext.close());
    }
=======
    public WallClockTimestamp getTime() {
      return WallClockTimestamp.from(currentTimestamp);
    }
  };
  private PrimaryBackupRole role;
  private final ClusterMembershipEventListener membershipEventListener = this::handleClusterEvent;
  private final PrimaryElectionEventListener primaryElectionListener = event -> changeRole(event.term());

  @SuppressWarnings("unchecked")
  public PrimaryBackupServiceContext(
      String serverName,
      PrimitiveId primitiveId,
      PrimitiveType primitiveType,
      PrimitiveDescriptor descriptor,
      ThreadContext threadContext,
      ClusterMembershipService clusterMembershipService,
      MemberGroupService memberGroupService,
      PrimaryBackupServerProtocol protocol,
      PrimaryElection primaryElection) {
    this.localMemberId = clusterMembershipService.getLocalMember().id();
    this.serverName = checkNotNull(serverName);
    this.primitiveId = checkNotNull(primitiveId);
    this.primitiveType = checkNotNull(primitiveType);
    this.serviceConfig = Serializer.using(primitiveType.namespace()).decode(descriptor.config());
    this.descriptor = checkNotNull(descriptor);
    this.service = primitiveType.newService(serviceConfig);
    this.threadContext = checkNotNull(threadContext);
    this.clusterMembershipService = checkNotNull(clusterMembershipService);
    this.memberGroupService = checkNotNull(memberGroupService);
    this.protocol = checkNotNull(protocol);
    this.primaryElection = checkNotNull(primaryElection);
    this.log = ContextualLoggerFactory.getLogger(getClass(), LoggerContext.builder(PrimitiveService.class)
        .addValue(serverName)
        .add("type", descriptor.type())
        .add("name", descriptor.name())
        .build());
    clusterMembershipService.addListener(membershipEventListener);
    primaryElection.addListener(primaryElectionListener);
  }

  /**
   * Opens the service context.
   *
   * @return a future to be completed once the service context has been opened
   */
  public CompletableFuture<Void> open() {
    return primaryElection.getTerm()
        .thenAccept(this::changeRole)
        .thenRun(() -> service.init(this));
  }

  /**
   * Returns the current service role.
   *
   * @return the current service role
   */
  public Role getRole() {
    return role.role();
  }

  @Override
  public PrimitiveId serviceId() {
    return primitiveId;
  }
  
  @Override
  public MemberId localMemberId() {
      return memberId();
  }

  /**
   * Returns the primitive descriptor.
   *
   * @return the primitive descriptor
   */
  public PrimitiveDescriptor descriptor() {
    return descriptor;
  }

  /**
   * Returns the local member ID.
   *
   * @return the local member ID
   */
  public MemberId memberId() {
    return localMemberId;
  }

  /**
   * Returns the server name.
   *
   * @return the server name
   */
  public String serverName() {
    return serverName;
  }

  @Override
  public String serviceName() {
    return descriptor.name();
  }

  @Override
  public PrimitiveType serviceType() {
    return primitiveType;
  }

  @Override
  @SuppressWarnings("unchecked")
  public <C extends ServiceConfig> C serviceConfig() {
    return (C) serviceConfig;
  }

  @Override
  public long currentIndex() {
    return currentIndex;
  }

  @Override
  public Session currentSession() {
    return currentSession;
  }

  /**
   * Returns the current wall clock timestamp.
   *
   * @return the current wall clock timestamp
   */
  public long currentTimestamp() {
    return currentTimestamp;
  }

  /**
   * Sets the current timestamp.
   *
   * @param timestamp the updated timestamp
   * @return the current timestamp
   */
  public long setTimestamp(long timestamp) {
    this.currentTimestamp = timestamp;
    service.tick(WallClockTimestamp.from(timestamp));
    return currentTimestamp;
  }

  /**
   * Returns the current term.
   *
   * @return the current term
   */
  public long currentTerm() {
    return currentTerm;
  }

  /**
   * Resets the current term to the given term.
   *
   * @param term    the term to which to reset the current term
   * @param primary the primary for the given term
   */
  public void resetTerm(long term, MemberId primary) {
    this.currentTerm = term;
    this.primary = primary;
  }

  /**
   * Increments and returns the next service index.
   *
   * @return the next index
   */
  public long nextIndex() {
    currentOperation = OperationType.COMMAND;
    return ++operationIndex;
  }

  /**
   * Increments the current index and returns true if the given index is the next index.
   *
   * @param index the index to which to increment the current index
   * @return indicates whether the current index was successfully incremented
   */
  public boolean nextIndex(long index) {
    if (operationIndex + 1 == index) {
      currentOperation = OperationType.COMMAND;
      operationIndex++;
      return true;
    }
    return false;
  }

  /**
   * Resets the current index to the given index and timestamp.
   *
   * @param index     the index to which to reset the current index
   * @param timestamp the timestamp to which to reset the current timestamp
   */
  public void resetIndex(long index, long timestamp) {
    currentOperation = OperationType.COMMAND;
    operationIndex = index;
    currentIndex = index;
    currentTimestamp = timestamp;
    setCommitIndex(index);
    service.tick(new WallClockTimestamp(currentTimestamp));
  }

  /**
   * Sets the current index.
   *
   * @param index the current index.
   * @return the current index
   */
  public long setIndex(long index) {
    currentOperation = OperationType.COMMAND;
    currentIndex = index;
    return currentIndex;
  }

  /**
   * Returns the current service index and sets the service to read-only mode.
   *
   * @return the current index
   */
  public long getIndex() {
    currentOperation = OperationType.QUERY;
    return currentIndex;
  }

  /**
   * Sets the current session.
   *
   * @param session the current session
   * @return the updated session
   */
  public Session setSession(Session session) {
    this.currentSession = session;
    return session;
  }

  /**
   * Sets the commit index.
   *
   * @param commitIndex the commit index
   * @return the updated commit index
   */
  public long setCommitIndex(long commitIndex) {
    this.commitIndex = Math.max(this.commitIndex, commitIndex);
    return this.commitIndex;
  }

  /**
   * Returns the current commit index.
   *
   * @return the current commit index
   */
  public long getCommitIndex() {
    return commitIndex;
  }

  @Override
  public OperationType currentOperation() {
    return currentOperation;
  }

  @Override
  public LogicalClock logicalClock() {
    return logicalClock;
  }

  @Override
  public WallClock wallClock() {
    return wallClock;
  }

  /**
   * Returns the primary node.
   *
   * @return the primary node
   */
  public MemberId primary() {
    return primary;
  }

  /**
   * Returns the backup nodes.
   *
   * @return the backup nodes
   */
  public List<MemberId> backups() {
    return backups;
  }

  /**
   * Returns the service thread context.
   *
   * @return the service thread context
   */
  public ThreadContext threadContext() {
    return threadContext;
  }

  /**
   * Returns the server protocol.
   *
   * @return the server protocol
   */
  public PrimaryBackupServerProtocol protocol() {
    return protocol;
  }

  /**
   * Returns the primitive service instance.
   *
   * @return the primitive service instance
   */
  public PrimitiveService service() {
    return service;
  }

  /**
   * Handles an execute request.
   *
   * @param request the execute request
   * @return future to be completed with an execute response
   */
  public CompletableFuture<ExecuteResponse> execute(ExecuteRequest request) {
    ComposableFuture<ExecuteResponse> future = new ComposableFuture<>();
    threadContext.execute(() -> {
      role.execute(request).whenComplete(future);
    });
    return future;
  }

  /**
   * Handles a backup request.
   *
   * @param request the backup request
   * @return future to be completed with a backup response
   */
  public CompletableFuture<BackupResponse> backup(BackupRequest request) {
    ComposableFuture<BackupResponse> future = new ComposableFuture<>();
    threadContext.execute(() -> {
      role.backup(request).whenComplete(future);
    });
    return future;
  }

  /**
   * Handles a restore request.
   *
   * @param request the restore request
   * @return future to be completed with a restore response
   */
  public CompletableFuture<RestoreResponse> restore(RestoreRequest request) {
    ComposableFuture<RestoreResponse> future = new ComposableFuture<>();
    threadContext.execute(() -> {
      role.restore(request).whenComplete(future);
    });
    return future;
  }

  /**
   * Handles a close request.
   *
   * @param request the close request
   * @return future to be completed with a close response
   */
  public CompletableFuture<CloseResponse> close(CloseRequest request) {
    ComposableFuture<CloseResponse> future = new ComposableFuture<>();
    threadContext.execute(() -> {
      PrimaryBackupSession session = sessions.get(request.session());
      if (session != null) {
        role.close(session).whenComplete((result, error) -> {
          if (error == null) {
            future.complete(CloseResponse.ok());
          } else {
            future.complete(CloseResponse.error());
          }
        });
      } else {
        future.complete(CloseResponse.error());
      }
    });
    return future;
  }

  /**
   * Returns the collection of sessions.
   *
   * @return the collection of sessions
   */
  public Collection<PrimaryBackupSession> getSessions() {
    return ImmutableList.copyOf(sessions.values());
  }

  /**
   * Gets a service session.
   *
   * @param sessionId the session to get
   * @return the service session
   */
  public PrimaryBackupSession getSession(long sessionId) {
    return sessions.get(sessionId);
  }

  /**
   * Creates a service session.
   *
   * @param sessionId the session to create
   * @param memberId  the owning node ID
   * @return the service session
   */
  public PrimaryBackupSession createSession(long sessionId, MemberId memberId) {
    PrimaryBackupSession session = new PrimaryBackupSession(SessionId.from(sessionId), memberId, service.serializer(), this);
    if (sessions.putIfAbsent(sessionId, session) == null) {
      service.register(session);
    }
    return session;
  }

  /**
   * Gets or creates a service session.
   *
   * @param sessionId the session to create
   * @param memberId  the owning node ID
   * @return the service session
   */
  public PrimaryBackupSession getOrCreateSession(long sessionId, MemberId memberId) {
    PrimaryBackupSession session = sessions.get(sessionId);
    if (session == null) {
      session = createSession(sessionId, memberId);
    }
    return session;
  }

  /**
   * Expires the session with the given ID.
   *
   * @param sessionId the session ID
   */
  public void expireSession(long sessionId) {
    PrimaryBackupSession session = sessions.remove(sessionId);
    if (session != null) {
      log.debug("Expiring session {}", session.sessionId());
      session.expire();
      service.expire(session.sessionId());
    }
  }

  /**
   * Closes the session with the given ID.
   *
   * @param sessionId the session ID
   */
  public void closeSession(long sessionId) {
    PrimaryBackupSession session = sessions.remove(sessionId);
    if (session != null) {
      log.debug("Closing session {}", session.sessionId());
      session.close();
      service.close(session.sessionId());
    }
  }

  /**
   * Handles a cluster event.
   */
  private void handleClusterEvent(ClusterMembershipEvent event) {
    threadContext.execute(() -> {
      if (event.type() == ClusterMembershipEvent.Type.MEMBER_REMOVED) {
        for (Session session : sessions.values()) {
          if (session.memberId().equals(event.subject().id())) {
            role.expire((PrimaryBackupSession) session);
          }
        }
      }
    });
  }

  /**
   * Changes the roles.
   */
  private void changeRole(PrimaryTerm term) {
    threadContext.execute(() -> {
      if (term.term() > currentTerm) {
        log.debug("Term changed: {}", term);
        currentTerm = term.term();
        primary = term.primary() != null ? term.primary().memberId() : null;
        backups = term.backups(descriptor.backups())
            .stream()
            .map(GroupMember::memberId)
            .collect(Collectors.toList());

        if (Objects.equals(primary, clusterMembershipService.getLocalMember().id())) {
          if (this.role == null) {
            this.role = new PrimaryRole(this);
            log.debug("{} transitioning to {}", clusterMembershipService.getLocalMember().id(), Role.PRIMARY);
          } else if (this.role.role() != Role.PRIMARY) {
            this.role.close();
            this.role = new PrimaryRole(this);
            log.debug("{} transitioning to {}", clusterMembershipService.getLocalMember().id(), Role.PRIMARY);
          }
        } else if (backups.contains(clusterMembershipService.getLocalMember().id())) {
          if (this.role == null) {
            this.role = new BackupRole(this);
            log.debug("{} transitioning to {}", clusterMembershipService.getLocalMember().id(), Role.BACKUP);
          } else if (this.role.role() != Role.BACKUP) {
            this.role.close();
            this.role = new BackupRole(this);
            log.debug("{} transitioning to {}", clusterMembershipService.getLocalMember().id(), Role.BACKUP);
          }
        } else {
          if (this.role == null) {
            this.role = new NoneRole(this);
            log.debug("{} transitioning to {}", clusterMembershipService.getLocalMember().id(), Role.NONE);
          } else if (this.role.role() != Role.NONE) {
            this.role.close();
            this.role = new NoneRole(this);
            log.debug("{} transitioning to {}", clusterMembershipService.getLocalMember().id(), Role.NONE);
          }
        }
      }
    });
  }

  /**
   * Closes the service.
   */
  public CompletableFuture<Void> close() {
    CompletableFuture<Void> future = new CompletableFuture<>();
    threadContext.execute(() -> {
      try {
        clusterMembershipService.removeListener(membershipEventListener);
        primaryElection.removeListener(primaryElectionListener);
        role.close();
      } finally {
        future.complete(null);
      }
    });
    return future.thenRunAsync(() -> threadContext.close());
  }
>>>>>>> 826052e1
}<|MERGE_RESOLUTION|>--- conflicted
+++ resolved
@@ -168,10 +168,15 @@
         return role.role();
     }
 
-    @Override
-    public PrimitiveId serviceId() {
-        return primitiveId;
-    }
+  @Override
+  public PrimitiveId serviceId() {
+    return primitiveId;
+  }
+
+  @Override
+  public MemberId localMemberId() {
+      return memberId();
+  }
 
     /**
      * Returns the primitive descriptor.
@@ -366,7 +371,6 @@
     }
 
     @Override
-<<<<<<< HEAD
     public LogicalClock logicalClock() {
         return logicalClock;
     }
@@ -537,540 +541,6 @@
         }
         return session;
     }
-
-    /**
-     * Expires the session with the given ID.
-     *
-     * @param sessionId the session ID
-     */
-    public void expireSession(long sessionId) {
-        PrimaryBackupSession session = sessions.remove(sessionId);
-        if (session != null) {
-            session.expire();
-            service.expire(session.sessionId());
-        }
-    }
-
-    /**
-     * Closes the session with the given ID.
-     *
-     * @param sessionId the session ID
-     */
-    public void closeSession(long sessionId) {
-        PrimaryBackupSession session = sessions.remove(sessionId);
-        if (session != null) {
-            session.close();
-            service.close(session.sessionId());
-        }
-    }
-
-    /**
-     * Handles a cluster event.
-     */
-    private void handleClusterEvent(ClusterMembershipEvent event) {
-        if (event.type() == ClusterMembershipEvent.Type.MEMBER_REMOVED) {
-            for (Session session : sessions.values()) {
-                if (session.memberId().equals(event.subject().id())) {
-                    role.expire((PrimaryBackupSession) session);
-                }
-            }
-        }
-    }
-
-    /**
-     * Changes the roles.
-     */
-    // TODO: 2018/8/1 by zmyer
-    private void changeRole(PrimaryTerm term) {
-        if (term.term() > currentTerm) {
-            log.debug("Term changed: {}", term);
-            currentTerm = term.term();
-            primary = term.primary() != null ? term.primary().memberId() : null;
-            backups = term.backups(descriptor.backups())
-                    .stream()
-                    .map(GroupMember::memberId)
-                    .collect(Collectors.toList());
-
-            if (Objects.equals(primary, clusterMembershipService.getLocalMember().id())) {
-                if (this.role == null) {
-                    this.role = new PrimaryRole(this);
-                    log.debug("{} transitioning to {}", clusterMembershipService.getLocalMember().id(), Role.PRIMARY);
-                } else if (this.role.role() != Role.PRIMARY) {
-                    this.role.close();
-                    this.role = new PrimaryRole(this);
-                    log.debug("{} transitioning to {}", clusterMembershipService.getLocalMember().id(), Role.PRIMARY);
-                }
-            } else if (backups.contains(clusterMembershipService.getLocalMember().id())) {
-                if (this.role == null) {
-                    this.role = new BackupRole(this);
-                    log.debug("{} transitioning to {}", clusterMembershipService.getLocalMember().id(), Role.BACKUP);
-                } else if (this.role.role() != Role.BACKUP) {
-                    this.role.close();
-                    this.role = new BackupRole(this);
-                    log.debug("{} transitioning to {}", clusterMembershipService.getLocalMember().id(), Role.BACKUP);
-                }
-            } else {
-                if (this.role == null) {
-                    this.role = new NoneRole(this);
-                    log.debug("{} transitioning to {}", clusterMembershipService.getLocalMember().id(), Role.NONE);
-                } else if (this.role.role() != Role.NONE) {
-                    this.role.close();
-                    this.role = new NoneRole(this);
-                    log.debug("{} transitioning to {}", clusterMembershipService.getLocalMember().id(), Role.NONE);
-                }
-            }
-        }
-    }
-
-    /**
-     * Closes the service.
-     */
-    public CompletableFuture<Void> close() {
-        CompletableFuture<Void> future = new CompletableFuture<>();
-        threadContext.execute(() -> {
-            try {
-                clusterMembershipService.removeListener(membershipEventListener);
-                primaryElection.removeListener(primaryElectionListener);
-                role.close();
-            } finally {
-                future.complete(null);
-            }
-        });
-        return future.thenRunAsync(() -> threadContext.close());
-    }
-=======
-    public WallClockTimestamp getTime() {
-      return WallClockTimestamp.from(currentTimestamp);
-    }
-  };
-  private PrimaryBackupRole role;
-  private final ClusterMembershipEventListener membershipEventListener = this::handleClusterEvent;
-  private final PrimaryElectionEventListener primaryElectionListener = event -> changeRole(event.term());
-
-  @SuppressWarnings("unchecked")
-  public PrimaryBackupServiceContext(
-      String serverName,
-      PrimitiveId primitiveId,
-      PrimitiveType primitiveType,
-      PrimitiveDescriptor descriptor,
-      ThreadContext threadContext,
-      ClusterMembershipService clusterMembershipService,
-      MemberGroupService memberGroupService,
-      PrimaryBackupServerProtocol protocol,
-      PrimaryElection primaryElection) {
-    this.localMemberId = clusterMembershipService.getLocalMember().id();
-    this.serverName = checkNotNull(serverName);
-    this.primitiveId = checkNotNull(primitiveId);
-    this.primitiveType = checkNotNull(primitiveType);
-    this.serviceConfig = Serializer.using(primitiveType.namespace()).decode(descriptor.config());
-    this.descriptor = checkNotNull(descriptor);
-    this.service = primitiveType.newService(serviceConfig);
-    this.threadContext = checkNotNull(threadContext);
-    this.clusterMembershipService = checkNotNull(clusterMembershipService);
-    this.memberGroupService = checkNotNull(memberGroupService);
-    this.protocol = checkNotNull(protocol);
-    this.primaryElection = checkNotNull(primaryElection);
-    this.log = ContextualLoggerFactory.getLogger(getClass(), LoggerContext.builder(PrimitiveService.class)
-        .addValue(serverName)
-        .add("type", descriptor.type())
-        .add("name", descriptor.name())
-        .build());
-    clusterMembershipService.addListener(membershipEventListener);
-    primaryElection.addListener(primaryElectionListener);
-  }
-
-  /**
-   * Opens the service context.
-   *
-   * @return a future to be completed once the service context has been opened
-   */
-  public CompletableFuture<Void> open() {
-    return primaryElection.getTerm()
-        .thenAccept(this::changeRole)
-        .thenRun(() -> service.init(this));
-  }
-
-  /**
-   * Returns the current service role.
-   *
-   * @return the current service role
-   */
-  public Role getRole() {
-    return role.role();
-  }
-
-  @Override
-  public PrimitiveId serviceId() {
-    return primitiveId;
-  }
-  
-  @Override
-  public MemberId localMemberId() {
-      return memberId();
-  }
-
-  /**
-   * Returns the primitive descriptor.
-   *
-   * @return the primitive descriptor
-   */
-  public PrimitiveDescriptor descriptor() {
-    return descriptor;
-  }
-
-  /**
-   * Returns the local member ID.
-   *
-   * @return the local member ID
-   */
-  public MemberId memberId() {
-    return localMemberId;
-  }
-
-  /**
-   * Returns the server name.
-   *
-   * @return the server name
-   */
-  public String serverName() {
-    return serverName;
-  }
-
-  @Override
-  public String serviceName() {
-    return descriptor.name();
-  }
-
-  @Override
-  public PrimitiveType serviceType() {
-    return primitiveType;
-  }
-
-  @Override
-  @SuppressWarnings("unchecked")
-  public <C extends ServiceConfig> C serviceConfig() {
-    return (C) serviceConfig;
-  }
-
-  @Override
-  public long currentIndex() {
-    return currentIndex;
-  }
-
-  @Override
-  public Session currentSession() {
-    return currentSession;
-  }
-
-  /**
-   * Returns the current wall clock timestamp.
-   *
-   * @return the current wall clock timestamp
-   */
-  public long currentTimestamp() {
-    return currentTimestamp;
-  }
-
-  /**
-   * Sets the current timestamp.
-   *
-   * @param timestamp the updated timestamp
-   * @return the current timestamp
-   */
-  public long setTimestamp(long timestamp) {
-    this.currentTimestamp = timestamp;
-    service.tick(WallClockTimestamp.from(timestamp));
-    return currentTimestamp;
-  }
-
-  /**
-   * Returns the current term.
-   *
-   * @return the current term
-   */
-  public long currentTerm() {
-    return currentTerm;
-  }
-
-  /**
-   * Resets the current term to the given term.
-   *
-   * @param term    the term to which to reset the current term
-   * @param primary the primary for the given term
-   */
-  public void resetTerm(long term, MemberId primary) {
-    this.currentTerm = term;
-    this.primary = primary;
-  }
-
-  /**
-   * Increments and returns the next service index.
-   *
-   * @return the next index
-   */
-  public long nextIndex() {
-    currentOperation = OperationType.COMMAND;
-    return ++operationIndex;
-  }
-
-  /**
-   * Increments the current index and returns true if the given index is the next index.
-   *
-   * @param index the index to which to increment the current index
-   * @return indicates whether the current index was successfully incremented
-   */
-  public boolean nextIndex(long index) {
-    if (operationIndex + 1 == index) {
-      currentOperation = OperationType.COMMAND;
-      operationIndex++;
-      return true;
-    }
-    return false;
-  }
-
-  /**
-   * Resets the current index to the given index and timestamp.
-   *
-   * @param index     the index to which to reset the current index
-   * @param timestamp the timestamp to which to reset the current timestamp
-   */
-  public void resetIndex(long index, long timestamp) {
-    currentOperation = OperationType.COMMAND;
-    operationIndex = index;
-    currentIndex = index;
-    currentTimestamp = timestamp;
-    setCommitIndex(index);
-    service.tick(new WallClockTimestamp(currentTimestamp));
-  }
-
-  /**
-   * Sets the current index.
-   *
-   * @param index the current index.
-   * @return the current index
-   */
-  public long setIndex(long index) {
-    currentOperation = OperationType.COMMAND;
-    currentIndex = index;
-    return currentIndex;
-  }
-
-  /**
-   * Returns the current service index and sets the service to read-only mode.
-   *
-   * @return the current index
-   */
-  public long getIndex() {
-    currentOperation = OperationType.QUERY;
-    return currentIndex;
-  }
-
-  /**
-   * Sets the current session.
-   *
-   * @param session the current session
-   * @return the updated session
-   */
-  public Session setSession(Session session) {
-    this.currentSession = session;
-    return session;
-  }
-
-  /**
-   * Sets the commit index.
-   *
-   * @param commitIndex the commit index
-   * @return the updated commit index
-   */
-  public long setCommitIndex(long commitIndex) {
-    this.commitIndex = Math.max(this.commitIndex, commitIndex);
-    return this.commitIndex;
-  }
-
-  /**
-   * Returns the current commit index.
-   *
-   * @return the current commit index
-   */
-  public long getCommitIndex() {
-    return commitIndex;
-  }
-
-  @Override
-  public OperationType currentOperation() {
-    return currentOperation;
-  }
-
-  @Override
-  public LogicalClock logicalClock() {
-    return logicalClock;
-  }
-
-  @Override
-  public WallClock wallClock() {
-    return wallClock;
-  }
-
-  /**
-   * Returns the primary node.
-   *
-   * @return the primary node
-   */
-  public MemberId primary() {
-    return primary;
-  }
-
-  /**
-   * Returns the backup nodes.
-   *
-   * @return the backup nodes
-   */
-  public List<MemberId> backups() {
-    return backups;
-  }
-
-  /**
-   * Returns the service thread context.
-   *
-   * @return the service thread context
-   */
-  public ThreadContext threadContext() {
-    return threadContext;
-  }
-
-  /**
-   * Returns the server protocol.
-   *
-   * @return the server protocol
-   */
-  public PrimaryBackupServerProtocol protocol() {
-    return protocol;
-  }
-
-  /**
-   * Returns the primitive service instance.
-   *
-   * @return the primitive service instance
-   */
-  public PrimitiveService service() {
-    return service;
-  }
-
-  /**
-   * Handles an execute request.
-   *
-   * @param request the execute request
-   * @return future to be completed with an execute response
-   */
-  public CompletableFuture<ExecuteResponse> execute(ExecuteRequest request) {
-    ComposableFuture<ExecuteResponse> future = new ComposableFuture<>();
-    threadContext.execute(() -> {
-      role.execute(request).whenComplete(future);
-    });
-    return future;
-  }
-
-  /**
-   * Handles a backup request.
-   *
-   * @param request the backup request
-   * @return future to be completed with a backup response
-   */
-  public CompletableFuture<BackupResponse> backup(BackupRequest request) {
-    ComposableFuture<BackupResponse> future = new ComposableFuture<>();
-    threadContext.execute(() -> {
-      role.backup(request).whenComplete(future);
-    });
-    return future;
-  }
-
-  /**
-   * Handles a restore request.
-   *
-   * @param request the restore request
-   * @return future to be completed with a restore response
-   */
-  public CompletableFuture<RestoreResponse> restore(RestoreRequest request) {
-    ComposableFuture<RestoreResponse> future = new ComposableFuture<>();
-    threadContext.execute(() -> {
-      role.restore(request).whenComplete(future);
-    });
-    return future;
-  }
-
-  /**
-   * Handles a close request.
-   *
-   * @param request the close request
-   * @return future to be completed with a close response
-   */
-  public CompletableFuture<CloseResponse> close(CloseRequest request) {
-    ComposableFuture<CloseResponse> future = new ComposableFuture<>();
-    threadContext.execute(() -> {
-      PrimaryBackupSession session = sessions.get(request.session());
-      if (session != null) {
-        role.close(session).whenComplete((result, error) -> {
-          if (error == null) {
-            future.complete(CloseResponse.ok());
-          } else {
-            future.complete(CloseResponse.error());
-          }
-        });
-      } else {
-        future.complete(CloseResponse.error());
-      }
-    });
-    return future;
-  }
-
-  /**
-   * Returns the collection of sessions.
-   *
-   * @return the collection of sessions
-   */
-  public Collection<PrimaryBackupSession> getSessions() {
-    return ImmutableList.copyOf(sessions.values());
-  }
-
-  /**
-   * Gets a service session.
-   *
-   * @param sessionId the session to get
-   * @return the service session
-   */
-  public PrimaryBackupSession getSession(long sessionId) {
-    return sessions.get(sessionId);
-  }
-
-  /**
-   * Creates a service session.
-   *
-   * @param sessionId the session to create
-   * @param memberId  the owning node ID
-   * @return the service session
-   */
-  public PrimaryBackupSession createSession(long sessionId, MemberId memberId) {
-    PrimaryBackupSession session = new PrimaryBackupSession(SessionId.from(sessionId), memberId, service.serializer(), this);
-    if (sessions.putIfAbsent(sessionId, session) == null) {
-      service.register(session);
-    }
-    return session;
-  }
-
-  /**
-   * Gets or creates a service session.
-   *
-   * @param sessionId the session to create
-   * @param memberId  the owning node ID
-   * @return the service session
-   */
-  public PrimaryBackupSession getOrCreateSession(long sessionId, MemberId memberId) {
-    PrimaryBackupSession session = sessions.get(sessionId);
-    if (session == null) {
-      session = createSession(sessionId, memberId);
-    }
-    return session;
-  }
 
   /**
    * Expires the session with the given ID.
@@ -1161,21 +631,20 @@
     });
   }
 
-  /**
-   * Closes the service.
-   */
-  public CompletableFuture<Void> close() {
-    CompletableFuture<Void> future = new CompletableFuture<>();
-    threadContext.execute(() -> {
-      try {
-        clusterMembershipService.removeListener(membershipEventListener);
-        primaryElection.removeListener(primaryElectionListener);
-        role.close();
-      } finally {
-        future.complete(null);
-      }
-    });
-    return future.thenRunAsync(() -> threadContext.close());
-  }
->>>>>>> 826052e1
+    /**
+     * Closes the service.
+     */
+    public CompletableFuture<Void> close() {
+        CompletableFuture<Void> future = new CompletableFuture<>();
+        threadContext.execute(() -> {
+            try {
+                clusterMembershipService.removeListener(membershipEventListener);
+                primaryElection.removeListener(primaryElectionListener);
+                role.close();
+            } finally {
+                future.complete(null);
+            }
+        });
+        return future.thenRunAsync(() -> threadContext.close());
+    }
 }