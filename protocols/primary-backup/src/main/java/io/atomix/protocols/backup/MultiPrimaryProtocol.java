/*
 * Copyright 2017-present Open Networking Foundation
 *
 * Licensed under the Apache License, Version 2.0 (the "License");
 * you may not use this file except in compliance with the License.
 * You may obtain a copy of the License at
 *
 * http://www.apache.org/licenses/LICENSE-2.0
 *
 * Unless required by applicable law or agreed to in writing, software
 * distributed under the License is distributed on an "AS IS" BASIS,
 * WITHOUT WARRANTIES OR CONDITIONS OF ANY KIND, either express or implied.
 * See the License for the specific language governing permissions and
 * limitations under the License.
 */
package io.atomix.protocols.backup;

import io.atomix.primitive.PrimitiveType;
import io.atomix.primitive.partition.PartitionGroup;
import io.atomix.primitive.partition.PartitionService;
import io.atomix.primitive.protocol.PrimitiveProtocol;
import io.atomix.primitive.protocol.ProxyProtocol;
import io.atomix.primitive.proxy.ProxyClient;
import io.atomix.primitive.proxy.impl.DefaultProxyClient;
import io.atomix.primitive.service.ServiceConfig;
import io.atomix.primitive.session.SessionClient;
import io.atomix.protocols.backup.partition.PrimaryBackupPartition;
import io.atomix.utils.config.ConfigurationException;

import java.util.Collection;
import java.util.stream.Collectors;

import static com.google.common.base.MoreObjects.toStringHelper;

/**
 * Multi-primary protocol.
 */
public class MultiPrimaryProtocol implements ProxyProtocol {
  public static final Type TYPE = new Type();

  /**
   * Returns an instance of the multi-primary protocol with the default configuration.
   *
   * @return an instance of the multi-primary protocol with the default configuration
   */
  public static MultiPrimaryProtocol instance() {
    return new MultiPrimaryProtocol(new MultiPrimaryProtocolConfig());
  }

  /**
   * Returns a new multi-primary protocol builder.
   *
   * @return a new multi-primary protocol builder
   */
  public static MultiPrimaryProtocolBuilder builder() {
    return new MultiPrimaryProtocolBuilder(new MultiPrimaryProtocolConfig());
  }

  /**
   * Returns a new multi-primary protocol builder for the given group.
   *
   * @param group the partition group
   * @return a new multi-primary protocol builder for the given group
   */
  public static MultiPrimaryProtocolBuilder builder(String group) {
    return new MultiPrimaryProtocolBuilder(new MultiPrimaryProtocolConfig().setGroup(group));
  }

    /**
     * Multi-primary protocol type.
     */
    public static final class Type implements PrimitiveProtocol.Type<MultiPrimaryProtocolConfig> {
        private static final String NAME = "multi-primary";

        @Override
        public String name() {
            return NAME;
        }

        @Override
        public MultiPrimaryProtocolConfig newConfig() {
            return new MultiPrimaryProtocolConfig();
        }

        @Override
        public PrimitiveProtocol newProtocol(MultiPrimaryProtocolConfig config) {
            return new MultiPrimaryProtocol(config);
        }
    }

    protected final MultiPrimaryProtocolConfig config;

    protected MultiPrimaryProtocol(MultiPrimaryProtocolConfig config) {
        this.config = config;
    }

    @Override
    public PrimitiveProtocol.Type type() {
        return TYPE;
    }

    @Override
    public String group() {
        return config.getGroup();
    }

<<<<<<< HEAD
    // TODO: 2018/8/1 by zmyer
    @Override
    public <S> ProxyClient<S> newProxy(String primitiveName, PrimitiveType primitiveType, Class<S> serviceType,
            ServiceConfig serviceConfig, PartitionService partitionService) {
        final Collection<SessionClient> partitions = partitionService.getPartitionGroup(this)
                .getPartitions()
                .stream()
                .map(partition -> ((PrimaryBackupPartition) partition).getClient()
                        .sessionBuilder(primitiveName, primitiveType, serviceConfig)
                        .withConsistency(config.getConsistency())
                        .withReplication(config.getReplication())
                        .withRecovery(config.getRecovery())
                        .withNumBackups(config.getBackups())
                        .withMaxRetries(config.getMaxRetries())
                        .withRetryDelay(config.getRetryDelay())
                        .build())
                .collect(Collectors.toList());
        return new DefaultProxyClient<>(primitiveName, primitiveType, this, serviceType, partitions,
                config.getPartitioner());
    }
=======
  protected MultiPrimaryProtocol(MultiPrimaryProtocolConfig config) {
    this.config = config;
  }

  @Override
  public PrimitiveProtocol.Type type() {
    return TYPE;
  }

  @Override
  public String group() {
    return config.getGroup();
  }

  @Override
  public <S> ProxyClient<S> newProxy(String primitiveName, PrimitiveType primitiveType, Class<S> serviceType, ServiceConfig serviceConfig, PartitionService partitionService) {
    PartitionGroup partitionGroup = partitionService.getPartitionGroup(this);
    if (partitionGroup == null) {
      throw new ConfigurationException("No Raft partition group matching the configured protocol exists");
    }

    Collection<SessionClient> partitions = partitionGroup.getPartitions().stream()
        .map(partition -> ((PrimaryBackupPartition) partition).getClient()
            .sessionBuilder(primitiveName, primitiveType, serviceConfig)
            .withConsistency(config.getConsistency())
            .withReplication(config.getReplication())
            .withRecovery(config.getRecovery())
            .withNumBackups(config.getBackups())
            .withMaxRetries(config.getMaxRetries())
            .withRetryDelay(config.getRetryDelay())
            .build())
        .collect(Collectors.toList());
    return new DefaultProxyClient<>(primitiveName, primitiveType, this, serviceType, partitions, config.getPartitioner());
  }
>>>>>>> 842276c0

  @Override
  public String toString() {
    return toStringHelper(this)
        .add("type", type())
        .add("group", group())
        .toString();
  }
}<|MERGE_RESOLUTION|>--- conflicted
+++ resolved
@@ -66,66 +66,30 @@
     return new MultiPrimaryProtocolBuilder(new MultiPrimaryProtocolConfig().setGroup(group));
   }
 
-    /**
-     * Multi-primary protocol type.
-     */
-    public static final class Type implements PrimitiveProtocol.Type<MultiPrimaryProtocolConfig> {
-        private static final String NAME = "multi-primary";
+  /**
+   * Multi-primary protocol type.
+   */
+  public static final class Type implements PrimitiveProtocol.Type<MultiPrimaryProtocolConfig> {
+    private static final String NAME = "multi-primary";
 
-        @Override
-        public String name() {
-            return NAME;
-        }
-
-        @Override
-        public MultiPrimaryProtocolConfig newConfig() {
-            return new MultiPrimaryProtocolConfig();
-        }
-
-        @Override
-        public PrimitiveProtocol newProtocol(MultiPrimaryProtocolConfig config) {
-            return new MultiPrimaryProtocol(config);
-        }
-    }
-
-    protected final MultiPrimaryProtocolConfig config;
-
-    protected MultiPrimaryProtocol(MultiPrimaryProtocolConfig config) {
-        this.config = config;
+    @Override
+    public String name() {
+      return NAME;
     }
 
     @Override
-    public PrimitiveProtocol.Type type() {
-        return TYPE;
+    public MultiPrimaryProtocolConfig newConfig() {
+      return new MultiPrimaryProtocolConfig();
     }
 
     @Override
-    public String group() {
-        return config.getGroup();
+    public PrimitiveProtocol newProtocol(MultiPrimaryProtocolConfig config) {
+      return new MultiPrimaryProtocol(config);
     }
+  }
 
-<<<<<<< HEAD
-    // TODO: 2018/8/1 by zmyer
-    @Override
-    public <S> ProxyClient<S> newProxy(String primitiveName, PrimitiveType primitiveType, Class<S> serviceType,
-            ServiceConfig serviceConfig, PartitionService partitionService) {
-        final Collection<SessionClient> partitions = partitionService.getPartitionGroup(this)
-                .getPartitions()
-                .stream()
-                .map(partition -> ((PrimaryBackupPartition) partition).getClient()
-                        .sessionBuilder(primitiveName, primitiveType, serviceConfig)
-                        .withConsistency(config.getConsistency())
-                        .withReplication(config.getReplication())
-                        .withRecovery(config.getRecovery())
-                        .withNumBackups(config.getBackups())
-                        .withMaxRetries(config.getMaxRetries())
-                        .withRetryDelay(config.getRetryDelay())
-                        .build())
-                .collect(Collectors.toList());
-        return new DefaultProxyClient<>(primitiveName, primitiveType, this, serviceType, partitions,
-                config.getPartitioner());
-    }
-=======
+  protected final MultiPrimaryProtocolConfig config;
+
   protected MultiPrimaryProtocol(MultiPrimaryProtocolConfig config) {
     this.config = config;
   }
@@ -160,7 +124,6 @@
         .collect(Collectors.toList());
     return new DefaultProxyClient<>(primitiveName, primitiveType, this, serviceType, partitions, config.getPartitioner());
   }
->>>>>>> 842276c0
 
   @Override
   public String toString() {
