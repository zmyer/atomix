--- conflicted
+++ resolved
@@ -48,40 +48,6 @@
 // TODO: 2018/8/1 by zmyer
 public final class PrimaryBackupNamespaces {
 
-<<<<<<< HEAD
-    /**
-     * Primary-backup protocol namespace.
-     */
-    public static final Namespace PROTOCOL = Namespace.builder()
-            .register(Namespaces.BASIC)
-            .nextId(Namespaces.BEGIN_USER_CUSTOM_ID)
-            .register(MemberId.class)
-            .register(MemberId.Type.class)
-            .register(PrimaryBackupResponse.Status.class)
-            .register(ExecuteRequest.class)
-            .register(ExecuteResponse.class)
-            .register(BackupRequest.class)
-            .register(BackupResponse.class)
-            .register(RestoreRequest.class)
-            .register(RestoreResponse.class)
-            .register(CloseRequest.class)
-            .register(CloseResponse.class)
-            .register(MetadataRequest.class)
-            .register(MetadataResponse.class)
-            .register(BackupOperation.Type.class)
-            .register(ExecuteOperation.class)
-            .register(HeartbeatOperation.class)
-            .register(ExpireOperation.class)
-            .register(CloseOperation.class)
-            .register(PrimitiveDescriptor.class)
-            .register(PrimitiveOperation.class)
-            .register(PrimitiveEvent.class)
-            .register(DefaultEventType.class)
-            .register(DefaultOperationId.class)
-            .register(OperationType.class)
-            .register(Replication.class)
-            .build("PrimaryBackupProtocol");
-=======
   /**
    * Primary-backup protocol namespace.
    */
@@ -113,7 +79,6 @@
       .register(OperationType.class)
       .register(Replication.class)
       .build("PrimaryBackupProtocol");
->>>>>>> 826052e1
 
     private PrimaryBackupNamespaces() {
     }
