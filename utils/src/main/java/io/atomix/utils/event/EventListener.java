--- conflicted
+++ resolved
@@ -22,20 +22,11 @@
 @FunctionalInterface
 public interface EventListener<E extends Event> extends EventFilter<E> {
 
-<<<<<<< HEAD
-    /**
-     * Reacts to the specified event.
-     *
-     * @param event event to be processed
-     */
-    void onEvent(E event);
-=======
   /**
    * Reacts to the specified event.
    *
    * @param event event to be processed
    */
   void event(E event);
->>>>>>> 826052e1
 
 }