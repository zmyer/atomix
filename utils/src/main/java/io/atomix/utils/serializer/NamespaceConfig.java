--- conflicted
+++ resolved
@@ -23,33 +23,21 @@
 /**
  * Namespace configuration.
  */
-// TODO: 2018/7/30 by zmyer
 public class NamespaceConfig implements Config {
   private String name = Namespace.NO_NAME;
   private boolean registrationRequired = true;
   private boolean compatible = false;
   private List<NamespaceTypeConfig> types = new ArrayList<>();
 
-    /**
-     * Returns the serializer name.
-     *
-     * @return the serializer name
-     */
-    public String getName() {
-        return name;
-    }
+  /**
+   * Returns the serializer name.
+   *
+   * @return the serializer name
+   */
+  public String getName() {
+    return name;
+  }
 
-<<<<<<< HEAD
-    /**
-     * Sets the serializer name.
-     *
-     * @param name the serializer name
-     */
-    public NamespaceConfig setName(String name) {
-        this.name = name;
-        return this;
-    }
-=======
   /**
    * Sets the serializer name.
    *
@@ -60,47 +48,46 @@
     this.name = name;
     return this;
   }
->>>>>>> 842276c0
 
-    /**
-     * Returns whether registration is required.
-     *
-     * @return whether registration is required
-     */
-    public boolean isRegistrationRequired() {
-        return registrationRequired;
-    }
+  /**
+   * Returns whether registration is required.
+   *
+   * @return whether registration is required
+   */
+  public boolean isRegistrationRequired() {
+    return registrationRequired;
+  }
 
-    /**
-     * Sets whether registration is required.
-     *
-     * @param registrationRequired whether registration is required
-     * @return the serializer configuration
-     */
-    public NamespaceConfig setRegistrationRequired(boolean registrationRequired) {
-        this.registrationRequired = registrationRequired;
-        return this;
-    }
+  /**
+   * Sets whether registration is required.
+   *
+   * @param registrationRequired whether registration is required
+   * @return the serializer configuration
+   */
+  public NamespaceConfig setRegistrationRequired(boolean registrationRequired) {
+    this.registrationRequired = registrationRequired;
+    return this;
+  }
 
-    /**
-     * Returns whether compatible serialization is enabled.
-     *
-     * @return whether compatible serialization is enabled
-     */
-    public boolean isCompatible() {
-        return compatible;
-    }
+  /**
+   * Returns whether compatible serialization is enabled.
+   *
+   * @return whether compatible serialization is enabled
+   */
+  public boolean isCompatible() {
+    return compatible;
+  }
 
-    /**
-     * Sets whether compatible serialization is enabled.
-     *
-     * @param compatible whether compatible serialization is enabled
-     * @return the serializer configuration
-     */
-    public NamespaceConfig setCompatible(boolean compatible) {
-        this.compatible = compatible;
-        return this;
-    }
+  /**
+   * Sets whether compatible serialization is enabled.
+   *
+   * @param compatible whether compatible serialization is enabled
+   * @return the serializer configuration
+   */
+  public NamespaceConfig setCompatible(boolean compatible) {
+    this.compatible = compatible;
+    return this;
+  }
 
   /**
    * Returns the serializable types.
@@ -122,14 +109,14 @@
     return this;
   }
 
-    /**
-     * Adds a serializable type to the configuration.
-     *
-     * @param type the serializable type to add
-     * @return the serializer configuration
-     */
-    public NamespaceConfig addType(NamespaceTypeConfig type) {
-        types.add(type);
-        return this;
-    }
+  /**
+   * Adds a serializable type to the configuration.
+   *
+   * @param type the serializable type to add
+   * @return the serializer configuration
+   */
+  public NamespaceConfig addType(NamespaceTypeConfig type) {
+    types.add(type);
+    return this;
+  }
 }