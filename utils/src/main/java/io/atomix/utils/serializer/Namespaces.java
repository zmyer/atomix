--- conflicted
+++ resolved
@@ -49,61 +49,6 @@
 
 // TODO: 2018/7/30 by zmyer
 public final class Namespaces {
-<<<<<<< HEAD
-    public static final int BASIC_MAX_SIZE = 50;
-    public static final Namespace BASIC = Namespace.builder()
-            .nextId(Namespace.FLOATING_ID)
-            .register(byte[].class)
-            .register(AtomicBoolean.class)
-            .register(AtomicInteger.class)
-            .register(AtomicLong.class)
-            .register(new ImmutableListSerializer(),
-                    ImmutableList.class,
-                    ImmutableList.of(1).getClass(),
-                    ImmutableList.of(1, 2).getClass(),
-                    ImmutableList.of(1, 2, 3).subList(1, 3).getClass())
-            .register(new ImmutableSetSerializer(),
-                    ImmutableSet.class,
-                    ImmutableSet.of().getClass(),
-                    ImmutableSet.of(1).getClass(),
-                    ImmutableSet.of(1, 2).getClass())
-            .register(new ImmutableMapSerializer(),
-                    ImmutableMap.class,
-                    ImmutableMap.of().getClass(),
-                    ImmutableMap.of("a", 1).getClass(),
-                    ImmutableMap.of("R", 2, "D", 2).getClass())
-            .register(Collections.unmodifiableSet(Collections.emptySet()).getClass())
-            .register(HashMap.class)
-            .register(ConcurrentHashMap.class)
-            .register(CopyOnWriteArraySet.class)
-            .register(
-                    ArrayList.class,
-                    LinkedList.class,
-                    HashSet.class,
-                    LinkedHashSet.class,
-                    ArrayDeque.class
-            )
-            .register(HashMultiset.class)
-            .register(Sets.class)
-            .register(Maps.immutableEntry("a", "b").getClass())
-            .register(new ArraysAsListSerializer(), Arrays.asList().getClass())
-            .register(Collections.singletonList(1).getClass())
-            .register(Duration.class)
-            .register(Collections.emptySet().getClass())
-            .register(Optional.class)
-            .register(Collections.emptyList().getClass())
-            .register(Collections.singleton(Object.class).getClass())
-            .register(int[].class)
-            .register(long[].class)
-            .register(short[].class)
-            .register(double[].class)
-            .register(float[].class)
-            .register(char[].class)
-            .register(String[].class)
-            .register(boolean[].class)
-            .register(Object[].class)
-            .build("BASIC");
-=======
   public static final int BASIC_MAX_SIZE = 50;
   public static final Namespace BASIC = Namespace.builder()
       .nextId(Namespace.FLOATING_ID)
@@ -162,7 +107,6 @@
       .register(WallClockTimestamp.class)
       .register(Version.class)
       .build("BASIC");
->>>>>>> 826052e1
 
     /**
      * Kryo registration Id for user custom registration.
