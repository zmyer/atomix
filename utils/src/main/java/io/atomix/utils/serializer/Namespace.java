--- conflicted
+++ resolved
@@ -47,117 +47,88 @@
 /**
  * Pool of Kryo instances, with classes pre-registered.
  */
-// TODO: 2018/7/30 by zmyer
 //@ThreadSafe
 public final class Namespace implements KryoFactory, KryoPool {
 
-    /**
-     * Default buffer size used for serialization.
-     *
-     * @see #serialize(Object)
-     */
-    public static final int DEFAULT_BUFFER_SIZE = 4096;
-
-    /**
-     * Maximum allowed buffer size.
-     */
-    public static final int MAX_BUFFER_SIZE = 100 * 1000 * 1000;
-
-    /**
-     * ID to use if this KryoNamespace does not define registration id.
-     */
-    public static final int FLOATING_ID = -1;
-
-    /**
-     * Smallest ID free to use for user defined registrations.
-     */
-    public static final int INITIAL_ID = 16;
-
-    static final String NO_NAME = "(no name)";
-
-<<<<<<< HEAD
-    private static final Logger log = getLogger(Namespace.class);
-=======
+  /**
+   * Default buffer size used for serialization.
+   *
+   * @see #serialize(Object)
+   */
+  public static final int DEFAULT_BUFFER_SIZE = 4096;
+
+  /**
+   * Maximum allowed buffer size.
+   */
+  public static final int MAX_BUFFER_SIZE = 100 * 1000 * 1000;
+
+  /**
+   * ID to use if this KryoNamespace does not define registration id.
+   */
+  public static final int FLOATING_ID = -1;
+
+  /**
+   * Smallest ID free to use for user defined registrations.
+   */
+  public static final int INITIAL_ID = 16;
+
+  static final String NO_NAME = "(no name)";
+
   private static final Logger LOGGER = getLogger(Namespace.class);
->>>>>>> 842276c0
 
   /**
    * Default Kryo namespace.
    */
   public static final Namespace DEFAULT = builder().build();
 
-    private final KryoPool kryoPool = new KryoPool.Builder(this)
-            .softReferences()
-            .build();
-
-    private final KryoOutputPool kryoOutputPool = new KryoOutputPool();
-    private final KryoInputPool kryoInputPool = new KryoInputPool();
-
-    private final ImmutableList<RegistrationBlock> registeredBlocks;
-
-    private final ClassLoader classLoader;
-    private final boolean compatible;
-    private final boolean registrationRequired;
-    private final String friendlyName;
-
-    /**
-     * KryoNamespace builder.
-     */
-    //@NotThreadSafe
-    public static final class Builder {
-        private int blockHeadId = INITIAL_ID;
-        private List<Pair<Class<?>[], Serializer<?>>> types = new ArrayList<>();
-        private List<RegistrationBlock> blocks = new ArrayList<>();
-        private ClassLoader classLoader = Thread.currentThread().getContextClassLoader();
-        private boolean registrationRequired = true;
-        private boolean compatible = false;
-
-        /**
-         * Builds a {@link Namespace} instance.
-         *
-         * @return KryoNamespace
-         */
-        public Namespace build() {
-            return build(NO_NAME);
-        }
-
-        /**
-         * Builds a {@link Namespace} instance.
-         *
-         * @param friendlyName friendly name for the namespace
-         * @return KryoNamespace
-         */
-        public Namespace build(String friendlyName) {
-            if (!types.isEmpty()) {
-                blocks.add(new RegistrationBlock(this.blockHeadId, types));
-            }
-            return new Namespace(blocks, classLoader, registrationRequired, compatible, friendlyName).populate(1);
-        }
-
-<<<<<<< HEAD
-        /**
-         * Sets the next Kryo registration Id for following register entries.
-         *
-         * @param id Kryo registration Id
-         * @return this
-         * @see Kryo#register(Class, Serializer, int)
-         */
-        public Builder nextId(final int id) {
-            if (!types.isEmpty()) {
-                if (id != FLOATING_ID && id < blockHeadId + types.size()) {
-
-                    if (log.isWarnEnabled()) {
-                        log.warn("requested nextId {} could potentially overlap " +
-                                        "with existing registrations {}+{} ",
-                                id, blockHeadId, types.size(), new RuntimeException());
-                    }
-                }
-                blocks.add(new RegistrationBlock(this.blockHeadId, types));
-                types = new ArrayList<>();
-            }
-            this.blockHeadId = id;
-            return this;
-=======
+  private final KryoPool kryoPool = new KryoPool.Builder(this)
+      .softReferences()
+      .build();
+
+  private final KryoOutputPool kryoOutputPool = new KryoOutputPool();
+  private final KryoInputPool kryoInputPool = new KryoInputPool();
+
+  private final ImmutableList<RegistrationBlock> registeredBlocks;
+
+  private final ClassLoader classLoader;
+  private final boolean compatible;
+  private final boolean registrationRequired;
+  private final String friendlyName;
+
+  /**
+   * KryoNamespace builder.
+   */
+  //@NotThreadSafe
+  public static final class Builder {
+    private int blockHeadId = INITIAL_ID;
+    private List<Pair<Class<?>[], Serializer<?>>> types = new ArrayList<>();
+    private List<RegistrationBlock> blocks = new ArrayList<>();
+    private ClassLoader classLoader = Thread.currentThread().getContextClassLoader();
+    private boolean registrationRequired = true;
+    private boolean compatible = false;
+
+    /**
+     * Builds a {@link Namespace} instance.
+     *
+     * @return KryoNamespace
+     */
+    public Namespace build() {
+      return build(NO_NAME);
+    }
+
+    /**
+     * Builds a {@link Namespace} instance.
+     *
+     * @param friendlyName friendly name for the namespace
+     * @return KryoNamespace
+     */
+    public Namespace build(String friendlyName) {
+      if (!types.isEmpty()) {
+        blocks.add(new RegistrationBlock(this.blockHeadId, types));
+      }
+      return new Namespace(blocks, classLoader, registrationRequired, compatible, friendlyName).populate(1);
+    }
+
     /**
      * Sets the next Kryo registration Id for following register entries.
      *
@@ -174,85 +145,66 @@
                     + "with existing registrations {}+{} ",
                 id, blockHeadId, types.size(), new RuntimeException());
           }
->>>>>>> 842276c0
         }
-
-        /**
-         * Registers classes to be serialized using Kryo default serializer.
-         *
-         * @param expectedTypes list of classes
-         * @return this
-         */
-        public Builder register(final Class<?>... expectedTypes) {
-            for (Class<?> clazz : expectedTypes) {
-                types.add(Pair.of(new Class<?>[]{ clazz }, null));
-            }
-            return this;
-        }
-
-        /**
-         * Registers serializer for the given set of classes.
-         * <p>
-         * When multiple classes are registered with an explicitly provided serializer, the namespace guarantees
-         * all instances will be serialized with the same type ID.
-         *
-         * @param classes    list of classes to register
-         * @param serializer serializer to use for the class
-         * @return this
-         */
-        public Builder register(Serializer<?> serializer, final Class<?>... classes) {
-            types.add(Pair.of(classes, checkNotNull(serializer)));
-            return this;
-        }
-
-        private Builder register(RegistrationBlock block) {
-            if (block.begin() != FLOATING_ID) {
-                // flush pending types
-                nextId(block.begin());
-                blocks.add(block);
-                nextId(block.begin() + block.types().size());
-            } else {
-                // flush pending types
-                final int addedBlockBegin = blockHeadId + types.size();
-                nextId(addedBlockBegin);
-                blocks.add(new RegistrationBlock(addedBlockBegin, block.types()));
-                nextId(addedBlockBegin + block.types().size());
-            }
-            return this;
-        }
-
-        /**
-         * Registers all the class registered to given KryoNamespace.
-         *
-         * @param ns KryoNamespace
-         * @return this
-         */
-        // TODO: 2018/7/31 by zmyer
-        public Builder register(final Namespace ns) {
-
-            if (blocks.containsAll(ns.registeredBlocks)) {
-                // Everything was already registered.
-                log.debug("Ignoring {}, already registered.", ns);
-                return this;
-            }
-            for (RegistrationBlock block : ns.registeredBlocks) {
-                this.register(block);
-            }
-            return this;
-        }
-
-<<<<<<< HEAD
-        /**
-         * Sets the namespace class loader.
-         *
-         * @param classLoader the namespace class loader
-         * @return the namespace builder
-         */
-        public Builder setClassLoader(ClassLoader classLoader) {
-            this.classLoader = classLoader;
-            return this;
-        }
-=======
+        blocks.add(new RegistrationBlock(this.blockHeadId, types));
+        types = new ArrayList<>();
+      }
+      this.blockHeadId = id;
+      return this;
+    }
+
+    /**
+     * Registers classes to be serialized using Kryo default serializer.
+     *
+     * @param expectedTypes list of classes
+     * @return this
+     */
+    public Builder register(final Class<?>... expectedTypes) {
+      for (Class<?> clazz : expectedTypes) {
+        types.add(Pair.of(new Class<?>[]{clazz}, null));
+      }
+      return this;
+    }
+
+    /**
+     * Registers serializer for the given set of classes.
+     * <p>
+     * When multiple classes are registered with an explicitly provided serializer, the namespace guarantees
+     * all instances will be serialized with the same type ID.
+     *
+     * @param classes    list of classes to register
+     * @param serializer serializer to use for the class
+     * @return this
+     */
+    public Builder register(Serializer<?> serializer, final Class<?>... classes) {
+      types.add(Pair.of(classes, checkNotNull(serializer)));
+      return this;
+    }
+
+    private Builder register(RegistrationBlock block) {
+      if (block.begin() != FLOATING_ID) {
+        // flush pending types
+        nextId(block.begin());
+        blocks.add(block);
+        nextId(block.begin() + block.types().size());
+      } else {
+        // flush pending types
+        final int addedBlockBegin = blockHeadId + types.size();
+        nextId(addedBlockBegin);
+        blocks.add(new RegistrationBlock(addedBlockBegin, block.types()));
+        nextId(addedBlockBegin + block.types().size());
+      }
+      return this;
+    }
+
+    /**
+     * Registers all the class registered to given KryoNamespace.
+     *
+     * @param ns KryoNamespace
+     * @return this
+     */
+    public Builder register(final Namespace ns) {
+
       if (blocks.containsAll(ns.registeredBlocks)) {
         // Everything was already registered.
         LOGGER.debug("Ignoring {}, already registered.", ns);
@@ -263,43 +215,53 @@
       }
       return this;
     }
->>>>>>> 842276c0
-
-        /**
-         * Sets whether backwards/forwards compatible versioned serialization is enabled.
-         * <p>
-         * When compatible serialization is enabled, the {@link CompatibleFieldSerializer} will be set as the
-         * default serializer for types that do not otherwise explicitly specify a serializer.
-         *
-         * @param compatible whether versioned serialization is enabled
-         * @return this
-         */
-        public Builder setCompatible(boolean compatible) {
-            this.compatible = compatible;
-            return this;
-        }
-
-        /**
-         * Sets the registrationRequired flag.
-         *
-         * @param registrationRequired Kryo's registrationRequired flag
-         * @return this
-         * @see Kryo#setRegistrationRequired(boolean)
-         */
-        public Builder setRegistrationRequired(boolean registrationRequired) {
-            this.registrationRequired = registrationRequired;
-            return this;
-        }
-    }
-
-    /**
-     * Creates a new {@link Namespace} builder.
-     *
-     * @return builder
-     */
-    public static Builder builder() {
-        return new Builder();
-    }
+
+    /**
+     * Sets the namespace class loader.
+     *
+     * @param classLoader the namespace class loader
+     * @return the namespace builder
+     */
+    public Builder setClassLoader(ClassLoader classLoader) {
+      this.classLoader = classLoader;
+      return this;
+    }
+
+    /**
+     * Sets whether backwards/forwards compatible versioned serialization is enabled.
+     * <p>
+     * When compatible serialization is enabled, the {@link CompatibleFieldSerializer} will be set as the
+     * default serializer for types that do not otherwise explicitly specify a serializer.
+     *
+     * @param compatible whether versioned serialization is enabled
+     * @return this
+     */
+    public Builder setCompatible(boolean compatible) {
+      this.compatible = compatible;
+      return this;
+    }
+
+    /**
+     * Sets the registrationRequired flag.
+     *
+     * @param registrationRequired Kryo's registrationRequired flag
+     * @return this
+     * @see Kryo#setRegistrationRequired(boolean)
+     */
+    public Builder setRegistrationRequired(boolean registrationRequired) {
+      this.registrationRequired = registrationRequired;
+      return this;
+    }
+  }
+
+  /**
+   * Creates a new {@link Namespace} builder.
+   *
+   * @return builder
+   */
+  public static Builder builder() {
+    return new Builder();
+  }
 
   @SuppressWarnings("unchecked")
   private static List<RegistrationBlock> buildRegistrationBlocks(NamespaceConfig config) {
@@ -321,102 +283,202 @@
     return blocks;
   }
 
-    public Namespace(NamespaceConfig config) {
-        this(buildRegistrationBlocks(config), Thread.currentThread().getContextClassLoader(),
-                config.isRegistrationRequired(), config.isCompatible(), config.getName());
-    }
-
-    /**
-     * Creates a Kryo instance pool.
-     *
-     * @param registeredTypes      types to register
-     * @param registrationRequired whether registration is required
-     * @param compatible           whether compatible serialization is enabled
-     * @param friendlyName         friendly name for the namespace
-     */
-    private Namespace(
-            final List<RegistrationBlock> registeredTypes,
-            ClassLoader classLoader,
-            boolean registrationRequired,
-            boolean compatible,
-            String friendlyName) {
-        this.registeredBlocks = ImmutableList.copyOf(registeredTypes);
-        this.registrationRequired = registrationRequired;
-        this.classLoader = classLoader;
-        this.compatible = compatible;
-        this.friendlyName = checkNotNull(friendlyName);
-    }
-
-    /**
-     * Populates the Kryo pool.
-     *
-     * @param instances to add to the pool
-     * @return this
-     */
-    public Namespace populate(int instances) {
-
-        for (int i = 0; i < instances; ++i) {
-            release(create());
-        }
-        return this;
-    }
-
-    /**
-     * Serializes given object to byte array using Kryo instance in pool.
-     * <p>
-     * Note: Serialized bytes must be smaller than {@link #MAX_BUFFER_SIZE}.
-     *
-     * @param obj Object to serialize
-     * @return serialized bytes
-     */
-    public byte[] serialize(final Object obj) {
-        return serialize(obj, DEFAULT_BUFFER_SIZE);
-    }
-
-    /**
-     * Serializes given object to byte array using Kryo instance in pool.
-     *
-     * @param obj        Object to serialize
-     * @param bufferSize maximum size of serialized bytes
-     * @return serialized bytes
-     */
-    public byte[] serialize(final Object obj, final int bufferSize) {
-        return kryoOutputPool.run(output -> {
-            return kryoPool.run(kryo -> {
-                kryo.writeClassAndObject(output, obj);
-                output.flush();
-                return output.getByteArrayOutputStream().toByteArray();
-            });
-        }, bufferSize);
-    }
-
-    /**
-     * Serializes given object to byte buffer using Kryo instance in pool.
-     *
-     * @param obj    Object to serialize
-     * @param buffer to write to
-     */
-    public void serialize(final Object obj, final ByteBuffer buffer) {
-        ByteBufferOutput out = new ByteBufferOutput(buffer);
-        Kryo kryo = borrow();
-        try {
-            kryo.writeClassAndObject(out, obj);
-            out.flush();
-        } finally {
-            release(kryo);
-        }
-    }
-
-<<<<<<< HEAD
-    /**
-     * Serializes given object to OutputStream using Kryo instance in pool.
-     *
-     * @param obj    Object to serialize
-     * @param stream to write to
-     */
-    public void serialize(final Object obj, final OutputStream stream) {
-        serialize(obj, stream, DEFAULT_BUFFER_SIZE);
-=======
+  public Namespace(NamespaceConfig config) {
+    this(buildRegistrationBlocks(config), Thread.currentThread().getContextClassLoader(), config.isRegistrationRequired(), config.isCompatible(), config.getName());
+  }
+
+  /**
+   * Creates a Kryo instance pool.
+   *
+   * @param registeredTypes      types to register
+   * @param registrationRequired whether registration is required
+   * @param compatible           whether compatible serialization is enabled
+   * @param friendlyName         friendly name for the namespace
+   */
+  private Namespace(
+      final List<RegistrationBlock> registeredTypes,
+      ClassLoader classLoader,
+      boolean registrationRequired,
+      boolean compatible,
+      String friendlyName) {
+    this.registeredBlocks = ImmutableList.copyOf(registeredTypes);
+    this.registrationRequired = registrationRequired;
+    this.classLoader = classLoader;
+    this.compatible = compatible;
+    this.friendlyName = checkNotNull(friendlyName);
+  }
+
+  /**
+   * Populates the Kryo pool.
+   *
+   * @param instances to add to the pool
+   * @return this
+   */
+  public Namespace populate(int instances) {
+
+    for (int i = 0; i < instances; ++i) {
+      release(create());
+    }
+    return this;
+  }
+
+  /**
+   * Serializes given object to byte array using Kryo instance in pool.
+   * <p>
+   * Note: Serialized bytes must be smaller than {@link #MAX_BUFFER_SIZE}.
+   *
+   * @param obj Object to serialize
+   * @return serialized bytes
+   */
+  public byte[] serialize(final Object obj) {
+    return serialize(obj, DEFAULT_BUFFER_SIZE);
+  }
+
+  /**
+   * Serializes given object to byte array using Kryo instance in pool.
+   *
+   * @param obj        Object to serialize
+   * @param bufferSize maximum size of serialized bytes
+   * @return serialized bytes
+   */
+  public byte[] serialize(final Object obj, final int bufferSize) {
+    return kryoOutputPool.run(output -> {
+      return kryoPool.run(kryo -> {
+        kryo.writeClassAndObject(output, obj);
+        output.flush();
+        return output.getByteArrayOutputStream().toByteArray();
+      });
+    }, bufferSize);
+  }
+
+  /**
+   * Serializes given object to byte buffer using Kryo instance in pool.
+   *
+   * @param obj    Object to serialize
+   * @param buffer to write to
+   */
+  public void serialize(final Object obj, final ByteBuffer buffer) {
+    ByteBufferOutput out = new ByteBufferOutput(buffer);
+    Kryo kryo = borrow();
+    try {
+      kryo.writeClassAndObject(out, obj);
+      out.flush();
+    } finally {
+      release(kryo);
+    }
+  }
+
+  /**
+   * Serializes given object to OutputStream using Kryo instance in pool.
+   *
+   * @param obj    Object to serialize
+   * @param stream to write to
+   */
+  public void serialize(final Object obj, final OutputStream stream) {
+    serialize(obj, stream, DEFAULT_BUFFER_SIZE);
+  }
+
+  /**
+   * Serializes given object to OutputStream using Kryo instance in pool.
+   *
+   * @param obj        Object to serialize
+   * @param stream     to write to
+   * @param bufferSize size of the buffer in front of the stream
+   */
+  public void serialize(final Object obj, final OutputStream stream, final int bufferSize) {
+    ByteBufferOutput out = new ByteBufferOutput(stream, bufferSize);
+    Kryo kryo = borrow();
+    try {
+      kryo.writeClassAndObject(out, obj);
+      out.flush();
+    } finally {
+      release(kryo);
+    }
+  }
+
+  /**
+   * Deserializes given byte array to Object using Kryo instance in pool.
+   *
+   * @param bytes serialized bytes
+   * @param <T>   deserialized Object type
+   * @return deserialized Object
+   */
+  public <T> T deserialize(final byte[] bytes) {
+    return kryoInputPool.run(input -> {
+      input.setInputStream(new ByteArrayInputStream(bytes));
+      return kryoPool.run(kryo -> {
+        @SuppressWarnings("unchecked")
+        T obj = (T) kryo.readClassAndObject(input);
+        return obj;
+      });
+    }, DEFAULT_BUFFER_SIZE);
+  }
+
+  /**
+   * Deserializes given byte buffer to Object using Kryo instance in pool.
+   *
+   * @param buffer input with serialized bytes
+   * @param <T>    deserialized Object type
+   * @return deserialized Object
+   */
+  public <T> T deserialize(final ByteBuffer buffer) {
+    ByteBufferInput in = new ByteBufferInput(buffer);
+    Kryo kryo = borrow();
+    try {
+      @SuppressWarnings("unchecked")
+      T obj = (T) kryo.readClassAndObject(in);
+      return obj;
+    } finally {
+      release(kryo);
+    }
+  }
+
+  /**
+   * Deserializes given InputStream to an Object using Kryo instance in pool.
+   *
+   * @param stream input stream
+   * @param <T>    deserialized Object type
+   * @return deserialized Object
+   */
+  public <T> T deserialize(final InputStream stream) {
+    return deserialize(stream, DEFAULT_BUFFER_SIZE);
+  }
+
+  /**
+   * Deserializes given InputStream to an Object using Kryo instance in pool.
+   *
+   * @param stream     input stream
+   * @param <T>        deserialized Object type
+   * @param bufferSize size of the buffer in front of the stream
+   * @return deserialized Object
+   */
+  public <T> T deserialize(final InputStream stream, final int bufferSize) {
+    ByteBufferInput in = new ByteBufferInput(stream, bufferSize);
+    Kryo kryo = borrow();
+    try {
+      @SuppressWarnings("unchecked")
+      T obj = (T) kryo.readClassAndObject(in);
+      return obj;
+    } finally {
+      release(kryo);
+    }
+  }
+
+  private String friendlyName() {
+    return friendlyName;
+  }
+
+  /**
+   * Gets the number of classes registered in this Kryo namespace.
+   *
+   * @return size of namespace
+   */
+  public int size() {
+    return (int) registeredBlocks.stream()
+        .flatMap(block -> block.types().stream())
+        .count();
+  }
+
   /**
    * Creates a Kryo instance.
    *
@@ -432,103 +494,56 @@
     // If compatible serialization is enabled, override the default serializer.
     if (compatible) {
       kryo.setDefaultSerializer(CompatibleFieldSerializer::new);
->>>>>>> 842276c0
-    }
-
-    /**
-     * Serializes given object to OutputStream using Kryo instance in pool.
-     *
-     * @param obj        Object to serialize
-     * @param stream     to write to
-     * @param bufferSize size of the buffer in front of the stream
-     */
-    public void serialize(final Object obj, final OutputStream stream, final int bufferSize) {
-        ByteBufferOutput out = new ByteBufferOutput(stream, bufferSize);
-        Kryo kryo = borrow();
-        try {
-            kryo.writeClassAndObject(out, obj);
-            out.flush();
-        } finally {
-            release(kryo);
+    }
+
+    // TODO rethink whether we want to use StdInstantiatorStrategy
+    kryo.setInstantiatorStrategy(
+        new Kryo.DefaultInstantiatorStrategy(new StdInstantiatorStrategy()));
+
+    for (RegistrationBlock block : registeredBlocks) {
+      int id = block.begin();
+      if (id == FLOATING_ID) {
+        id = kryo.getNextRegistrationId();
+      }
+      for (Pair<Class<?>[], Serializer<?>> entry : block.types()) {
+        register(kryo, entry.getLeft(), entry.getRight(), id++);
+      }
+    }
+    return kryo;
+  }
+
+  /**
+   * Register {@code type} and {@code serializer} to {@code kryo} instance.
+   *
+   * @param kryo       Kryo instance
+   * @param types      types to register
+   * @param serializer Specific serializer to register or null to use default.
+   * @param id         type registration id to use
+   */
+  private void register(Kryo kryo, Class<?>[] types, Serializer<?> serializer, int id) {
+    Registration existing = kryo.getRegistration(id);
+    if (existing != null) {
+      boolean matches = false;
+      for (Class<?> type : types) {
+        if (existing.getType() == type) {
+          matches = true;
+          break;
         }
-    }
-
-    /**
-     * Deserializes given byte array to Object using Kryo instance in pool.
-     *
-     * @param bytes serialized bytes
-     * @param <T>   deserialized Object type
-     * @return deserialized Object
-     */
-    public <T> T deserialize(final byte[] bytes) {
-        return kryoInputPool.run(input -> {
-            input.setInputStream(new ByteArrayInputStream(bytes));
-            return kryoPool.run(kryo -> {
-                @SuppressWarnings("unchecked")
-                T obj = (T) kryo.readClassAndObject(input);
-                return obj;
-            });
-        }, DEFAULT_BUFFER_SIZE);
-    }
-
-    /**
-     * Deserializes given byte buffer to Object using Kryo instance in pool.
-     *
-     * @param buffer input with serialized bytes
-     * @param <T>    deserialized Object type
-     * @return deserialized Object
-     */
-    public <T> T deserialize(final ByteBuffer buffer) {
-        ByteBufferInput in = new ByteBufferInput(buffer);
-        Kryo kryo = borrow();
-        try {
-            @SuppressWarnings("unchecked")
-            T obj = (T) kryo.readClassAndObject(in);
-            return obj;
-        } finally {
-            release(kryo);
-        }
-<<<<<<< HEAD
-    }
-=======
       }
 
       if (!matches) {
         LOGGER.error("{}: Failed to register {} as {}, {} was already registered.",
             friendlyName(), types, id, existing.getType());
->>>>>>> 842276c0
-
-    /**
-     * Deserializes given InputStream to an Object using Kryo instance in pool.
-     *
-     * @param stream input stream
-     * @param <T>    deserialized Object type
-     * @return deserialized Object
-     */
-    public <T> T deserialize(final InputStream stream) {
-        return deserialize(stream, DEFAULT_BUFFER_SIZE);
-    }
-
-<<<<<<< HEAD
-    /**
-     * Deserializes given InputStream to an Object using Kryo instance in pool.
-     *
-     * @param stream     input stream
-     * @param <T>        deserialized Object type
-     * @param bufferSize size of the buffer in front of the stream
-     * @return deserialized Object
-     */
-    public <T> T deserialize(final InputStream stream, final int bufferSize) {
-        ByteBufferInput in = new ByteBufferInput(stream, bufferSize);
-        Kryo kryo = borrow();
-        try {
-            @SuppressWarnings("unchecked")
-            T obj = (T) kryo.readClassAndObject(in);
-            return obj;
-        } finally {
-            release(kryo);
-        }
-=======
+
+        throw new IllegalStateException(String.format(
+            "Failed to register %s as %s, %s was already registered.",
+            Arrays.toString(types), id, existing.getType()));
+      }
+      // falling through to register call for now.
+      // Consider skipping, if there's reasonable
+      // way to compare serializer equivalence.
+    }
+
     for (Class<?> type : types) {
       Registration r = null;
       if (serializer == null) {
@@ -545,57 +560,24 @@
         }
         LOGGER.trace("{} registered as {}", r.getType(), r.getId());
       }
->>>>>>> 842276c0
-    }
-
-    private String friendlyName() {
-        return friendlyName;
-    }
-
-    /**
-     * Gets the number of classes registered in this Kryo namespace.
-     *
-     * @return size of namespace
-     */
-    public int size() {
-        return (int) registeredBlocks.stream()
-                .flatMap(block -> block.types().stream())
-                .count();
-    }
-
-    /**
-     * Creates a Kryo instance.
-     *
-     * @return Kryo instance
-     */
-    @Override
-    public Kryo create() {
-        log.trace("Creating Kryo instance for {}", this);
-        Kryo kryo = new Kryo();
-        kryo.setClassLoader(classLoader);
-        kryo.setRegistrationRequired(registrationRequired);
-
-        // If compatible serialization is enabled, override the default serializer.
-        if (compatible) {
-            kryo.setDefaultSerializer(CompatibleFieldSerializer::new);
-        }
-
-<<<<<<< HEAD
-        // TODO rethink whether we want to use StdInstantiatorStrategy
-        kryo.setInstantiatorStrategy(
-                new Kryo.DefaultInstantiatorStrategy(new StdInstantiatorStrategy()));
-
-        for (RegistrationBlock block : registeredBlocks) {
-            int id = block.begin();
-            if (id == FLOATING_ID) {
-                id = kryo.getNextRegistrationId();
-            }
-            for (Pair<Class<?>[], Serializer<?>> entry : block.types()) {
-                register(kryo, entry.getLeft(), entry.getRight(), id++);
-            }
-        }
-        return kryo;
-=======
+    }
+  }
+
+  @Override
+  public Kryo borrow() {
+    return kryoPool.borrow();
+  }
+
+  @Override
+  public void release(Kryo kryo) {
+    kryoPool.release(kryo);
+  }
+
+  @Override
+  public <T> T run(KryoCallback<T> callback) {
+    return kryoPool.run(callback);
+  }
+
   @Override
   public String toString() {
     if (!NO_NAME.equals(friendlyName)) {
@@ -604,133 +586,54 @@
           .add("friendlyName", friendlyName)
           // omit lengthy detail, when there's a name
           .toString();
->>>>>>> 842276c0
-    }
-
-    /**
-     * Register {@code type} and {@code serializer} to {@code kryo} instance.
-     *
-     * @param kryo       Kryo instance
-     * @param types      types to register
-     * @param serializer Specific serializer to register or null to use default.
-     * @param id         type registration id to use
-     */
-    private void register(Kryo kryo, Class<?>[] types, Serializer<?> serializer, int id) {
-        Registration existing = kryo.getRegistration(id);
-        if (existing != null) {
-            boolean matches = false;
-            for (Class<?> type : types) {
-                if (existing.getType() == type) {
-                    matches = true;
-                    break;
-                }
-            }
-
-            if (!matches) {
-                log.error("{}: Failed to register {} as {}, {} was already registered.",
-                        friendlyName(), types, id, existing.getType());
-
-                throw new IllegalStateException(String.format(
-                        "Failed to register %s as %s, %s was already registered.",
-                        Arrays.toString(types), id, existing.getType()));
-            }
-            // falling through to register call for now.
-            // Consider skipping, if there's reasonable
-            // way to compare serializer equivalence.
-        }
-
-<<<<<<< HEAD
-        for (Class<?> type : types) {
-            Registration r;
-            if (serializer == null) {
-                r = kryo.register(type, id);
-            } else {
-                r = kryo.register(type, serializer, id);
-            }
-            if (r.getId() != id) {
-                log.debug("{}: {} already registered as {}. Skipping {}.",
-                        friendlyName(), r.getType(), r.getId(), id);
-            }
-            log.trace("{} registered as {}", r.getType(), r.getId());
-        }
-=======
+    }
+    return MoreObjects.toStringHelper(getClass())
+        .add("registeredBlocks", registeredBlocks)
+        .toString();
+  }
+
+  static final class RegistrationBlock {
+    private final int begin;
+    private final ImmutableList<Pair<Class<?>[], Serializer<?>>> types;
+
     RegistrationBlock(int begin, List<Pair<Class<?>[], Serializer<?>>> types) {
       this.begin = begin;
       this.types = ImmutableList.copyOf(types);
->>>>>>> 842276c0
-    }
-
-    @Override
-    public Kryo borrow() {
-        return kryoPool.borrow();
-    }
-
-    @Override
-    public void release(Kryo kryo) {
-        kryoPool.release(kryo);
-    }
-
-    @Override
-    public <T> T run(KryoCallback<T> callback) {
-        return kryoPool.run(callback);
+    }
+
+    public int begin() {
+      return begin;
+    }
+
+    public ImmutableList<Pair<Class<?>[], Serializer<?>>> types() {
+      return types;
     }
 
     @Override
     public String toString() {
-        if (friendlyName != NO_NAME) {
-            return MoreObjects.toStringHelper(getClass())
-                    .omitNullValues()
-                    .add("friendlyName", friendlyName)
-                    // omit lengthy detail, when there's a name
-                    .toString();
-        }
-        return MoreObjects.toStringHelper(getClass())
-                .add("registeredBlocks", registeredBlocks)
-                .toString();
-    }
-
-    static final class RegistrationBlock {
-        private final int begin;
-        private final ImmutableList<Pair<Class<?>[], Serializer<?>>> types;
-
-        public RegistrationBlock(int begin, List<Pair<Class<?>[], Serializer<?>>> types) {
-            this.begin = begin;
-            this.types = ImmutableList.copyOf(types);
-        }
-
-        public int begin() {
-            return begin;
-        }
-
-        public ImmutableList<Pair<Class<?>[], Serializer<?>>> types() {
-            return types;
-        }
-
-        @Override
-        public String toString() {
-            return MoreObjects.toStringHelper(getClass())
-                    .add("begin", begin)
-                    .add("types", types)
-                    .toString();
-        }
-
-        @Override
-        public int hashCode() {
-            return types.hashCode();
-        }
-
-        // Only the registered types are used for equality.
-        @Override
-        public boolean equals(Object obj) {
-            if (this == obj) {
-                return true;
-            }
-
-            if (obj instanceof RegistrationBlock) {
-                RegistrationBlock that = (RegistrationBlock) obj;
-                return Objects.equals(this.types, that.types);
-            }
-            return false;
-        }
-    }
+      return MoreObjects.toStringHelper(getClass())
+          .add("begin", begin)
+          .add("types", types)
+          .toString();
+    }
+
+    @Override
+    public int hashCode() {
+      return types.hashCode();
+    }
+
+    // Only the registered types are used for equality.
+    @Override
+    public boolean equals(Object obj) {
+      if (this == obj) {
+        return true;
+      }
+
+      if (obj instanceof RegistrationBlock) {
+        RegistrationBlock that = (RegistrationBlock) obj;
+        return Objects.equals(this.types, that.types);
+      }
+      return false;
+    }
+  }
 }