/*
 * Copyright 2018-present Open Networking Foundation
 *
 * Licensed under the Apache License, Version 2.0 (the "License");
 * you may not use this file except in compliance with the License.
 * You may obtain a copy of the License at
 *
 * http://www.apache.org/licenses/LICENSE-2.0
 *
 * Unless required by applicable law or agreed to in writing, software
 * distributed under the License is distributed on an "AS IS" BASIS,
 * WITHOUT WARRANTIES OR CONDITIONS OF ANY KIND, either express or implied.
 * See the License for the specific language governing permissions and
 * limitations under the License.
 */
package io.atomix.utils.config;

/**
 * Typed configuration.
 */
<<<<<<< HEAD
// TODO: 2018/7/30 by zmyer
public interface TypedConfig<C extends TypedConfig<C, T>, T> extends Config {
=======
public interface TypedConfig<T> extends Config {
>>>>>>> 826052e1

    /**
     * Returns the type name.
     *
     * @return the type name
     */
    T getType();

}<|MERGE_RESOLUTION|>--- conflicted
+++ resolved
@@ -18,12 +18,7 @@
 /**
  * Typed configuration.
  */
-<<<<<<< HEAD
-// TODO: 2018/7/30 by zmyer
-public interface TypedConfig<C extends TypedConfig<C, T>, T> extends Config {
-=======
 public interface TypedConfig<T> extends Config {
->>>>>>> 826052e1
 
     /**
      * Returns the type name.
