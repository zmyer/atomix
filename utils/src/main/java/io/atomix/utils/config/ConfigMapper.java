/*
 * Copyright 2018-present Open Networking Foundation
 *
 * Licensed under the Apache License, Version 2.0 (the "License");
 * you may not use this file except in compliance with the License.
 * You may obtain a copy of the License at
 *
 * http://www.apache.org/licenses/LICENSE-2.0
 *
 * Unless required by applicable law or agreed to in writing, software
 * distributed under the License is distributed on an "AS IS" BASIS,
 * WITHOUT WARRANTIES OR CONDITIONS OF ANY KIND, either express or implied.
 * See the License for the specific language governing permissions and
 * limitations under the License.
 */
package io.atomix.utils.config;

import com.google.common.base.Joiner;
import com.google.common.collect.Lists;
import com.google.common.collect.Maps;
import com.typesafe.config.Config;
import com.typesafe.config.ConfigException;
import com.typesafe.config.ConfigFactory;
import com.typesafe.config.ConfigList;
import com.typesafe.config.ConfigMemorySize;
import com.typesafe.config.ConfigObject;
import com.typesafe.config.ConfigParseOptions;
import com.typesafe.config.ConfigValue;
import io.atomix.utils.Named;
import io.atomix.utils.memory.MemorySize;
import org.slf4j.Logger;
import org.slf4j.LoggerFactory;

import java.io.File;
import java.lang.reflect.Field;
import java.lang.reflect.InvocationTargetException;
import java.lang.reflect.Method;
import java.lang.reflect.Modifier;
import java.lang.reflect.ParameterizedType;
import java.lang.reflect.Type;
import java.time.Duration;
import java.util.ArrayList;
import java.util.Arrays;
import java.util.Collection;
import java.util.HashMap;
import java.util.HashSet;
import java.util.List;
import java.util.Map;
import java.util.Properties;
import java.util.Set;
import java.util.stream.Collectors;
import java.util.stream.Stream;

import static com.google.common.base.Preconditions.checkNotNull;

/**
 * Utility for applying Typesafe configurations to Atomix configuration objects.
 */
// TODO: 2018/7/30 by zmyer
public class ConfigMapper {
<<<<<<< HEAD
    private final ClassLoader classLoader;

    public ConfigMapper(ClassLoader classLoader) {
        this.classLoader = classLoader;
=======
  private static final Logger LOGGER = LoggerFactory.getLogger(ConfigMapper.class);
  private final ClassLoader classLoader;

  public ConfigMapper(ClassLoader classLoader) {
    this.classLoader = classLoader;
  }

  /**
   * Loads the given configuration file using the mapper, falling back to the given resources.
   *
   * @param type      the type to load
   * @param files     the files to load
   * @param resources the resources to which to fall back
   * @param <T> the resulting type
   * @return the loaded configuration
   */
  public <T> T loadFiles(Class<T> type, List<File> files, List<String> resources) {
    if (files == null) {
      return loadResources(type, resources);
    }

    Config config = null;
    for (File file : files) {
      if (config == null) {
        config = ConfigFactory.parseFile(file, ConfigParseOptions.defaults().setAllowMissing(false));
      } else {
        config = config.withFallback(ConfigFactory.parseFile(file, ConfigParseOptions.defaults().setAllowMissing(false)));
      }
    }

    for (String resource : resources) {
      if (config == null) {
        config = ConfigFactory.load(classLoader, resource);
      } else {
        config = config.withFallback(ConfigFactory.load(classLoader, resource));
      }
    }
    return map(checkNotNull(config, "config cannot be null").resolve(), type);
  }

  /**
   * Loads the given resources using the configuration mapper.
   *
   * @param type the type to load
   * @param resources the resources to load
   * @param <T> the resulting type
   * @return the loaded configuration
   */
  public <T> T loadResources(Class<T> type, String... resources) {
    return loadResources(type, Arrays.asList(resources));
  }

  /**
   * Loads the given resources using the configuration mapper.
   *
   * @param type      the type to load
   * @param resources the resources to load
   * @param <T>       the resulting type
   * @return the loaded configuration
   */
  public <T> T loadResources(Class<T> type, List<String> resources) {
    if (resources == null || resources.isEmpty()) {
      throw new IllegalArgumentException("resources must be defined");
    }
    Config config = null;
    for (String resource : resources) {
      if (config == null) {
        config = ConfigFactory.load(classLoader, resource);
      } else {
        config = config.withFallback(ConfigFactory.load(classLoader, resource));
      }
    }
    return map(checkNotNull(config, "config cannot be null").resolve(), type);
  }

  /**
   * Applies the given configuration to the given type.
   *
   * @param config the configuration to apply
   * @param clazz the class to which to apply the configuration
   */
  protected <T> T map(Config config, Class<T> clazz) {
    return map(config, null, null, clazz);
  }

  protected <T> T newInstance(Config config, String key, Class<T> clazz) {
    try {
      return clazz.newInstance();
    } catch (InstantiationException | IllegalAccessException e) {
      throw new ConfigurationException(clazz.getName() + " needs a public no-args constructor to be used as a bean", e);
    }
  }

  /**
   * Applies the given configuration to the given type.
   *
   * @param config the configuration to apply
   * @param clazz the class to which to apply the configuration
   */
  @SuppressWarnings("unchecked")
  protected <T> T map(Config config, String path, String name, Class<T> clazz) {
    T instance = newInstance(config, name, clazz);

    // Map config property names to bean properties.
    Map<String, String> propertyNames = new HashMap<>();
    for (Map.Entry<String, ConfigValue> configProp : config.root().entrySet()) {
      String originalName = configProp.getKey();
      String camelName = toCamelCase(originalName);
      // if a setting is in there both as some hyphen name and the camel name,
      // the camel one wins
      if (propertyNames.containsKey(camelName) && !originalName.equals(camelName)) {
        // if we aren't a camel name to start with, we lose.
        // if we are or we are the first matching key, we win.
      } else {
        propertyNames.put(camelName, originalName);
      }
>>>>>>> 826052e1
    }

    /**
     * Loads the given resources using the configuration mapper.
     *
     * @param type      the type to load
     * @param resources the resources to load
     * @param <T>       the resulting type
     * @return the loaded configuration
     */
    public <T> T loadResources(Class<T> type, String... resources) {
        Config config = null;
        for (String resource : resources) {
            if (config == null) {
                config = ConfigFactory.load(classLoader, resource);
            } else {
                config = config.withFallback(ConfigFactory.load(classLoader, resource));
            }
        }
        return map(config, type);
    }

<<<<<<< HEAD
    /**
     * Applies the given configuration to the given type.
     *
     * @param config the configuration to apply
     * @param clazz  the class to which to apply the configuration
     */
    protected <T> T map(Config config, Class<T> clazz) {
        return map(config, null, null, clazz);
    }

    protected <T> T newInstance(Config config, Class<T> clazz) {
        try {
            return clazz.newInstance();
        } catch (InstantiationException | IllegalAccessException e) {
            throw new ConfigurationException(
                    clazz.getName() + " needs a public no-args constructor to be used as a bean", e);
        }
    }

    /**
     * Applies the given configuration to the given type.
     *
     * @param config     the configuration to apply
     * @param clazz      the class to which to apply the configuration
     */
    @SuppressWarnings("unchecked")
    protected <T> T map(Config config, String path, String name, Class<T> clazz) {
        T instance = newInstance(config, clazz);

        // Map config property names to bean properties.
        Map<String, String> propertyNames = new HashMap<>();
        for (Map.Entry<String, ConfigValue> configProp : config.root().entrySet()) {
            String originalName = configProp.getKey();
            String camelName = toCamelCase(originalName);
            // if a setting is in there both as some hyphen name and the camel name,
            // the camel one wins
            if (propertyNames.containsKey(camelName) && !originalName.equals(camelName)) {
                // if we aren't a camel name to start with, we lose.
                // if we are or we are the first matching key, we win.
            } else {
                propertyNames.put(camelName, originalName);
            }
        }

        // First use setters and then fall back to fields.
        mapSetters(instance, clazz, path, name, propertyNames, config);
        mapFields(instance, clazz, path, name, propertyNames, config);

        // If any properties present in the configuration were not found on config beans, throw an exception.
        if (path != null && !propertyNames.isEmpty()) {
            checkRemainingProperties(propertyNames.keySet(), toPath(path, name), clazz);
=======
    // If any properties present in the configuration were not found on config beans, throw an exception.
    if (!propertyNames.isEmpty()) {
      checkRemainingProperties(propertyNames.keySet(), toPath(path, name), clazz);
    }
    return instance;
  }

  protected void checkRemainingProperties(Set<String> propertyNames, String path, Class<?> clazz) {
    Properties properties = System.getProperties();
    Set<String> cleanNames = propertyNames
        .stream()
        .map(propertyName -> toPath(path, propertyName))
        .filter(propertyName -> !properties.containsKey(propertyName))
        .filter(propertyName -> properties.entrySet().stream().noneMatch(entry -> entry.getKey().toString().startsWith(propertyName + ".")))
        .collect(Collectors.toSet());
    if (!cleanNames.isEmpty()) {
      throw new ConfigurationException("Unknown properties present in configuration: " + Joiner.on(", ").join(cleanNames));
    }
  }

  private <T> void mapSetters(T instance, Class<T> clazz, String path, String name, Map<String, String> propertyNames, Config config) {
    try {
      for (SetterDescriptor descriptor : getSetterDescriptors(instance.getClass())) {
        Method setter = descriptor.setter;
        Type parameterType = setter.getGenericParameterTypes()[0];
        Class<?> parameterClass = setter.getParameterTypes()[0];

        String configPropName = propertyNames.remove(descriptor.name);
        if (configPropName == null) {
          if ((Named.class.isAssignableFrom(clazz) || NamedConfig.class.isAssignableFrom(clazz))
              && descriptor.setter.getParameterTypes()[0] == String.class && name != null && descriptor.name.equals("name")) {
            if (descriptor.deprecated) {
              LOGGER.warn("{}.{} is deprecated!", path, name);
            }
            setter.invoke(instance, name);
          }
          continue;
        }

        Object value = getValue(instance.getClass(), parameterType, parameterClass, config, toPath(path, name), configPropName);
        if (value != null) {
          if (descriptor.deprecated) {
            LOGGER.warn("{}.{} is deprecated!", path, name);
          }
          setter.invoke(instance, value);
>>>>>>> 826052e1
        }
        return instance;
    }
<<<<<<< HEAD

    protected void checkRemainingProperties(Set<String> propertyNames, String path, Class<?> clazz) {
        Set<String> cleanNames = propertyNames
                .stream()
                .map(propertyName -> toPath(path, propertyName))
                .collect(Collectors.toSet());
        if (!cleanNames.isEmpty()) {
            throw new ConfigurationException(
                    "Unknown properties present in configuration: " + Joiner.on(", ").join(cleanNames));
=======
  }

  private <T> void mapFields(T instance, Class<T> clazz, String path, String name, Map<String, String> propertyNames, Config config) {
    try {
      for (FieldDescriptor descriptor : getFieldDescriptors(instance.getClass())) {
        Field field = descriptor.field;
        field.setAccessible(true);

        Type genericType = field.getGenericType();
        Class<?> fieldClass = field.getType();

        String configPropName = propertyNames.remove(descriptor.name);
        if (configPropName == null) {
          if (Named.class.isAssignableFrom(clazz) && field.getType() == String.class && name != null && descriptor.name.equals("name")) {
            if (descriptor.deprecated) {
              LOGGER.warn("{}.{} is deprecated!", path, name);
            }
            field.set(instance, name);
          }
          continue;
>>>>>>> 826052e1
        }
    }

<<<<<<< HEAD
    private <T> void mapSetters(T instance, Class<T> clazz, String path, String name, Map<String, String> propertyNames,
            Config config) {
        try {
            for (SetterDescriptor descriptor : getSetterDescriptors(instance.getClass())) {
                Method setter = descriptor.setter;
                Type parameterType = setter.getGenericParameterTypes()[0];
                Class<?> parameterClass = setter.getParameterTypes()[0];

                String configPropName = propertyNames.remove(descriptor.name);
                if (configPropName == null) {
                    if ((Named.class.isAssignableFrom(clazz) || NamedConfig.class.isAssignableFrom(clazz))
                            && descriptor.setter.getParameterTypes()[0] == String.class && name != null &&
                            descriptor.name.equals("name")) {
                        setter.invoke(instance, name);
                    }
                    continue;
                }

                Object value = getValue(instance.getClass(), parameterType, parameterClass, config, toPath(path, name),
                        configPropName);
                if (value != null) {
                    setter.invoke(instance, value);
                }
            }
        } catch (IllegalAccessException e) {
            throw new ConfigurationException(instance.getClass().getName() +
                    " getters and setters are not accessible, they must be for use as a bean", e);
        } catch (InvocationTargetException e) {
            throw new ConfigurationException(
                    "Calling bean method on " + instance.getClass().getName() + " caused an exception", e);
=======
        Object value = getValue(instance.getClass(), genericType, fieldClass, config, toPath(path, name), configPropName);
        if (value != null) {
          if (descriptor.deprecated) {
            LOGGER.warn("{}.{} is deprecated!", path, name);
          }
          field.set(instance, value);
>>>>>>> 826052e1
        }
    }
<<<<<<< HEAD

    private <T> void mapFields(T instance, Class<T> clazz, String path, String name, Map<String, String> propertyNames,
            Config config) {
        try {
            for (FieldDescriptor descriptor : getFieldDescriptors(instance.getClass())) {
                Field field = descriptor.field;
                field.setAccessible(true);

                Type genericType = field.getGenericType();
                Class<?> fieldClass = field.getType();

                String configPropName = propertyNames.remove(descriptor.name);
                if (configPropName == null) {
                    if (Named.class.isAssignableFrom(clazz) && field.getType() == String.class && name != null &&
                            descriptor.name.equals("name")) {
                        field.set(instance, name);
                    }
                    continue;
                }

                Object value = getValue(instance.getClass(), genericType, fieldClass, config, toPath(path, name),
                        configPropName);
                if (value != null) {
                    field.set(instance, value);
                }
            }
        } catch (IllegalAccessException e) {
            throw new ConfigurationException(
                    instance.getClass().getName() + " fields are not accessible, they must be for use as a bean", e);
        }
=======
  }

  protected Object getValue(Class<?> beanClass, Type parameterType, Class<?> parameterClass, Config config, String configPath, String configPropName) {
    if (parameterClass == Boolean.class || parameterClass == boolean.class) {
      try {
        return config.getBoolean(configPropName);
      } catch (ConfigException.WrongType e) {
        return Boolean.parseBoolean(config.getString(configPropName));
      }
    } else if (parameterClass == Integer.class || parameterClass == int.class) {
      try {
        return config.getInt(configPropName);
      } catch (ConfigException.WrongType e) {
        try {
          return Integer.parseInt(config.getString(configPropName));
        } catch (NumberFormatException e1) {
          throw e;
        }
      }
    } else if (parameterClass == Double.class || parameterClass == double.class) {
      try {
        return config.getDouble(configPropName);
      } catch (ConfigException.WrongType e) {
        try {
          return Double.parseDouble(config.getString(configPropName));
        } catch (NumberFormatException e1) {
          throw e;
        }
      }
    } else if (parameterClass == Long.class || parameterClass == long.class) {
      try {
        return config.getLong(configPropName);
      } catch (ConfigException.WrongType e) {
        try {
          return Long.parseLong(config.getString(configPropName));
        } catch (NumberFormatException e1) {
          throw e;
        }
      }
    } else if (parameterClass == String.class) {
      return config.getString(configPropName);
    } else if (parameterClass == Duration.class) {
      return config.getDuration(configPropName);
    } else if (parameterClass == MemorySize.class) {
      ConfigMemorySize size = config.getMemorySize(configPropName);
      return new MemorySize(size.toBytes());
    } else if (parameterClass == Object.class) {
      return config.getAnyRef(configPropName);
    } else if (parameterClass == List.class || parameterClass == Collection.class) {
      return getListValue(beanClass, parameterType, parameterClass, config, configPath, configPropName);
    } else if (parameterClass == Set.class) {
      return getSetValue(beanClass, parameterType, parameterClass, config, configPath, configPropName);
    } else if (parameterClass == Map.class) {
      return getMapValue(beanClass, parameterType, parameterClass, config, configPath, configPropName);
    } else if (parameterClass == Config.class) {
      return config.getConfig(configPropName);
    } else if (parameterClass == ConfigObject.class) {
      return config.getObject(configPropName);
    } else if (parameterClass == ConfigValue.class) {
      return config.getValue(configPropName);
    } else if (parameterClass == ConfigList.class) {
      return config.getList(configPropName);
    } else if (parameterClass == Class.class) {
      String className = config.getString(configPropName);
      try {
        return classLoader.loadClass(className);
      } catch (ClassNotFoundException e) {
        throw new ConfigurationException("Failed to load class: " + className);
      }
    } else if (parameterClass.isEnum()) {
      String value = config.getString(configPropName);
      @SuppressWarnings("unchecked")
      Enum enumValue = Enum.valueOf((Class<Enum>) parameterClass, value.replace("-", "_").toUpperCase());
      return enumValue;
    } else {
      return map(config.getConfig(configPropName), configPath, configPropName, parameterClass);
>>>>>>> 826052e1
    }

    protected Object getValue(Class<?> beanClass, Type parameterType, Class<?> parameterClass, Config config,
            String configPath, String configPropName) {
        if (parameterClass == Boolean.class || parameterClass == boolean.class) {
            return config.getBoolean(configPropName);
        } else if (parameterClass == Integer.class || parameterClass == int.class) {
            return config.getInt(configPropName);
        } else if (parameterClass == Double.class || parameterClass == double.class) {
            return config.getDouble(configPropName);
        } else if (parameterClass == Long.class || parameterClass == long.class) {
            return config.getLong(configPropName);
        } else if (parameterClass == String.class) {
            return config.getString(configPropName);
        } else if (parameterClass == Duration.class) {
            return config.getDuration(configPropName);
        } else if (parameterClass == MemorySize.class) {
            ConfigMemorySize size = config.getMemorySize(configPropName);
            return new MemorySize(size.toBytes());
        } else if (parameterClass == Object.class) {
            return config.getAnyRef(configPropName);
        } else if (parameterClass == List.class) {
            return getListValue(beanClass, parameterType, parameterClass, config, configPath, configPropName);
        } else if (parameterClass == Set.class) {
            return getSetValue(beanClass, parameterType, parameterClass, config, configPath, configPropName);
        } else if (parameterClass == Map.class) {
            return getMapValue(beanClass, parameterType, parameterClass, config, configPath, configPropName);
        } else if (parameterClass == Config.class) {
            return config.getConfig(configPropName);
        } else if (parameterClass == ConfigObject.class) {
            return config.getObject(configPropName);
        } else if (parameterClass == ConfigValue.class) {
            return config.getValue(configPropName);
        } else if (parameterClass == ConfigList.class) {
            return config.getList(configPropName);
        } else if (parameterClass == Class.class) {
            String className = config.getString(configPropName);
            try {
                return classLoader.loadClass(className);
            } catch (ClassNotFoundException e) {
                throw new ConfigurationException("Failed to load class: " + className);
            }
        } else if (parameterClass.isEnum()) {
            @SuppressWarnings("unchecked")
            Enum enumValue = config.getEnum((Class<Enum>) parameterClass, configPropName);
            return enumValue;
        } else {
            return map(config.getConfig(configPropName), configPath, configPropName, parameterClass);
        }
    }

    protected Map getMapValue(Class<?> beanClass, Type parameterType, Class<?> parameterClass, Config config,
            String configPath, String configPropName) {
        Type[] typeArgs = ((ParameterizedType) parameterType).getActualTypeArguments();
        Type keyType = typeArgs[0];
        Type valueType = typeArgs[1];

        Map<Object, Object> map = new HashMap<>();
        Config childConfig = config.getConfig(configPropName);
        Class valueClass =
                (Class) (valueType instanceof ParameterizedType ? ((ParameterizedType) valueType).getRawType()
                        : valueType);
        for (String key : config.getObject(configPropName).unwrapped().keySet()) {
            Object value = getValue(Map.class, valueType, valueClass, childConfig, toPath(configPath, configPropName),
                    key);
            map.put(getKeyValue(keyType, key), value);
        }
        return map;
    }
<<<<<<< HEAD

    protected Object getKeyValue(Type keyType, String key) {
        if (keyType == Boolean.class || keyType == boolean.class) {
            return Boolean.parseBoolean(key);
        } else if (keyType == Integer.class || keyType == int.class) {
            return Integer.parseInt(key);
        } else if (keyType == Double.class || keyType == double.class) {
            return Double.parseDouble(key);
        } else if (keyType == Long.class || keyType == long.class) {
            return Long.parseLong(key);
        } else if (keyType == String.class) {
            return key;
        } else {
            throw new ConfigurationException("Invalid map key type: " + keyType);
        }
=======
  }

  protected Object getSetValue(Class<?> beanClass, Type parameterType, Class<?> parameterClass, Config config, String configPath, String configPropName) {
    return new HashSet((List) getListValue(beanClass, parameterType, parameterClass, config, configPath, configPropName));
  }

  protected Object getListValue(Class<?> beanClass, Type parameterType, Class<?> parameterClass, Config config, String configPath, String configPropName) {
    Type elementType = ((ParameterizedType) parameterType).getActualTypeArguments()[0];
    if (elementType instanceof ParameterizedType) {
      elementType = ((ParameterizedType) elementType).getRawType();
    }

    if (elementType == Boolean.class) {
      try {
        return config.getBooleanList(configPropName);
      } catch (ConfigException.WrongType e) {
        return config.getStringList(configPropName)
            .stream()
            .map(Boolean::parseBoolean)
            .collect(Collectors.toList());
      }
    } else if (elementType == Integer.class) {
      try {
        return config.getIntList(configPropName);
      } catch (ConfigException.WrongType e) {
        return config.getStringList(configPropName)
            .stream()
            .map(value -> {
              try {
                return Integer.parseInt(value);
              } catch (NumberFormatException e2) {
                throw e;
              }
            }).collect(Collectors.toList());
      }
    } else if (elementType == Double.class) {
      try {
        return config.getDoubleList(configPropName);
      } catch (ConfigException.WrongType e) {
        return config.getStringList(configPropName)
            .stream()
            .map(value -> {
              try {
                return Double.parseDouble(value);
              } catch (NumberFormatException e2) {
                throw e;
              }
            }).collect(Collectors.toList());
      }
    } else if (elementType == Long.class) {
      try {
        return config.getLongList(configPropName);
      } catch (ConfigException.WrongType e) {
        return config.getStringList(configPropName)
            .stream()
            .map(value -> {
              try {
                return Long.parseLong(value);
              } catch (NumberFormatException e2) {
                throw e;
              }
            }).collect(Collectors.toList());
      }
    } else if (elementType == String.class) {
      return config.getStringList(configPropName);
    } else if (elementType == Duration.class) {
      return config.getDurationList(configPropName);
    } else if (elementType == MemorySize.class) {
      List<ConfigMemorySize> sizes = config.getMemorySizeList(configPropName);
      return sizes.stream()
          .map(size -> new MemorySize(size.toBytes()))
          .collect(Collectors.toList());
    } else if (elementType == Class.class) {
      return config.getStringList(configPropName)
          .stream()
          .map(className -> {
            try {
              return classLoader.loadClass(className);
            } catch (ClassNotFoundException e) {
              throw new ConfigurationException("Failed to load class: " + className);
            }
          })
          .collect(Collectors.toList());
    } else if (elementType == Object.class) {
      return config.getAnyRefList(configPropName);
    } else if (((Class<?>) elementType).isEnum()) {
      @SuppressWarnings("unchecked")
      List<Enum> enumValues = config.getEnumList((Class<Enum>) elementType, configPropName);
      return enumValues;
    } else {
      List<Object> beanList = new ArrayList<>();
      List<? extends Config> configList = config.getConfigList(configPropName);
      int i = 0;
      for (Config listMember : configList) {
        beanList.add(map(listMember, toPath(configPath, configPropName), String.valueOf(i), (Class<?>) elementType));
      }
      return beanList;
>>>>>>> 826052e1
    }

    protected Object getSetValue(Class<?> beanClass, Type parameterType, Class<?> parameterClass, Config config,
            String configPath, String configPropName) {
        return new HashSet(
                (List) getListValue(beanClass, parameterType, parameterClass, config, configPath, configPropName));
    }

    protected Object getListValue(Class<?> beanClass, Type parameterType, Class<?> parameterClass, Config config,
            String configPath, String configPropName) {
        Type elementType = ((ParameterizedType) parameterType).getActualTypeArguments()[0];

        if (elementType == Boolean.class) {
            return config.getBooleanList(configPropName);
        } else if (elementType == Integer.class) {
            return config.getIntList(configPropName);
        } else if (elementType == Double.class) {
            return config.getDoubleList(configPropName);
        } else if (elementType == Long.class) {
            return config.getLongList(configPropName);
        } else if (elementType == String.class) {
            return config.getStringList(configPropName);
        } else if (elementType == Duration.class) {
            return config.getDurationList(configPropName);
        } else if (elementType == MemorySize.class) {
            List<ConfigMemorySize> sizes = config.getMemorySizeList(configPropName);
            return sizes.stream()
                    .map(size -> new MemorySize(size.toBytes()))
                    .collect(Collectors.toList());
        } else if (elementType == Object.class) {
            return config.getAnyRefList(configPropName);
        } else if (((Class<?>) elementType).isEnum()) {
            @SuppressWarnings("unchecked")
            List<Enum> enumValues = config.getEnumList((Class<Enum>) elementType, configPropName);
            return enumValues;
        } else {
            List<Object> beanList = new ArrayList<>();
            List<? extends Config> configList = config.getConfigList(configPropName);
            int i = 0;
            for (Config listMember : configList) {
                beanList.add(
                        map(listMember, toPath(configPath, configPropName), String.valueOf(i), (Class<?>) elementType));
            }
            return beanList;
        }
    }

    protected String toPath(String path, String name) {
        return path != null ? String.format("%s.%s", path, name) : name;
    }

    protected static boolean isSimpleType(Class<?> parameterClass) {
        return parameterClass == Boolean.class || parameterClass == boolean.class
                || parameterClass == Integer.class || parameterClass == int.class
                || parameterClass == Double.class || parameterClass == double.class
                || parameterClass == Long.class || parameterClass == long.class
                || parameterClass == String.class
                || parameterClass == Duration.class
                || parameterClass == MemorySize.class
                || parameterClass == List.class
                || parameterClass == Map.class
                || parameterClass == Class.class;
    }

    protected static String toCamelCase(String originalName) {
        String[] words = originalName.split("-+");
        StringBuilder nameBuilder = new StringBuilder(originalName.length());
        for (String word : words) {
            if (nameBuilder.length() == 0) {
                nameBuilder.append(word);
            } else {
                nameBuilder.append(word.substring(0, 1).toUpperCase());
                nameBuilder.append(word.substring(1));
            }
        }
        return nameBuilder.toString();
    }

    protected static String toSetterName(String name) {
        return "set" + name.substring(0, 1).toUpperCase() + name.substring(1);
    }

    protected static Collection<SetterDescriptor> getSetterDescriptors(Class<?> clazz) {
        Map<String, SetterDescriptor> descriptors = Maps.newHashMap();
        for (Method method : clazz.getMethods()) {
            String name = method.getName();
            if (method.getParameterTypes().length == 1
                    && name.length() > 3
                    && name.substring(0, 3).equals("set")
                    && name.charAt(3) >= 'A'
                    && name.charAt(3) <= 'Z') {

                // Strip the "set" prefix from the property name.
                name = method.getName().substring(3);
                name = name.length() > 1
                        ? name.substring(0, 1).toLowerCase() + name.substring(1)
                        : name.toLowerCase();

                // Strip the "Config" suffix from the property name.
                if (name.endsWith("Config")) {
                    name = name.substring(0, name.length() - "Config".length());
                }

                // If a setter with this property name has already been registered, determine whether to override it.
                // We favor simpler types over more complex types (i.e. beans).
                SetterDescriptor descriptor = descriptors.get(name);
                if (descriptor != null) {
                    Class<?> type = method.getParameterTypes()[0];
                    if (isSimpleType(type)) {
                        descriptors.put(name, new SetterDescriptor(name, method));
                    }
                } else {
                    descriptors.put(name, new SetterDescriptor(name, method));
                }
            }
        }
        return descriptors.values();
    }

    protected static Collection<FieldDescriptor> getFieldDescriptors(Class<?> type) {
        Class<?> clazz = type;
        Map<String, FieldDescriptor> descriptors = Maps.newHashMap();
        while (clazz != Object.class) {
            for (Field field : clazz.getDeclaredFields()) {
                // If the field is static or transient, ignore it.
                if (Modifier.isTransient(field.getModifiers()) || Modifier.isStatic(field.getModifiers())) {
                    continue;
                }

                // If the field has a setter, ignore it and use the setter.
                Method method = Stream.of(clazz.getMethods())
                        .filter(m -> m.getName().equals(toSetterName(field.getName())))
                        .findFirst()
                        .orElse(null);
                if (method != null) {
                    continue;
                }

                // Strip the "Config" suffix from the field.
                String name = field.getName();
                if (name.endsWith("Config")) {
                    name = name.substring(0, name.length() - "Config".length());
                }
                descriptors.putIfAbsent(name, new FieldDescriptor(name, field));
            }
            clazz = clazz.getSuperclass();
        }
        return Lists.newArrayList(descriptors.values());
    }

<<<<<<< HEAD
    protected static class SetterDescriptor {
        private final String name;
        private final Method setter;

        SetterDescriptor(String name, Method setter) {
            this.name = name;
            this.setter = setter;
        }
=======
  protected static class SetterDescriptor {
    private final String name;
    private final Method setter;
    private final boolean deprecated;

    SetterDescriptor(String name, Method setter) {
      this.name = name;
      this.setter = setter;
      this.deprecated = setter.getAnnotation(Deprecated.class) != null;
>>>>>>> 826052e1
    }

<<<<<<< HEAD
    protected static class FieldDescriptor {
        private final String name;
        private final Field field;

        FieldDescriptor(String name, Field field) {
            this.name = name;
            this.field = field;
        }
=======
  protected static class FieldDescriptor {
    private final String name;
    private final Field field;
    private final boolean deprecated;

    FieldDescriptor(String name, Field field) {
      this.name = name;
      this.field = field;
      this.deprecated = field.getAnnotation(Deprecated.class) != null;
>>>>>>> 826052e1
    }
}<|MERGE_RESOLUTION|>--- conflicted
+++ resolved
@@ -58,18 +58,12 @@
  */
 // TODO: 2018/7/30 by zmyer
 public class ConfigMapper {
-<<<<<<< HEAD
-    private final ClassLoader classLoader;
+  private static final Logger LOGGER = LoggerFactory.getLogger(ConfigMapper.class);
+  private final ClassLoader classLoader;
 
     public ConfigMapper(ClassLoader classLoader) {
         this.classLoader = classLoader;
-=======
-  private static final Logger LOGGER = LoggerFactory.getLogger(ConfigMapper.class);
-  private final ClassLoader classLoader;
-
-  public ConfigMapper(ClassLoader classLoader) {
-    this.classLoader = classLoader;
-  }
+    }
 
   /**
    * Loads the given configuration file using the mapper, falling back to the given resources.
@@ -166,72 +160,6 @@
   @SuppressWarnings("unchecked")
   protected <T> T map(Config config, String path, String name, Class<T> clazz) {
     T instance = newInstance(config, name, clazz);
-
-    // Map config property names to bean properties.
-    Map<String, String> propertyNames = new HashMap<>();
-    for (Map.Entry<String, ConfigValue> configProp : config.root().entrySet()) {
-      String originalName = configProp.getKey();
-      String camelName = toCamelCase(originalName);
-      // if a setting is in there both as some hyphen name and the camel name,
-      // the camel one wins
-      if (propertyNames.containsKey(camelName) && !originalName.equals(camelName)) {
-        // if we aren't a camel name to start with, we lose.
-        // if we are or we are the first matching key, we win.
-      } else {
-        propertyNames.put(camelName, originalName);
-      }
->>>>>>> 826052e1
-    }
-
-    /**
-     * Loads the given resources using the configuration mapper.
-     *
-     * @param type      the type to load
-     * @param resources the resources to load
-     * @param <T>       the resulting type
-     * @return the loaded configuration
-     */
-    public <T> T loadResources(Class<T> type, String... resources) {
-        Config config = null;
-        for (String resource : resources) {
-            if (config == null) {
-                config = ConfigFactory.load(classLoader, resource);
-            } else {
-                config = config.withFallback(ConfigFactory.load(classLoader, resource));
-            }
-        }
-        return map(config, type);
-    }
-
-<<<<<<< HEAD
-    /**
-     * Applies the given configuration to the given type.
-     *
-     * @param config the configuration to apply
-     * @param clazz  the class to which to apply the configuration
-     */
-    protected <T> T map(Config config, Class<T> clazz) {
-        return map(config, null, null, clazz);
-    }
-
-    protected <T> T newInstance(Config config, Class<T> clazz) {
-        try {
-            return clazz.newInstance();
-        } catch (InstantiationException | IllegalAccessException e) {
-            throw new ConfigurationException(
-                    clazz.getName() + " needs a public no-args constructor to be used as a bean", e);
-        }
-    }
-
-    /**
-     * Applies the given configuration to the given type.
-     *
-     * @param config     the configuration to apply
-     * @param clazz      the class to which to apply the configuration
-     */
-    @SuppressWarnings("unchecked")
-    protected <T> T map(Config config, String path, String name, Class<T> clazz) {
-        T instance = newInstance(config, clazz);
 
         // Map config property names to bean properties.
         Map<String, String> propertyNames = new HashMap<>();
@@ -252,10 +180,6 @@
         mapSetters(instance, clazz, path, name, propertyNames, config);
         mapFields(instance, clazz, path, name, propertyNames, config);
 
-        // If any properties present in the configuration were not found on config beans, throw an exception.
-        if (path != null && !propertyNames.isEmpty()) {
-            checkRemainingProperties(propertyNames.keySet(), toPath(path, name), clazz);
-=======
     // If any properties present in the configuration were not found on config beans, throw an exception.
     if (!propertyNames.isEmpty()) {
       checkRemainingProperties(propertyNames.keySet(), toPath(path, name), clazz);
@@ -276,12 +200,13 @@
     }
   }
 
-  private <T> void mapSetters(T instance, Class<T> clazz, String path, String name, Map<String, String> propertyNames, Config config) {
-    try {
-      for (SetterDescriptor descriptor : getSetterDescriptors(instance.getClass())) {
-        Method setter = descriptor.setter;
-        Type parameterType = setter.getGenericParameterTypes()[0];
-        Class<?> parameterClass = setter.getParameterTypes()[0];
+    private <T> void mapSetters(T instance, Class<T> clazz, String path, String name, Map<String, String> propertyNames,
+            Config config) {
+        try {
+            for (SetterDescriptor descriptor : getSetterDescriptors(instance.getClass())) {
+                Method setter = descriptor.setter;
+                Type parameterType = setter.getGenericParameterTypes()[0];
+                Class<?> parameterClass = setter.getParameterTypes()[0];
 
         String configPropName = propertyNames.remove(descriptor.name);
         if (configPropName == null) {
@@ -301,31 +226,24 @@
             LOGGER.warn("{}.{} is deprecated!", path, name);
           }
           setter.invoke(instance, value);
->>>>>>> 826052e1
-        }
-        return instance;
-    }
-<<<<<<< HEAD
-
-    protected void checkRemainingProperties(Set<String> propertyNames, String path, Class<?> clazz) {
-        Set<String> cleanNames = propertyNames
-                .stream()
-                .map(propertyName -> toPath(path, propertyName))
-                .collect(Collectors.toSet());
-        if (!cleanNames.isEmpty()) {
-            throw new ConfigurationException(
-                    "Unknown properties present in configuration: " + Joiner.on(", ").join(cleanNames));
-=======
-  }
-
-  private <T> void mapFields(T instance, Class<T> clazz, String path, String name, Map<String, String> propertyNames, Config config) {
-    try {
-      for (FieldDescriptor descriptor : getFieldDescriptors(instance.getClass())) {
-        Field field = descriptor.field;
-        field.setAccessible(true);
-
-        Type genericType = field.getGenericType();
-        Class<?> fieldClass = field.getType();
+        }
+      }
+    } catch (IllegalAccessException e) {
+      throw new ConfigurationException(instance.getClass().getName() + " getters and setters are not accessible, they must be for use as a bean", e);
+    } catch (InvocationTargetException e) {
+      throw new ConfigurationException("Calling bean method on " + instance.getClass().getName() + " caused an exception", e);
+    }
+  }
+
+    private <T> void mapFields(T instance, Class<T> clazz, String path, String name, Map<String, String> propertyNames,
+            Config config) {
+        try {
+            for (FieldDescriptor descriptor : getFieldDescriptors(instance.getClass())) {
+                Field field = descriptor.field;
+                field.setAccessible(true);
+
+                Type genericType = field.getGenericType();
+                Class<?> fieldClass = field.getType();
 
         String configPropName = propertyNames.remove(descriptor.name);
         if (configPropName == null) {
@@ -336,83 +254,19 @@
             field.set(instance, name);
           }
           continue;
->>>>>>> 826052e1
-        }
-    }
-
-<<<<<<< HEAD
-    private <T> void mapSetters(T instance, Class<T> clazz, String path, String name, Map<String, String> propertyNames,
-            Config config) {
-        try {
-            for (SetterDescriptor descriptor : getSetterDescriptors(instance.getClass())) {
-                Method setter = descriptor.setter;
-                Type parameterType = setter.getGenericParameterTypes()[0];
-                Class<?> parameterClass = setter.getParameterTypes()[0];
-
-                String configPropName = propertyNames.remove(descriptor.name);
-                if (configPropName == null) {
-                    if ((Named.class.isAssignableFrom(clazz) || NamedConfig.class.isAssignableFrom(clazz))
-                            && descriptor.setter.getParameterTypes()[0] == String.class && name != null &&
-                            descriptor.name.equals("name")) {
-                        setter.invoke(instance, name);
-                    }
-                    continue;
-                }
-
-                Object value = getValue(instance.getClass(), parameterType, parameterClass, config, toPath(path, name),
-                        configPropName);
-                if (value != null) {
-                    setter.invoke(instance, value);
-                }
-            }
-        } catch (IllegalAccessException e) {
-            throw new ConfigurationException(instance.getClass().getName() +
-                    " getters and setters are not accessible, they must be for use as a bean", e);
-        } catch (InvocationTargetException e) {
-            throw new ConfigurationException(
-                    "Calling bean method on " + instance.getClass().getName() + " caused an exception", e);
-=======
+        }
+
         Object value = getValue(instance.getClass(), genericType, fieldClass, config, toPath(path, name), configPropName);
         if (value != null) {
           if (descriptor.deprecated) {
             LOGGER.warn("{}.{} is deprecated!", path, name);
           }
           field.set(instance, value);
->>>>>>> 826052e1
-        }
-    }
-<<<<<<< HEAD
-
-    private <T> void mapFields(T instance, Class<T> clazz, String path, String name, Map<String, String> propertyNames,
-            Config config) {
-        try {
-            for (FieldDescriptor descriptor : getFieldDescriptors(instance.getClass())) {
-                Field field = descriptor.field;
-                field.setAccessible(true);
-
-                Type genericType = field.getGenericType();
-                Class<?> fieldClass = field.getType();
-
-                String configPropName = propertyNames.remove(descriptor.name);
-                if (configPropName == null) {
-                    if (Named.class.isAssignableFrom(clazz) && field.getType() == String.class && name != null &&
-                            descriptor.name.equals("name")) {
-                        field.set(instance, name);
-                    }
-                    continue;
-                }
-
-                Object value = getValue(instance.getClass(), genericType, fieldClass, config, toPath(path, name),
-                        configPropName);
-                if (value != null) {
-                    field.set(instance, value);
-                }
-            }
-        } catch (IllegalAccessException e) {
-            throw new ConfigurationException(
-                    instance.getClass().getName() + " fields are not accessible, they must be for use as a bean", e);
-        }
-=======
+        }
+      }
+    } catch (IllegalAccessException e) {
+      throw new ConfigurationException(instance.getClass().getName() + " fields are not accessible, they must be for use as a bean", e);
+    }
   }
 
   protected Object getValue(Class<?> beanClass, Type parameterType, Class<?> parameterClass, Config config, String configPath, String configPropName) {
@@ -489,57 +343,8 @@
       return enumValue;
     } else {
       return map(config.getConfig(configPropName), configPath, configPropName, parameterClass);
->>>>>>> 826052e1
-    }
-
-    protected Object getValue(Class<?> beanClass, Type parameterType, Class<?> parameterClass, Config config,
-            String configPath, String configPropName) {
-        if (parameterClass == Boolean.class || parameterClass == boolean.class) {
-            return config.getBoolean(configPropName);
-        } else if (parameterClass == Integer.class || parameterClass == int.class) {
-            return config.getInt(configPropName);
-        } else if (parameterClass == Double.class || parameterClass == double.class) {
-            return config.getDouble(configPropName);
-        } else if (parameterClass == Long.class || parameterClass == long.class) {
-            return config.getLong(configPropName);
-        } else if (parameterClass == String.class) {
-            return config.getString(configPropName);
-        } else if (parameterClass == Duration.class) {
-            return config.getDuration(configPropName);
-        } else if (parameterClass == MemorySize.class) {
-            ConfigMemorySize size = config.getMemorySize(configPropName);
-            return new MemorySize(size.toBytes());
-        } else if (parameterClass == Object.class) {
-            return config.getAnyRef(configPropName);
-        } else if (parameterClass == List.class) {
-            return getListValue(beanClass, parameterType, parameterClass, config, configPath, configPropName);
-        } else if (parameterClass == Set.class) {
-            return getSetValue(beanClass, parameterType, parameterClass, config, configPath, configPropName);
-        } else if (parameterClass == Map.class) {
-            return getMapValue(beanClass, parameterType, parameterClass, config, configPath, configPropName);
-        } else if (parameterClass == Config.class) {
-            return config.getConfig(configPropName);
-        } else if (parameterClass == ConfigObject.class) {
-            return config.getObject(configPropName);
-        } else if (parameterClass == ConfigValue.class) {
-            return config.getValue(configPropName);
-        } else if (parameterClass == ConfigList.class) {
-            return config.getList(configPropName);
-        } else if (parameterClass == Class.class) {
-            String className = config.getString(configPropName);
-            try {
-                return classLoader.loadClass(className);
-            } catch (ClassNotFoundException e) {
-                throw new ConfigurationException("Failed to load class: " + className);
-            }
-        } else if (parameterClass.isEnum()) {
-            @SuppressWarnings("unchecked")
-            Enum enumValue = config.getEnum((Class<Enum>) parameterClass, configPropName);
-            return enumValue;
-        } else {
-            return map(config.getConfig(configPropName), configPath, configPropName, parameterClass);
-        }
-    }
+    }
+  }
 
     protected Map getMapValue(Class<?> beanClass, Type parameterType, Class<?> parameterClass, Config config,
             String configPath, String configPropName) {
@@ -559,7 +364,6 @@
         }
         return map;
     }
-<<<<<<< HEAD
 
     protected Object getKeyValue(Type keyType, String key) {
         if (keyType == Boolean.class || keyType == boolean.class) {
@@ -575,12 +379,13 @@
         } else {
             throw new ConfigurationException("Invalid map key type: " + keyType);
         }
-=======
-  }
-
-  protected Object getSetValue(Class<?> beanClass, Type parameterType, Class<?> parameterClass, Config config, String configPath, String configPropName) {
-    return new HashSet((List) getListValue(beanClass, parameterType, parameterClass, config, configPath, configPropName));
-  }
+    }
+
+    protected Object getSetValue(Class<?> beanClass, Type parameterType, Class<?> parameterClass, Config config,
+            String configPath, String configPropName) {
+        return new HashSet(
+                (List) getListValue(beanClass, parameterType, parameterClass, config, configPath, configPropName));
+    }
 
   protected Object getListValue(Class<?> beanClass, Type parameterType, Class<?> parameterClass, Config config, String configPath, String configPropName) {
     Type elementType = ((ParameterizedType) parameterType).getActualTypeArguments()[0];
@@ -673,53 +478,8 @@
         beanList.add(map(listMember, toPath(configPath, configPropName), String.valueOf(i), (Class<?>) elementType));
       }
       return beanList;
->>>>>>> 826052e1
-    }
-
-    protected Object getSetValue(Class<?> beanClass, Type parameterType, Class<?> parameterClass, Config config,
-            String configPath, String configPropName) {
-        return new HashSet(
-                (List) getListValue(beanClass, parameterType, parameterClass, config, configPath, configPropName));
-    }
-
-    protected Object getListValue(Class<?> beanClass, Type parameterType, Class<?> parameterClass, Config config,
-            String configPath, String configPropName) {
-        Type elementType = ((ParameterizedType) parameterType).getActualTypeArguments()[0];
-
-        if (elementType == Boolean.class) {
-            return config.getBooleanList(configPropName);
-        } else if (elementType == Integer.class) {
-            return config.getIntList(configPropName);
-        } else if (elementType == Double.class) {
-            return config.getDoubleList(configPropName);
-        } else if (elementType == Long.class) {
-            return config.getLongList(configPropName);
-        } else if (elementType == String.class) {
-            return config.getStringList(configPropName);
-        } else if (elementType == Duration.class) {
-            return config.getDurationList(configPropName);
-        } else if (elementType == MemorySize.class) {
-            List<ConfigMemorySize> sizes = config.getMemorySizeList(configPropName);
-            return sizes.stream()
-                    .map(size -> new MemorySize(size.toBytes()))
-                    .collect(Collectors.toList());
-        } else if (elementType == Object.class) {
-            return config.getAnyRefList(configPropName);
-        } else if (((Class<?>) elementType).isEnum()) {
-            @SuppressWarnings("unchecked")
-            List<Enum> enumValues = config.getEnumList((Class<Enum>) elementType, configPropName);
-            return enumValues;
-        } else {
-            List<Object> beanList = new ArrayList<>();
-            List<? extends Config> configList = config.getConfigList(configPropName);
-            int i = 0;
-            for (Config listMember : configList) {
-                beanList.add(
-                        map(listMember, toPath(configPath, configPropName), String.valueOf(i), (Class<?>) elementType));
-            }
-            return beanList;
-        }
-    }
+    }
+  }
 
     protected String toPath(String path, String name) {
         return path != null ? String.format("%s.%s", path, name) : name;
@@ -824,16 +584,6 @@
         return Lists.newArrayList(descriptors.values());
     }
 
-<<<<<<< HEAD
-    protected static class SetterDescriptor {
-        private final String name;
-        private final Method setter;
-
-        SetterDescriptor(String name, Method setter) {
-            this.name = name;
-            this.setter = setter;
-        }
-=======
   protected static class SetterDescriptor {
     private final String name;
     private final Method setter;
@@ -843,19 +593,9 @@
       this.name = name;
       this.setter = setter;
       this.deprecated = setter.getAnnotation(Deprecated.class) != null;
->>>>>>> 826052e1
-    }
-
-<<<<<<< HEAD
-    protected static class FieldDescriptor {
-        private final String name;
-        private final Field field;
-
-        FieldDescriptor(String name, Field field) {
-            this.name = name;
-            this.field = field;
-        }
-=======
+    }
+  }
+
   protected static class FieldDescriptor {
     private final String name;
     private final Field field;
@@ -865,6 +605,6 @@
       this.name = name;
       this.field = field;
       this.deprecated = field.getAnnotation(Deprecated.class) != null;
->>>>>>> 826052e1
-    }
+    }
+  }
 }