--- conflicted
+++ resolved
@@ -56,14 +56,13 @@
 /**
  * Utility for applying Typesafe configurations to Atomix configuration objects.
  */
-// TODO: 2018/7/30 by zmyer
 public class ConfigMapper {
   private static final Logger LOGGER = LoggerFactory.getLogger(ConfigMapper.class);
   private final ClassLoader classLoader;
 
-    public ConfigMapper(ClassLoader classLoader) {
-        this.classLoader = classLoader;
-    }
+  public ConfigMapper(ClassLoader classLoader) {
+    this.classLoader = classLoader;
+  }
 
   /**
    * Loads the given configuration file using the mapper, falling back to the given resources.
@@ -153,22 +152,6 @@
   protected <T> T map(Config config, String path, String name, Class<T> clazz) {
     T instance = newInstance(config, name, clazz);
 
-<<<<<<< HEAD
-        // Map config property names to bean properties.
-        Map<String, String> propertyNames = new HashMap<>();
-        for (Map.Entry<String, ConfigValue> configProp : config.root().entrySet()) {
-            String originalName = configProp.getKey();
-            String camelName = toCamelCase(originalName);
-            // if a setting is in there both as some hyphen name and the camel name,
-            // the camel one wins
-            if (propertyNames.containsKey(camelName) && !originalName.equals(camelName)) {
-                // if we aren't a camel name to start with, we lose.
-                // if we are or we are the first matching key, we win.
-            } else {
-                propertyNames.put(camelName, originalName);
-            }
-        }
-=======
     // Map config property names to bean properties.
     Map<String, String> propertyNames = new HashMap<>();
     for (Map.Entry<String, ConfigValue> configProp : config.root().entrySet()) {
@@ -180,11 +163,10 @@
         propertyNames.put(camelName, originalName);
       }
     }
->>>>>>> 842276c0
-
-        // First use setters and then fall back to fields.
-        mapSetters(instance, clazz, path, name, propertyNames, config);
-        mapFields(instance, clazz, path, name, propertyNames, config);
+
+    // First use setters and then fall back to fields.
+    mapSetters(instance, clazz, path, name, propertyNames, config);
+    mapFields(instance, clazz, path, name, propertyNames, config);
 
     // If any properties present in the configuration were not found on config beans, throw an exception.
     if (!propertyNames.isEmpty()) {
@@ -207,15 +189,6 @@
     }
   }
 
-<<<<<<< HEAD
-    private <T> void mapSetters(T instance, Class<T> clazz, String path, String name, Map<String, String> propertyNames,
-            Config config) {
-        try {
-            for (SetterDescriptor descriptor : getSetterDescriptors(instance.getClass())) {
-                Method setter = descriptor.setter;
-                Type parameterType = setter.getGenericParameterTypes()[0];
-                Class<?> parameterClass = setter.getParameterTypes()[0];
-=======
   private List<String> describeProperties(Object instance) {
     Stream<String> setters = getSetterDescriptors(instance.getClass())
         .stream()
@@ -234,7 +207,6 @@
         Method setter = descriptor.setter;
         Type parameterType = setter.getGenericParameterTypes()[0];
         Class<?> parameterClass = setter.getParameterTypes()[0];
->>>>>>> 842276c0
 
         String configPropName = propertyNames.remove(descriptor.name);
         if (configPropName == null) {
@@ -271,15 +243,14 @@
     }
   }
 
-    private <T> void mapFields(T instance, Class<T> clazz, String path, String name, Map<String, String> propertyNames,
-            Config config) {
-        try {
-            for (FieldDescriptor descriptor : getFieldDescriptors(instance.getClass())) {
-                Field field = descriptor.field;
-                field.setAccessible(true);
-
-                Type genericType = field.getGenericType();
-                Class<?> fieldClass = field.getType();
+  private <T> void mapFields(T instance, Class<T> clazz, String path, String name, Map<String, String> propertyNames, Config config) {
+    try {
+      for (FieldDescriptor descriptor : getFieldDescriptors(instance.getClass())) {
+        Field field = descriptor.field;
+        field.setAccessible(true);
+
+        Type genericType = field.getGenericType();
+        Class<?> fieldClass = field.getType();
 
         String configPropName = propertyNames.remove(descriptor.name);
         if (configPropName == null) {
@@ -390,46 +361,40 @@
     }
   }
 
-    protected Map getMapValue(Class<?> beanClass, Type parameterType, Class<?> parameterClass, Config config,
-            String configPath, String configPropName) {
-        Type[] typeArgs = ((ParameterizedType) parameterType).getActualTypeArguments();
-        Type keyType = typeArgs[0];
-        Type valueType = typeArgs[1];
-
-        Map<Object, Object> map = new HashMap<>();
-        Config childConfig = config.getConfig(configPropName);
-        Class valueClass =
-                (Class) (valueType instanceof ParameterizedType ? ((ParameterizedType) valueType).getRawType()
-                        : valueType);
-        for (String key : config.getObject(configPropName).unwrapped().keySet()) {
-            Object value = getValue(Map.class, valueType, valueClass, childConfig, toPath(configPath, configPropName),
-                    key);
-            map.put(getKeyValue(keyType, key), value);
-        }
-        return map;
-    }
-
-    protected Object getKeyValue(Type keyType, String key) {
-        if (keyType == Boolean.class || keyType == boolean.class) {
-            return Boolean.parseBoolean(key);
-        } else if (keyType == Integer.class || keyType == int.class) {
-            return Integer.parseInt(key);
-        } else if (keyType == Double.class || keyType == double.class) {
-            return Double.parseDouble(key);
-        } else if (keyType == Long.class || keyType == long.class) {
-            return Long.parseLong(key);
-        } else if (keyType == String.class) {
-            return key;
-        } else {
-            throw new ConfigurationException("Invalid map key type: " + keyType);
-        }
-    }
-
-    protected Object getSetValue(Class<?> beanClass, Type parameterType, Class<?> parameterClass, Config config,
-            String configPath, String configPropName) {
-        return new HashSet(
-                (List) getListValue(beanClass, parameterType, parameterClass, config, configPath, configPropName));
-    }
+  protected Map getMapValue(Class<?> beanClass, Type parameterType, Class<?> parameterClass, Config config, String configPath, String configPropName) {
+    Type[] typeArgs = ((ParameterizedType) parameterType).getActualTypeArguments();
+    Type keyType = typeArgs[0];
+    Type valueType = typeArgs[1];
+
+    Map<Object, Object> map = new HashMap<>();
+    Config childConfig = config.getConfig(configPropName);
+    Class valueClass = (Class) (valueType instanceof ParameterizedType ? ((ParameterizedType) valueType).getRawType() : valueType);
+    for (String key : config.getObject(configPropName).unwrapped().keySet()) {
+      Object value = getValue(Map.class, valueType, valueClass, childConfig, toPath(configPath, configPropName), key);
+      map.put(getKeyValue(keyType, key), value);
+    }
+    return map;
+  }
+
+  protected Object getKeyValue(Type keyType, String key) {
+    if (keyType == Boolean.class || keyType == boolean.class) {
+      return Boolean.parseBoolean(key);
+    } else if (keyType == Integer.class || keyType == int.class) {
+      return Integer.parseInt(key);
+    } else if (keyType == Double.class || keyType == double.class) {
+      return Double.parseDouble(key);
+    } else if (keyType == Long.class || keyType == long.class) {
+      return Long.parseLong(key);
+    } else if (keyType == String.class) {
+      return key;
+    } else {
+      throw new ConfigurationException("Invalid map key type: " + keyType);
+    }
+  }
+
+  protected Object getSetValue(Class<?> beanClass, Type parameterType, Class<?> parameterClass, Config config, String configPath, String configPropName) {
+    return new HashSet((List) getListValue(beanClass, parameterType, parameterClass, config, configPath, configPropName));
+  }
 
   protected Object getListValue(Class<?> beanClass, Type parameterType, Class<?> parameterClass, Config config, String configPath, String configPropName) {
     Type elementType = ((ParameterizedType) parameterType).getActualTypeArguments()[0];
@@ -525,24 +490,6 @@
     }
   }
 
-<<<<<<< HEAD
-    protected String toPath(String path, String name) {
-        return path != null ? String.format("%s.%s", path, name) : name;
-    }
-
-    protected static boolean isSimpleType(Class<?> parameterClass) {
-        return parameterClass == Boolean.class || parameterClass == boolean.class
-                || parameterClass == Integer.class || parameterClass == int.class
-                || parameterClass == Double.class || parameterClass == double.class
-                || parameterClass == Long.class || parameterClass == long.class
-                || parameterClass == String.class
-                || parameterClass == Duration.class
-                || parameterClass == MemorySize.class
-                || parameterClass == List.class
-                || parameterClass == Map.class
-                || parameterClass == Class.class;
-    }
-=======
   protected String toPath(String path, String name) {
     return path != null ? String.format("%s.%s", path, name) : name;
   }
@@ -602,93 +549,53 @@
         if (name.endsWith("Config")) {
           name = name.substring(0, name.length() - "Config".length());
         }
->>>>>>> 842276c0
-
-    protected static String toCamelCase(String originalName) {
-        String[] words = originalName.split("-+");
-        StringBuilder nameBuilder = new StringBuilder(originalName.length());
-        for (String word : words) {
-            if (nameBuilder.length() == 0) {
-                nameBuilder.append(word);
-            } else {
-                nameBuilder.append(word.substring(0, 1).toUpperCase());
-                nameBuilder.append(word.substring(1));
-            }
-        }
-        return nameBuilder.toString();
-    }
-
-    protected static String toSetterName(String name) {
-        return "set" + name.substring(0, 1).toUpperCase() + name.substring(1);
-    }
-
-    protected static Collection<SetterDescriptor> getSetterDescriptors(Class<?> clazz) {
-        Map<String, SetterDescriptor> descriptors = Maps.newHashMap();
-        for (Method method : clazz.getMethods()) {
-            String name = method.getName();
-            if (method.getParameterTypes().length == 1
-                    && name.length() > 3
-                    && name.substring(0, 3).equals("set")
-                    && name.charAt(3) >= 'A'
-                    && name.charAt(3) <= 'Z') {
-
-                // Strip the "set" prefix from the property name.
-                name = method.getName().substring(3);
-                name = name.length() > 1
-                        ? name.substring(0, 1).toLowerCase() + name.substring(1)
-                        : name.toLowerCase();
-
-                // Strip the "Config" suffix from the property name.
-                if (name.endsWith("Config")) {
-                    name = name.substring(0, name.length() - "Config".length());
-                }
-
-                // If a setter with this property name has already been registered, determine whether to override it.
-                // We favor simpler types over more complex types (i.e. beans).
-                SetterDescriptor descriptor = descriptors.get(name);
-                if (descriptor != null) {
-                    Class<?> type = method.getParameterTypes()[0];
-                    if (isSimpleType(type)) {
-                        descriptors.put(name, new SetterDescriptor(name, method));
-                    }
-                } else {
-                    descriptors.put(name, new SetterDescriptor(name, method));
-                }
-            }
-        }
-        return descriptors.values();
-    }
-
-    protected static Collection<FieldDescriptor> getFieldDescriptors(Class<?> type) {
-        Class<?> clazz = type;
-        Map<String, FieldDescriptor> descriptors = Maps.newHashMap();
-        while (clazz != Object.class) {
-            for (Field field : clazz.getDeclaredFields()) {
-                // If the field is static or transient, ignore it.
-                if (Modifier.isTransient(field.getModifiers()) || Modifier.isStatic(field.getModifiers())) {
-                    continue;
-                }
-
-                // If the field has a setter, ignore it and use the setter.
-                Method method = Stream.of(clazz.getMethods())
-                        .filter(m -> m.getName().equals(toSetterName(field.getName())))
-                        .findFirst()
-                        .orElse(null);
-                if (method != null) {
-                    continue;
-                }
-
-                // Strip the "Config" suffix from the field.
-                String name = field.getName();
-                if (name.endsWith("Config")) {
-                    name = name.substring(0, name.length() - "Config".length());
-                }
-                descriptors.putIfAbsent(name, new FieldDescriptor(name, field));
-            }
-            clazz = clazz.getSuperclass();
-        }
-        return Lists.newArrayList(descriptors.values());
-    }
+
+        // If a setter with this property name has already been registered, determine whether to override it.
+        // We favor simpler types over more complex types (i.e. beans).
+        SetterDescriptor descriptor = descriptors.get(name);
+        if (descriptor != null) {
+          Class<?> type = method.getParameterTypes()[0];
+          if (isSimpleType(type)) {
+            descriptors.put(name, new SetterDescriptor(name, method));
+          }
+        } else {
+          descriptors.put(name, new SetterDescriptor(name, method));
+        }
+      }
+    }
+    return descriptors.values();
+  }
+
+  protected static Collection<FieldDescriptor> getFieldDescriptors(Class<?> type) {
+    Class<?> clazz = type;
+    Map<String, FieldDescriptor> descriptors = Maps.newHashMap();
+    while (clazz != Object.class) {
+      for (Field field : clazz.getDeclaredFields()) {
+        // If the field is static or transient, ignore it.
+        if (Modifier.isTransient(field.getModifiers()) || Modifier.isStatic(field.getModifiers())) {
+          continue;
+        }
+
+        // If the field has a setter, ignore it and use the setter.
+        Method method = Stream.of(clazz.getMethods())
+            .filter(m -> m.getName().equals(toSetterName(field.getName())))
+            .findFirst()
+            .orElse(null);
+        if (method != null) {
+          continue;
+        }
+
+        // Strip the "Config" suffix from the field.
+        String name = field.getName();
+        if (name.endsWith("Config")) {
+          name = name.substring(0, name.length() - "Config".length());
+        }
+        descriptors.putIfAbsent(name, new FieldDescriptor(name, field));
+      }
+      clazz = clazz.getSuperclass();
+    }
+    return Lists.newArrayList(descriptors.values());
+  }
 
   protected static class SetterDescriptor {
     private final String name;
