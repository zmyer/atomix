/*
 * Copyright 2016-present Open Networking Foundation
 *
 * Licensed under the Apache License, Version 2.0 (the "License");
 * you may not use this file except in compliance with the License.
 * You may obtain a copy of the License at
 *
 * http://www.apache.org/licenses/LICENSE-2.0
 *
 * Unless required by applicable law or agreed to in writing, software
 * distributed under the License is distributed on an "AS IS" BASIS,
 * WITHOUT WARRANTIES OR CONDITIONS OF ANY KIND, either express or implied.
 * See the License for the specific language governing permissions and
 * limitations under the License.
 */
package io.atomix.utils;

import java.util.Objects;

import static com.google.common.base.Preconditions.checkNotNull;

/**
 * Abstract identifier backed by another value, e.g. string, int.
 */
// TODO: 2018/7/30 by zmyer
public class AbstractIdentifier<T extends Comparable<T>> implements Identifier<T> {

    protected final T identifier; // backing identifier value

    /**
     * Constructor for serialization.
     */
    protected AbstractIdentifier() {
        this.identifier = null;
    }

    /**
     * Constructs an identifier backed by the specified value.
     *
     * @param value the backing value
     */
    protected AbstractIdentifier(T value) {
        this.identifier = checkNotNull(value, "Identifier cannot be null.");
    }

    /**
     * Returns the backing identifier value.
     *
     * @return identifier
     */
    public T id() {
        return identifier;
    }

    /**
     * Returns the hashcode of the identifier.
     *
     * @return hashcode
     */
    @Override
    public int hashCode() {
        return identifier.hashCode();
    }
<<<<<<< HEAD

    /**
     * Compares two device key identifiers for equality.
     *
     * @param obj to compare against
     * @return true if the objects are equal, false otherwise.
     */
    @Override
    public boolean equals(Object obj) {
        if (this == obj) {
            return true;
        }
        if (obj instanceof AbstractIdentifier) {
            AbstractIdentifier that = (AbstractIdentifier) obj;
            return this.getClass() == that.getClass() &&
                    Objects.equals(this.identifier, that.identifier);
        }
        return false;
=======
    if (obj instanceof AbstractIdentifier) {
      AbstractIdentifier that = (AbstractIdentifier) obj;
      return this.getClass() == that.getClass()
          && Objects.equals(this.identifier, that.identifier);
>>>>>>> 842276c0
    }

    /**
     * Returns a string representation of a DeviceKeyId.
     *
     * @return string
     */
    public String toString() {
        return identifier.toString();
    }

}<|MERGE_RESOLUTION|>--- conflicted
+++ resolved
@@ -22,79 +22,71 @@
 /**
  * Abstract identifier backed by another value, e.g. string, int.
  */
-// TODO: 2018/7/30 by zmyer
 public class AbstractIdentifier<T extends Comparable<T>> implements Identifier<T> {
 
-    protected final T identifier; // backing identifier value
+  protected final T identifier; // backing identifier value
 
-    /**
-     * Constructor for serialization.
-     */
-    protected AbstractIdentifier() {
-        this.identifier = null;
+  /**
+   * Constructor for serialization.
+   */
+  protected AbstractIdentifier() {
+    this.identifier = null;
+  }
+
+  /**
+   * Constructs an identifier backed by the specified value.
+   *
+   * @param value the backing value
+   */
+  protected AbstractIdentifier(T value) {
+    this.identifier = checkNotNull(value, "Identifier cannot be null.");
+  }
+
+  /**
+   * Returns the backing identifier value.
+   *
+   * @return identifier
+   */
+  public T id() {
+    return identifier;
+  }
+
+  /**
+   * Returns the hashcode of the identifier.
+   *
+   * @return hashcode
+   */
+  @Override
+  public int hashCode() {
+    return identifier.hashCode();
+  }
+
+  /**
+   * Compares two device key identifiers for equality.
+   *
+   * @param obj to compare against
+   * @return true if the objects are equal, false otherwise.
+   */
+  @Override
+  public boolean equals(Object obj) {
+    if (this == obj) {
+      return true;
     }
-
-    /**
-     * Constructs an identifier backed by the specified value.
-     *
-     * @param value the backing value
-     */
-    protected AbstractIdentifier(T value) {
-        this.identifier = checkNotNull(value, "Identifier cannot be null.");
-    }
-
-    /**
-     * Returns the backing identifier value.
-     *
-     * @return identifier
-     */
-    public T id() {
-        return identifier;
-    }
-
-    /**
-     * Returns the hashcode of the identifier.
-     *
-     * @return hashcode
-     */
-    @Override
-    public int hashCode() {
-        return identifier.hashCode();
-    }
-<<<<<<< HEAD
-
-    /**
-     * Compares two device key identifiers for equality.
-     *
-     * @param obj to compare against
-     * @return true if the objects are equal, false otherwise.
-     */
-    @Override
-    public boolean equals(Object obj) {
-        if (this == obj) {
-            return true;
-        }
-        if (obj instanceof AbstractIdentifier) {
-            AbstractIdentifier that = (AbstractIdentifier) obj;
-            return this.getClass() == that.getClass() &&
-                    Objects.equals(this.identifier, that.identifier);
-        }
-        return false;
-=======
     if (obj instanceof AbstractIdentifier) {
       AbstractIdentifier that = (AbstractIdentifier) obj;
       return this.getClass() == that.getClass()
           && Objects.equals(this.identifier, that.identifier);
->>>>>>> 842276c0
     }
+    return false;
+  }
 
-    /**
-     * Returns a string representation of a DeviceKeyId.
-     *
-     * @return string
-     */
-    public String toString() {
-        return identifier.toString();
-    }
+  /**
+   * Returns a string representation of a DeviceKeyId.
+   *
+   * @return string
+   */
+  public String toString() {
+    return identifier.toString();
+  }
 
 }