--- conflicted
+++ resolved
@@ -54,450 +54,7 @@
  * Backing the builder is an {@link AtomixConfig} which is loaded when the builder is initially constructed. To load
  * a configuration from a file, use {@link Atomix#builder(String)}.
  */
-// TODO: 2018/12/06 by zmyer
 public class AtomixBuilder extends AtomixClusterBuilder {
-<<<<<<< HEAD
-    private final AtomixConfig config;
-    private final AtomixRegistry registry;
-
-    protected AtomixBuilder(AtomixConfig config, AtomixRegistry registry) {
-        super(config.getClusterConfig());
-        this.config = checkNotNull(config);
-        this.registry = checkNotNull(registry);
-    }
-
-    /**
-     * Enables the shutdown hook.
-     * <p>
-     * When the shutdown hook is enabled, the instance will be shutdown when the JVM exits.
-     *
-     * @return the Atomix builder
-     */
-    public AtomixBuilder withShutdownHookEnabled() {
-        return withShutdownHook(true);
-    }
-
-    /**
-     * Sets whether the shutdown hook is enabled.
-     * <p>
-     * When the shutdown hook is enabled, the instance will be shutdown when the JVM exits.
-     *
-     * @param enabled if <code>true</code> a shutdown hook will be registered
-     * @return the Atomix builder
-     */
-    public AtomixBuilder withShutdownHook(boolean enabled) {
-        config.setEnableShutdownHook(enabled);
-        return this;
-    }
-
-    /**
-     * Sets the Atomix profiles.
-     * <p>
-     * Profiles are common configurations that will be applied to the instance configuration when the {@link Atomix}
-     * instance is constructed.
-     *
-     * @param profiles the profiles
-     * @return the Atomix builder
-     * @throws NullPointerException if the profiles are null
-     */
-    public AtomixBuilder withProfiles(Profile... profiles) {
-        return withProfiles(Arrays.asList(checkNotNull(profiles)));
-    }
-
-    /**
-     * Sets the Atomix profiles.
-     * <p>
-     * Profiles are common configurations that will be applied to the instance configuration when the {@link Atomix}
-     * instance is constructed.
-     *
-     * @param profiles the profiles
-     * @return the Atomix builder
-     * @throws NullPointerException if the profiles are null
-     */
-    public AtomixBuilder withProfiles(Collection<Profile> profiles) {
-        profiles.forEach(profile -> config.addProfile(profile.config()));
-        return this;
-    }
-
-    /**
-     * Adds an Atomix profile.
-     * <p>
-     * Profiles are common configurations that will be applied to the instance configuration when the {@link Atomix}
-     * instance is constructed.
-     *
-     * @param profile the profile to add
-     * @return the Atomix builder
-     * @throws NullPointerException if the profile is null
-     */
-    public AtomixBuilder addProfile(Profile profile) {
-        config.addProfile(profile.config());
-        return this;
-    }
-
-    /**
-     * Sets the system management partition group.
-     * <p>
-     * The system management group must be configured for stateful instances. This group will be used to store primitive
-     * and transaction metadata and coordinate primary elections for replication protocols.
-     * <pre>
-     *   {@code
-     *   Atomix atomix = Atomix.builder()
-     *     .withManagementGroup(RaftPartitionGroup.builder("system")
-     *       .withNumPartitions(1)
-     *       .build())
-     *     .build();
-     *   }
-     * </pre>
-     * <p>
-     * The configured partition group is replicated on whichever nodes define them in this configuration. That is,
-     * this node will participate in whichever partition group is provided to this method.
-     * <p>
-     * The management group can also be configured in {@code atomix.conf} under the {@code management-group} key.
-     *
-     * @param systemManagementGroup the system management partition group
-     * @return the Atomix builder
-     */
-    public AtomixBuilder withManagementGroup(ManagedPartitionGroup systemManagementGroup) {
-        config.setManagementGroup(systemManagementGroup.config());
-        return this;
-    }
-
-    /**
-     * Sets the primitive partition groups.
-     * <p>
-     * The primitive partition groups represent partitions that are directly accessible to distributed primitives. To use
-     * partitioned primitives, at least one node must be configured with at least one data partition group.
-     * <pre>
-     *   {@code
-     *   Atomix atomix = Atomix.builder()
-     *     .withPartitionGroups(PrimaryBackupPartitionGroup.builder("data")
-     *       .withNumPartitions(32)
-     *       .build())
-     *     .build();
-     *   }
-     * </pre>
-     * The partition group name is used to uniquely identify the group when constructing primitive instances. Partitioned
-     * primitives will reference a specific protocol and partition group within which to replicate the primitive.
-     * <p>
-     * The configured partition groups are replicated on whichever nodes define them in this configuration. That is,
-     * this node will participate in whichever partition groups are provided to this method.
-     * <p>
-     * The partition groups can also be configured in {@code atomix.conf} under the {@code partition-groups} key.
-     *
-     * @param partitionGroups the partition groups
-     * @return the Atomix builder
-     * @throws NullPointerException if the partition groups are null
-     */
-    public AtomixBuilder withPartitionGroups(ManagedPartitionGroup... partitionGroups) {
-        return withPartitionGroups(Arrays.asList(checkNotNull(partitionGroups, "partitionGroups cannot be null")));
-    }
-
-    /**
-     * Sets the primitive partition groups.
-     * <p>
-     * The primitive partition groups represent partitions that are directly accessible to distributed primitives. To use
-     * partitioned primitives, at least one node must be configured with at least one data partition group.
-     * <pre>
-     *   {@code
-     *   Atomix atomix = Atomix.builder()
-     *     .withPartitionGroups(PrimaryBackupPartitionGroup.builder("data")
-     *       .withNumPartitions(32)
-     *       .build())
-     *     .build();
-     *   }
-     * </pre>
-     * The partition group name is used to uniquely identify the group when constructing primitive instances. Partitioned
-     * primitives will reference a specific protocol and partition group within which to replicate the primitive.
-     * <p>
-     * The configured partition groups are replicated on whichever nodes define them in this configuration. That is,
-     * this node will participate in whichever partition groups are provided to this method.
-     * <p>
-     * The partition groups can also be configured in {@code atomix.conf} under the {@code partition-groups} key.
-     *
-     * @param partitionGroups the partition groups
-     * @return the Atomix builder
-     * @throws NullPointerException if the partition groups are null
-     */
-    public AtomixBuilder withPartitionGroups(Collection<ManagedPartitionGroup> partitionGroups) {
-        partitionGroups.forEach(group -> config.addPartitionGroup(group.config()));
-        return this;
-    }
-
-    /**
-     * Adds a primitive partition group.
-     * <p>
-     * The provided group will be added to the list of already configured partition groups. The primitive partition groups
-     * represent partitions that are directly accessible to distributed primitives. To use partitioned primitives, at
-     * least one node must be configured with at least one data partition group.
-     * <pre>
-     *   {@code
-     *   Atomix atomix = Atomix.builder()
-     *     .withPartitionGroups(PrimaryBackupPartitionGroup.builder("data")
-     *       .withNumPartitions(32)
-     *       .build())
-     *     .build();
-     *   }
-     * </pre>
-     * The partition group name is used to uniquely identify the group when constructing primitive instances. Partitioned
-     * primitives will reference a specific protocol and partition group within which to replicate the primitive.
-     * <p>
-     * The configured partition groups are replicated on whichever nodes define them in this configuration. That is,
-     * this node will participate in whichever partition groups are provided to this method.
-     * <p>
-     * The partition groups can also be configured in {@code atomix.conf} under the {@code partition-groups} key.
-     *
-     * @param partitionGroup the partition group to add
-     * @return the Atomix builder
-     * @throws NullPointerException if the partition group is null
-     */
-    public AtomixBuilder addPartitionGroup(ManagedPartitionGroup partitionGroup) {
-        config.addPartitionGroup(partitionGroup.config());
-        return this;
-    }
-
-    /**
-     * Requires explicit serializable type registration for user types.
-     *
-     * @return the Atomix builder
-     */
-    public AtomixBuilder withTypeRegistrationRequired() {
-        return withTypeRegistrationRequired(true);
-    }
-
-    /**
-     * Sets whether serializable type registration is required for user types.
-     *
-     * @param required whether serializable type registration is required for user types
-     * @return the Atomix builder
-     */
-    public AtomixBuilder withTypeRegistrationRequired(boolean required) {
-        config.setTypeRegistrationRequired(required);
-        return this;
-    }
-
-    /**
-     * Enables compatible serialization for user types.
-     *
-     * @return the Atomix builder
-     */
-    public AtomixBuilder withCompatibleSerialization() {
-        return withCompatibleSerialization(true);
-    }
-
-    /**
-     * Sets whether compatible serialization is enabled for user types.
-     *
-     * @param enabled whether compatible serialization is enabled for user types
-     * @return the Atomix builder
-     */
-    public AtomixBuilder withCompatibleSerialization(boolean enabled) {
-        config.setCompatibleSerialization(enabled);
-        return this;
-    }
-
-    @Override
-    public AtomixBuilder withClusterId(String clusterId) {
-        super.withClusterId(clusterId);
-        return this;
-    }
-
-    @Override
-    public AtomixBuilder withMemberId(String localMemberId) {
-        super.withMemberId(localMemberId);
-        return this;
-    }
-
-    @Override
-    public AtomixBuilder withMemberId(MemberId localMemberId) {
-        super.withMemberId(localMemberId);
-        return this;
-    }
-
-    @Override
-    public AtomixBuilder withMessagingInterface(String iface) {
-        super.withMessagingInterface(iface);
-        return this;
-    }
-
-    @Override
-    public AtomixBuilder withMessagingInterfaces(String... ifaces) {
-        super.withMessagingInterfaces(ifaces);
-        return this;
-    }
-
-    @Override
-    public AtomixBuilder withMessagingInterfaces(Collection<String> ifaces) {
-        super.withMessagingInterfaces(ifaces);
-        return this;
-    }
-
-    @Override
-    public AtomixBuilder withMessagingPort(int bindPort) {
-        super.withMessagingPort(bindPort);
-        return this;
-    }
-
-    @Override
-    public AtomixBuilder withAddress(String address) {
-        super.withAddress(address);
-        return this;
-    }
-
-    @Override
-    public AtomixBuilder withAddress(String host, int port) {
-        super.withAddress(host, port);
-        return this;
-    }
-
-    @Override
-    public AtomixBuilder withAddress(int port) {
-        super.withAddress(port);
-        return this;
-    }
-
-    @Override
-    public AtomixBuilder withAddress(Address address) {
-        super.withAddress(address);
-        return this;
-    }
-
-    @Override
-    public AtomixBuilder withZone(String zone) {
-        super.withZone(zone);
-        return this;
-    }
-
-    @Override
-    public AtomixBuilder withRack(String rack) {
-        super.withRack(rack);
-        return this;
-    }
-
-    @Override
-    public AtomixBuilder withHost(String host) {
-        super.withHost(host);
-        return this;
-    }
-
-    @Override
-    public AtomixBuilder withProperties(Properties properties) {
-        super.withProperties(properties);
-        return this;
-    }
-
-    @Override
-    public AtomixBuilder withProperty(String key, String value) {
-        super.withProperty(key, value);
-        return this;
-    }
-
-    @Override
-    public AtomixBuilder withMulticastEnabled() {
-        super.withMulticastEnabled();
-        return this;
-    }
-
-    @Override
-    public AtomixBuilder withMulticastEnabled(boolean multicastEnabled) {
-        super.withMulticastEnabled(multicastEnabled);
-        return this;
-    }
-
-    @Override
-    public AtomixBuilder withMulticastAddress(Address address) {
-        super.withMulticastAddress(address);
-        return this;
-    }
-
-    @Override
-    public AtomixClusterBuilder withMembershipProtocol(GroupMembershipProtocol protocol) {
-        super.withMembershipProtocol(protocol);
-        return this;
-    }
-
-    @Override
-    public AtomixBuilder withMembershipProvider(NodeDiscoveryProvider locationProvider) {
-        super.withMembershipProvider(locationProvider);
-        return this;
-    }
-
-    @Override
-    public AtomixBuilder setBroadcastInterval(Duration interval) {
-        super.setBroadcastInterval(interval);
-        return this;
-    }
-
-    @Override
-    public AtomixBuilder setReachabilityThreshold(int threshold) {
-        super.setReachabilityThreshold(threshold);
-        return this;
-    }
-
-    @Override
-    public AtomixBuilder withReachabilityTimeout(Duration timeout) {
-        super.withReachabilityTimeout(timeout);
-        return this;
-    }
-
-    @Override
-    public AtomixBuilder withTlsEnabled() {
-        super.withTlsEnabled();
-        return this;
-    }
-
-    @Override
-    public AtomixBuilder withTlsEnabled(boolean tlsEnabled) {
-        super.withTlsEnabled(tlsEnabled);
-        return this;
-    }
-
-    @Override
-    public AtomixBuilder withKeyStore(String keyStore) {
-        super.withKeyStore(keyStore);
-        return this;
-    }
-
-    @Override
-    public AtomixBuilder withKeyStorePassword(String keyStorePassword) {
-        super.withKeyStorePassword(keyStorePassword);
-        return this;
-    }
-
-    @Override
-    public AtomixBuilder withTrustStore(String trustStore) {
-        super.withTrustStore(trustStore);
-        return this;
-    }
-
-    @Override
-    public AtomixBuilder withTrustStorePassword(String trustStorePassword) {
-        super.withTrustStorePassword(trustStorePassword);
-        return this;
-    }
-
-    /**
-     * Builds a new Atomix instance.
-     * <p>
-     * The returned instance will be configured with the initial builder configuration plus any overrides that were made
-     * via the builder. The returned instance will not be running. To start the instance call the {@link Atomix#start()}
-     * method:
-     * <pre>
-     *   {@code
-     *   Atomix atomix = Atomix.builder()
-     *     .withMemberId("member-1")
-     *     .withAddress("localhost", 5000)
-     *     .build();
-     *   atomix.start().join();
-     *   }
-     * </pre>
-     *
-     * @return a new Atomix instance
-     */
-    @Override
-    public Atomix build() {
-        return new Atomix(config, registry);
-    }
-=======
   private final AtomixConfig config;
   private final AtomixRegistry registry;
 
@@ -974,5 +531,4 @@
   public Atomix build() {
     return new Atomix(config, registry);
   }
->>>>>>> 842276c0
 }