/*
 * Copyright 2014-present Open Networking Foundation
 *
 * Licensed under the Apache License, Version 2.0 (the "License");
 * you may not use this file except in compliance with the License.
 * You may obtain a copy of the License at
 *
 *     http://www.apache.org/licenses/LICENSE-2.0
 *
 * Unless required by applicable law or agreed to in writing, software
 * distributed under the License is distributed on an "AS IS" BASIS,
 * WITHOUT WARRANTIES OR CONDITIONS OF ANY KIND, either express or implied.
 * See the License for the specific language governing permissions and
 * limitations under the License.
 */
package io.atomix.core.election;

import com.google.common.base.MoreObjects;
import com.google.common.collect.ImmutableList;
import io.atomix.cluster.MemberId;

import java.util.List;
import java.util.Objects;
import java.util.function.Function;
import java.util.stream.Collectors;

/**
 * State of leadership for topic.
 * <p>
 * Provided by this construct is the current {@link Leader leader} and the list of
 * {@link MemberId memberId}s currently registered as candidates for election for the topic.
 * Keep in mind that only registered candidates can become leaders.
 */
// TODO: 2018/8/1 by zmyer
public class Leadership<T> {

    private final Leader<T> leader;
    private final List<T> candidates;

    public Leadership(Leader<T> leader, List<T> candidates) {
        this.leader = leader;
        this.candidates = ImmutableList.copyOf(candidates);
    }

    /**
     * Returns the leader for this topic.
     *
     * @return leader; will be null if there is no leader for topic
     */
    public Leader<T> leader() {
        return leader;
    }

    /**
     * Returns an preference-ordered list of nodes that are in the leadership
     * race for this topic.
     *
     * @return a list of NodeIds in priority-order, or an empty list.
     */
    public List<T> candidates() {
        return candidates;
    }

    /**
     * Maps the leadership identifiers using the given mapper.
     *
     * @param mapper the mapper with which to convert identifiers
     * @param <U>    the converted identifier type
     * @return the converted leadership
     */
    public <U> Leadership<U> map(Function<T, U> mapper) {
        return new Leadership<>(
                leader != null ? leader.map(mapper) : null,
                candidates.stream().map(mapper).collect(Collectors.toList()));
    }

    @Override
    public int hashCode() {
        return Objects.hash(leader, candidates);
    }
<<<<<<< HEAD

    @Override
    public boolean equals(Object obj) {
        if (this == obj) {
            return true;
        }
        if (obj instanceof Leadership) {
            final Leadership other = (Leadership) obj;
            return Objects.equals(this.leader, other.leader) &&
                    Objects.equals(this.candidates, other.candidates);
        }
        return false;
=======
    if (obj instanceof Leadership) {
      final Leadership other = (Leadership) obj;
      return Objects.equals(this.leader, other.leader)
          && Objects.equals(this.candidates, other.candidates);
>>>>>>> 842276c0
    }

    @Override
    public String toString() {
        return MoreObjects.toStringHelper(this.getClass())
                .add("leader", leader)
                .add("candidates", candidates)
                .toString();
    }
}<|MERGE_RESOLUTION|>--- conflicted
+++ resolved
@@ -31,79 +31,71 @@
  * {@link MemberId memberId}s currently registered as candidates for election for the topic.
  * Keep in mind that only registered candidates can become leaders.
  */
-// TODO: 2018/8/1 by zmyer
 public class Leadership<T> {
 
-    private final Leader<T> leader;
-    private final List<T> candidates;
+  private final Leader<T> leader;
+  private final List<T> candidates;
 
-    public Leadership(Leader<T> leader, List<T> candidates) {
-        this.leader = leader;
-        this.candidates = ImmutableList.copyOf(candidates);
+  public Leadership(Leader<T> leader, List<T> candidates) {
+    this.leader = leader;
+    this.candidates = ImmutableList.copyOf(candidates);
+  }
+
+  /**
+   * Returns the leader for this topic.
+   *
+   * @return leader; will be null if there is no leader for topic
+   */
+  public Leader<T> leader() {
+    return leader;
+  }
+
+  /**
+   * Returns an preference-ordered list of nodes that are in the leadership
+   * race for this topic.
+   *
+   * @return a list of NodeIds in priority-order, or an empty list.
+   */
+  public List<T> candidates() {
+    return candidates;
+  }
+
+  /**
+   * Maps the leadership identifiers using the given mapper.
+   *
+   * @param mapper the mapper with which to convert identifiers
+   * @param <U>    the converted identifier type
+   * @return the converted leadership
+   */
+  public <U> Leadership<U> map(Function<T, U> mapper) {
+    return new Leadership<>(
+        leader != null ? leader.map(mapper) : null,
+        candidates.stream().map(mapper).collect(Collectors.toList()));
+  }
+
+  @Override
+  public int hashCode() {
+    return Objects.hash(leader, candidates);
+  }
+
+  @Override
+  public boolean equals(Object obj) {
+    if (this == obj) {
+      return true;
     }
-
-    /**
-     * Returns the leader for this topic.
-     *
-     * @return leader; will be null if there is no leader for topic
-     */
-    public Leader<T> leader() {
-        return leader;
-    }
-
-    /**
-     * Returns an preference-ordered list of nodes that are in the leadership
-     * race for this topic.
-     *
-     * @return a list of NodeIds in priority-order, or an empty list.
-     */
-    public List<T> candidates() {
-        return candidates;
-    }
-
-    /**
-     * Maps the leadership identifiers using the given mapper.
-     *
-     * @param mapper the mapper with which to convert identifiers
-     * @param <U>    the converted identifier type
-     * @return the converted leadership
-     */
-    public <U> Leadership<U> map(Function<T, U> mapper) {
-        return new Leadership<>(
-                leader != null ? leader.map(mapper) : null,
-                candidates.stream().map(mapper).collect(Collectors.toList()));
-    }
-
-    @Override
-    public int hashCode() {
-        return Objects.hash(leader, candidates);
-    }
-<<<<<<< HEAD
-
-    @Override
-    public boolean equals(Object obj) {
-        if (this == obj) {
-            return true;
-        }
-        if (obj instanceof Leadership) {
-            final Leadership other = (Leadership) obj;
-            return Objects.equals(this.leader, other.leader) &&
-                    Objects.equals(this.candidates, other.candidates);
-        }
-        return false;
-=======
     if (obj instanceof Leadership) {
       final Leadership other = (Leadership) obj;
       return Objects.equals(this.leader, other.leader)
           && Objects.equals(this.candidates, other.candidates);
->>>>>>> 842276c0
     }
+    return false;
+  }
 
-    @Override
-    public String toString() {
-        return MoreObjects.toStringHelper(this.getClass())
-                .add("leader", leader)
-                .add("candidates", candidates)
-                .toString();
-    }
+  @Override
+  public String toString() {
+    return MoreObjects.toStringHelper(this.getClass())
+        .add("leader", leader)
+        .add("candidates", candidates)
+        .toString();
+  }
 }