--- conflicted
+++ resolved
@@ -17,53 +17,15 @@
 
 import io.atomix.primitive.PrimitiveBuilder;
 import io.atomix.primitive.PrimitiveManagementService;
-<<<<<<< HEAD
-import io.atomix.utils.serializer.Namespace;
-import io.atomix.utils.serializer.NamespaceConfig;
-import io.atomix.utils.serializer.Namespaces;
-import io.atomix.utils.serializer.Serializer;
-=======
 import io.atomix.primitive.protocol.PrimitiveProtocol;
 import io.atomix.primitive.protocol.ProxyCompatibleBuilder;
 import io.atomix.primitive.protocol.ProxyProtocol;
->>>>>>> 826052e1
 
 /**
  * Builder for constructing new {@link AsyncLeaderElection} instances.
  */
 // TODO: 2018/8/1 by zmyer
 public abstract class LeaderElectionBuilder<T>
-<<<<<<< HEAD
-        extends DistributedPrimitiveBuilder<LeaderElectionBuilder<T>, LeaderElectionConfig, LeaderElection<T>> {
-
-    public LeaderElectionBuilder(String name, LeaderElectionConfig config,
-            PrimitiveManagementService managementService) {
-        super(LeaderElectionType.instance(), name, config, managementService);
-    }
-
-    @Override
-    public Serializer serializer() {
-        Serializer serializer = this.serializer;
-        if (serializer == null) {
-            NamespaceConfig config = this.config.getNamespaceConfig();
-            if (config == null) {
-                serializer = Serializer.using(Namespace.builder()
-                        .register(Namespaces.BASIC)
-                        .register(MemberId.class)
-                        .register(MemberId.Type.class)
-                        .build());
-            } else {
-                serializer = Serializer.using(Namespace.builder()
-                        .register(Namespaces.BASIC)
-                        .register(MemberId.class)
-                        .register(MemberId.Type.class)
-                        .register(new Namespace(config))
-                        .build());
-            }
-        }
-        return serializer;
-    }
-=======
     extends PrimitiveBuilder<LeaderElectionBuilder<T>, LeaderElectionConfig, LeaderElection<T>>
     implements ProxyCompatibleBuilder<LeaderElectionBuilder<T>> {
 
@@ -75,5 +37,4 @@
   public LeaderElectionBuilder<T> withProtocol(ProxyProtocol protocol) {
     return withProtocol((PrimitiveProtocol) protocol);
   }
->>>>>>> 826052e1
 }