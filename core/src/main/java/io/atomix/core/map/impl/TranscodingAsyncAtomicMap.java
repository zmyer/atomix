--- conflicted
+++ resolved
@@ -54,147 +54,138 @@
  * @param <K1> key type of this map
  * @param <V1> value type of this map
  */
-// TODO: 2018/12/07 by zmyer
-public class TranscodingAsyncAtomicMap<K1, V1, K2, V2> extends DelegatingAsyncPrimitive
-        implements AsyncAtomicMap<K1, V1> {
-
-    private final AsyncAtomicMap<K2, V2> backingMap;
-    protected final Function<K1, K2> keyEncoder;
-    protected final Function<K2, K1> keyDecoder;
-    protected final Function<V2, V1> valueDecoder;
-    protected final Function<V1, V2> valueEncoder;
-    protected final Function<Versioned<V2>, Versioned<V1>> versionedValueDecoder;
-    protected final Function<Versioned<V1>, Versioned<V2>> versionedValueEncoder;
-    protected final Function<Entry<K2, Versioned<V2>>, Entry<K1, Versioned<V1>>> entryDecoder;
-    protected final Function<Entry<K1, Versioned<V1>>, Entry<K2, Versioned<V2>>> entryEncoder;
-    private final Map<AtomicMapEventListener<K1, V1>, InternalBackingAtomicMapEventListener> listeners =
-            Maps.newIdentityHashMap();
-
-    public TranscodingAsyncAtomicMap(
-            AsyncAtomicMap<K2, V2> backingMap,
-            Function<K1, K2> keyEncoder,
-            Function<K2, K1> keyDecoder,
-            Function<V1, V2> valueEncoder,
-            Function<V2, V1> valueDecoder) {
-        super(backingMap);
-        this.backingMap = backingMap;
-        this.keyEncoder = k -> k == null ? null : keyEncoder.apply(k);
-        this.keyDecoder = k -> k == null ? null : keyDecoder.apply(k);
-        this.valueEncoder = v -> v == null ? null : valueEncoder.apply(v);
-        this.valueDecoder = v -> v == null ? null : valueDecoder.apply(v);
-        this.versionedValueDecoder = v -> v == null ? null : v.map(valueDecoder);
-        this.versionedValueEncoder = v -> v == null ? null : v.map(valueEncoder);
-        this.entryDecoder = e -> e == null ? null : Maps.immutableEntry(keyDecoder.apply(e.getKey()), versionedValueDecoder.apply(e.getValue()));
-        this.entryEncoder = e -> e == null ? null : Maps.immutableEntry(keyEncoder.apply(e.getKey()), versionedValueEncoder.apply(e.getValue()));
-    }
-
-    @Override
-    public CompletableFuture<Integer> size() {
-        return backingMap.size();
-    }
-
-    @Override
-    public CompletableFuture<Boolean> containsKey(K1 key) {
-        try {
-            return backingMap.containsKey(keyEncoder.apply(key));
-        } catch (Exception e) {
-            return Futures.exceptionalFuture(e);
-        }
-    }
-
-    @Override
-    public CompletableFuture<Boolean> containsValue(V1 value) {
-        try {
-            return backingMap.containsValue(valueEncoder.apply(value));
-        } catch (Exception e) {
-            return Futures.exceptionalFuture(e);
-        }
-    }
-
-    @Override
-    public CompletableFuture<Versioned<V1>> get(K1 key) {
-        try {
-            return backingMap.get(keyEncoder.apply(key)).thenApply(versionedValueDecoder);
-        } catch (Exception e) {
-            return Futures.exceptionalFuture(e);
-        }
-    }
-
-    @Override
-    public CompletableFuture<Map<K1, Versioned<V1>>> getAllPresent(Iterable<K1> keys) {
-        try {
-            Set<K2> uniqueKeys = new HashSet<>();
-            for (K1 key : keys) {
-                uniqueKeys.add(keyEncoder.apply(key));
-            }
-            return backingMap.getAllPresent(uniqueKeys).thenApply(
-                    entries -> ImmutableMap.copyOf(entries.entrySet().stream()
-                            .collect(Collectors.toMap(o -> keyDecoder.apply(o.getKey()),
-                                    o -> versionedValueDecoder.apply(o.getValue())))));
-        } catch (Exception e) {
-            return Futures.exceptionalFuture(e);
-        }
-    }
-
-    @Override
-    public CompletableFuture<Versioned<V1>> getOrDefault(K1 key, V1 defaultValue) {
-        try {
-            return backingMap.getOrDefault(keyEncoder.apply(key), valueEncoder.apply(defaultValue))
-                    .thenApply(versionedValueDecoder);
-        } catch (Exception e) {
-            return Futures.exceptionalFuture(e);
-        }
-    }
-
-    @Override
-    public CompletableFuture<Versioned<V1>> computeIf(K1 key,
-                                                      Predicate<? super V1> condition,
-                                                      BiFunction<? super K1, ? super V1, ? extends V1> remappingFunction) {
-        try {
-            return backingMap.computeIf(keyEncoder.apply(key),
-                    v -> condition.test(valueDecoder.apply(v)),
-                    (k, v) -> valueEncoder.apply(remappingFunction.apply(keyDecoder.apply(k),
-                            valueDecoder.apply(v))))
-                    .thenApply(versionedValueDecoder);
-        } catch (Exception e) {
-            return Futures.exceptionalFuture(e);
-        }
-    }
-
-    @Override
-    public CompletableFuture<Versioned<V1>> put(K1 key, V1 value, Duration ttl) {
-        try {
-            return backingMap.put(keyEncoder.apply(key), valueEncoder.apply(value), ttl)
-                    .thenApply(versionedValueDecoder);
-        } catch (Exception e) {
-            return Futures.exceptionalFuture(e);
-        }
-    }
-
-    @Override
-    public CompletableFuture<Versioned<V1>> putAndGet(K1 key, V1 value, Duration ttl) {
-        try {
-            return backingMap.putAndGet(keyEncoder.apply(key), valueEncoder.apply(value), ttl)
-                    .thenApply(versionedValueDecoder);
-        } catch (Exception e) {
-            return Futures.exceptionalFuture(e);
-        }
-    }
-
-    @Override
-    public CompletableFuture<Versioned<V1>> remove(K1 key) {
-        try {
-            return backingMap.remove(keyEncoder.apply(key)).thenApply(versionedValueDecoder);
-        } catch (Exception e) {
-            return Futures.exceptionalFuture(e);
-        }
-    }
-<<<<<<< HEAD
-
-    @Override
-    public CompletableFuture<Void> clear() {
-        return backingMap.clear();
-=======
+public class TranscodingAsyncAtomicMap<K1, V1, K2, V2> extends DelegatingAsyncPrimitive implements AsyncAtomicMap<K1, V1> {
+
+  private final AsyncAtomicMap<K2, V2> backingMap;
+  protected final Function<K1, K2> keyEncoder;
+  protected final Function<K2, K1> keyDecoder;
+  protected final Function<V2, V1> valueDecoder;
+  protected final Function<V1, V2> valueEncoder;
+  protected final Function<Versioned<V2>, Versioned<V1>> versionedValueDecoder;
+  protected final Function<Versioned<V1>, Versioned<V2>> versionedValueEncoder;
+  protected final Function<Entry<K2, Versioned<V2>>, Entry<K1, Versioned<V1>>> entryDecoder;
+  protected final Function<Entry<K1, Versioned<V1>>, Entry<K2, Versioned<V2>>> entryEncoder;
+  private final Map<AtomicMapEventListener<K1, V1>, InternalBackingAtomicMapEventListener> listeners =
+      Maps.newIdentityHashMap();
+
+  public TranscodingAsyncAtomicMap(
+      AsyncAtomicMap<K2, V2> backingMap,
+      Function<K1, K2> keyEncoder,
+      Function<K2, K1> keyDecoder,
+      Function<V1, V2> valueEncoder,
+      Function<V2, V1> valueDecoder) {
+    super(backingMap);
+    this.backingMap = backingMap;
+    this.keyEncoder = k -> k == null ? null : keyEncoder.apply(k);
+    this.keyDecoder = k -> k == null ? null : keyDecoder.apply(k);
+    this.valueEncoder = v -> v == null ? null : valueEncoder.apply(v);
+    this.valueDecoder = v -> v == null ? null : valueDecoder.apply(v);
+    this.versionedValueDecoder = v -> v == null ? null : v.map(valueDecoder);
+    this.versionedValueEncoder = v -> v == null ? null : v.map(valueEncoder);
+    this.entryDecoder = e -> e == null ? null : Maps.immutableEntry(keyDecoder.apply(e.getKey()), versionedValueDecoder.apply(e.getValue()));
+    this.entryEncoder = e -> e == null ? null : Maps.immutableEntry(keyEncoder.apply(e.getKey()), versionedValueEncoder.apply(e.getValue()));
+  }
+
+  @Override
+  public CompletableFuture<Integer> size() {
+    return backingMap.size();
+  }
+
+  @Override
+  public CompletableFuture<Boolean> containsKey(K1 key) {
+    try {
+      return backingMap.containsKey(keyEncoder.apply(key));
+    } catch (Exception e) {
+      return Futures.exceptionalFuture(e);
+    }
+  }
+
+  @Override
+  public CompletableFuture<Boolean> containsValue(V1 value) {
+    try {
+      return backingMap.containsValue(valueEncoder.apply(value));
+    } catch (Exception e) {
+      return Futures.exceptionalFuture(e);
+    }
+  }
+
+  @Override
+  public CompletableFuture<Versioned<V1>> get(K1 key) {
+    try {
+      return backingMap.get(keyEncoder.apply(key)).thenApply(versionedValueDecoder);
+    } catch (Exception e) {
+      return Futures.exceptionalFuture(e);
+    }
+  }
+
+  @Override
+  public CompletableFuture<Map<K1, Versioned<V1>>> getAllPresent(Iterable<K1> keys) {
+    try {
+      Set<K2> uniqueKeys = new HashSet<>();
+      for (K1 key : keys) {
+        uniqueKeys.add(keyEncoder.apply(key));
+      }
+      return backingMap.getAllPresent(uniqueKeys).thenApply(
+          entries -> ImmutableMap.copyOf(entries.entrySet().stream()
+              .collect(Collectors.toMap(o -> keyDecoder.apply(o.getKey()),
+                  o -> versionedValueDecoder.apply(o.getValue())))));
+    } catch (Exception e) {
+      return Futures.exceptionalFuture(e);
+    }
+  }
+
+  @Override
+  public CompletableFuture<Versioned<V1>> getOrDefault(K1 key, V1 defaultValue) {
+    try {
+      return backingMap.getOrDefault(keyEncoder.apply(key), valueEncoder.apply(defaultValue))
+          .thenApply(versionedValueDecoder);
+    } catch (Exception e) {
+      return Futures.exceptionalFuture(e);
+    }
+  }
+
+  @Override
+  public CompletableFuture<Versioned<V1>> computeIf(K1 key,
+                                                    Predicate<? super V1> condition,
+                                                    BiFunction<? super K1, ? super V1, ? extends V1> remappingFunction) {
+    try {
+      return backingMap.computeIf(keyEncoder.apply(key),
+          v -> condition.test(valueDecoder.apply(v)),
+          (k, v) -> valueEncoder.apply(remappingFunction.apply(keyDecoder.apply(k),
+              valueDecoder.apply(v))))
+          .thenApply(versionedValueDecoder);
+    } catch (Exception e) {
+      return Futures.exceptionalFuture(e);
+    }
+  }
+
+  @Override
+  public CompletableFuture<Versioned<V1>> put(K1 key, V1 value, Duration ttl) {
+    try {
+      return backingMap.put(keyEncoder.apply(key), valueEncoder.apply(value), ttl)
+          .thenApply(versionedValueDecoder);
+    } catch (Exception e) {
+      return Futures.exceptionalFuture(e);
+    }
+  }
+
+  @Override
+  public CompletableFuture<Versioned<V1>> putAndGet(K1 key, V1 value, Duration ttl) {
+    try {
+      return backingMap.putAndGet(keyEncoder.apply(key), valueEncoder.apply(value), ttl)
+          .thenApply(versionedValueDecoder);
+    } catch (Exception e) {
+      return Futures.exceptionalFuture(e);
+    }
+  }
+
+  @Override
+  public CompletableFuture<Versioned<V1>> remove(K1 key) {
+    try {
+      return backingMap.remove(keyEncoder.apply(key)).thenApply(versionedValueDecoder);
+    } catch (Exception e) {
+      return Futures.exceptionalFuture(e);
+    }
   }
 
   @Override
@@ -254,150 +245,125 @@
           .thenApply(versionedValueDecoder);
     } catch (Exception e) {
       return Futures.exceptionalFuture(e);
->>>>>>> 842276c0
+    }
+  }
+
+  @Override
+  public CompletableFuture<Boolean> remove(K1 key, V1 value) {
+    try {
+      return backingMap.remove(keyEncoder.apply(key), valueEncoder.apply(value));
+    } catch (Exception e) {
+      return Futures.exceptionalFuture(e);
+    }
+  }
+
+  @Override
+  public CompletableFuture<Boolean> remove(K1 key, long version) {
+    try {
+      return backingMap.remove(keyEncoder.apply(key), version);
+    } catch (Exception e) {
+      return Futures.exceptionalFuture(e);
+    }
+  }
+
+  @Override
+  public CompletableFuture<Versioned<V1>> replace(K1 key, V1 value) {
+    try {
+      return backingMap.replace(keyEncoder.apply(key), valueEncoder.apply(value))
+          .thenApply(versionedValueDecoder);
+    } catch (Exception e) {
+      return Futures.exceptionalFuture(e);
+    }
+  }
+
+  @Override
+  public CompletableFuture<Boolean> replace(K1 key, V1 oldValue, V1 newValue) {
+    try {
+      return backingMap.replace(keyEncoder.apply(key),
+          valueEncoder.apply(oldValue),
+          valueEncoder.apply(newValue));
+    } catch (Exception e) {
+      return Futures.exceptionalFuture(e);
+    }
+  }
+
+  @Override
+  public CompletableFuture<Boolean> replace(K1 key, long oldVersion, V1 newValue) {
+    try {
+      return backingMap.replace(keyEncoder.apply(key), oldVersion, valueEncoder.apply(newValue));
+    } catch (Exception e) {
+      return Futures.exceptionalFuture(e);
+    }
+  }
+
+  @Override
+  public CompletableFuture<Void> addListener(AtomicMapEventListener<K1, V1> listener, Executor executor) {
+    synchronized (listeners) {
+      InternalBackingAtomicMapEventListener backingMapListener =
+          listeners.computeIfAbsent(listener, k -> new InternalBackingAtomicMapEventListener(listener));
+      return backingMap.addListener(backingMapListener, executor);
+    }
+  }
+
+  @Override
+  public CompletableFuture<Void> removeListener(AtomicMapEventListener<K1, V1> listener) {
+    synchronized (listeners) {
+      InternalBackingAtomicMapEventListener backingMapListener = listeners.remove(listener);
+      if (backingMapListener != null) {
+        return backingMap.removeListener(backingMapListener);
+      } else {
+        return CompletableFuture.completedFuture(null);
+      }
+    }
+  }
+
+  @Override
+  public CompletableFuture<Boolean> prepare(TransactionLog<MapUpdate<K1, V1>> transactionLog) {
+    try {
+      return backingMap.prepare(transactionLog.map(record -> record.map(keyEncoder, valueEncoder)));
+    } catch (Exception e) {
+      return Futures.exceptionalFuture(e);
+    }
+  }
+
+  @Override
+  public CompletableFuture<Void> commit(TransactionId transactionId) {
+    try {
+      return backingMap.commit(transactionId);
+    } catch (Exception e) {
+      return Futures.exceptionalFuture(e);
+    }
+  }
+
+  @Override
+  public CompletableFuture<Void> rollback(TransactionId transactionId) {
+    try {
+      return backingMap.rollback(transactionId);
+    } catch (Exception e) {
+      return Futures.exceptionalFuture(e);
+    }
+  }
+
+  @Override
+  public AtomicMap<K1, V1> sync(Duration operationTimeout) {
+    return new BlockingAtomicMap<>(this, operationTimeout.toMillis());
+  }
+
+  private class InternalBackingAtomicMapEventListener implements AtomicMapEventListener<K2, V2> {
+
+    private final AtomicMapEventListener<K1, V1> listener;
+
+    InternalBackingAtomicMapEventListener(AtomicMapEventListener<K1, V1> listener) {
+      this.listener = listener;
     }
 
     @Override
-    public AsyncDistributedSet<K1> keySet() {
-        return new TranscodingAsyncDistributedSet<>(backingMap.keySet(), keyEncoder, keyDecoder);
-    }
-
-    @Override
-    public AsyncDistributedCollection<Versioned<V1>> values() {
-        return new TranscodingAsyncDistributedCollection<>(backingMap.values(), versionedValueEncoder, versionedValueDecoder);
-    }
-
-    @Override
-    public AsyncDistributedSet<Entry<K1, Versioned<V1>>> entrySet() {
-        return new TranscodingAsyncDistributedSet<>(backingMap.entrySet(), entryEncoder, entryDecoder);
-    }
-
-    @Override
-    public CompletableFuture<Versioned<V1>> putIfAbsent(K1 key, V1 value, Duration ttl) {
-        try {
-            return backingMap.putIfAbsent(keyEncoder.apply(key), valueEncoder.apply(value), ttl)
-                    .thenApply(versionedValueDecoder);
-        } catch (Exception e) {
-            return Futures.exceptionalFuture(e);
-        }
-    }
-
-    @Override
-    public CompletableFuture<Boolean> remove(K1 key, V1 value) {
-        try {
-            return backingMap.remove(keyEncoder.apply(key), valueEncoder.apply(value));
-        } catch (Exception e) {
-            return Futures.exceptionalFuture(e);
-        }
-    }
-
-    @Override
-    public CompletableFuture<Boolean> remove(K1 key, long version) {
-        try {
-            return backingMap.remove(keyEncoder.apply(key), version);
-        } catch (Exception e) {
-            return Futures.exceptionalFuture(e);
-        }
-    }
-
-    @Override
-    public CompletableFuture<Versioned<V1>> replace(K1 key, V1 value) {
-        try {
-            return backingMap.replace(keyEncoder.apply(key), valueEncoder.apply(value))
-                    .thenApply(versionedValueDecoder);
-        } catch (Exception e) {
-            return Futures.exceptionalFuture(e);
-        }
-    }
-
-    @Override
-    public CompletableFuture<Boolean> replace(K1 key, V1 oldValue, V1 newValue) {
-        try {
-            return backingMap.replace(keyEncoder.apply(key),
-                    valueEncoder.apply(oldValue),
-                    valueEncoder.apply(newValue));
-        } catch (Exception e) {
-            return Futures.exceptionalFuture(e);
-        }
-    }
-
-    @Override
-    public CompletableFuture<Boolean> replace(K1 key, long oldVersion, V1 newValue) {
-        try {
-            return backingMap.replace(keyEncoder.apply(key), oldVersion, valueEncoder.apply(newValue));
-        } catch (Exception e) {
-            return Futures.exceptionalFuture(e);
-        }
-    }
-
-    @Override
-    public CompletableFuture<Void> addListener(AtomicMapEventListener<K1, V1> listener, Executor executor) {
-        synchronized (listeners) {
-            InternalBackingAtomicMapEventListener backingMapListener =
-                    listeners.computeIfAbsent(listener, k -> new InternalBackingAtomicMapEventListener(listener));
-            return backingMap.addListener(backingMapListener, executor);
-        }
-    }
-
-    @Override
-    public CompletableFuture<Void> removeListener(AtomicMapEventListener<K1, V1> listener) {
-        synchronized (listeners) {
-            InternalBackingAtomicMapEventListener backingMapListener = listeners.remove(listener);
-            if (backingMapListener != null) {
-                return backingMap.removeListener(backingMapListener);
-            } else {
-                return CompletableFuture.completedFuture(null);
-            }
-        }
-    }
-
-    @Override
-    public CompletableFuture<Boolean> prepare(TransactionLog<MapUpdate<K1, V1>> transactionLog) {
-        try {
-            return backingMap.prepare(transactionLog.map(record -> record.map(keyEncoder, valueEncoder)));
-        } catch (Exception e) {
-            return Futures.exceptionalFuture(e);
-        }
-    }
-
-    @Override
-    public CompletableFuture<Void> commit(TransactionId transactionId) {
-        try {
-            return backingMap.commit(transactionId);
-        } catch (Exception e) {
-            return Futures.exceptionalFuture(e);
-        }
-    }
-
-    @Override
-    public CompletableFuture<Void> rollback(TransactionId transactionId) {
-        try {
-            return backingMap.rollback(transactionId);
-        } catch (Exception e) {
-            return Futures.exceptionalFuture(e);
-        }
-    }
-
-    @Override
-    public AtomicMap<K1, V1> sync(Duration operationTimeout) {
-        return new BlockingAtomicMap<>(this, operationTimeout.toMillis());
-    }
-
-    private class InternalBackingAtomicMapEventListener implements AtomicMapEventListener<K2, V2> {
-
-        private final AtomicMapEventListener<K1, V1> listener;
-
-        InternalBackingAtomicMapEventListener(AtomicMapEventListener<K1, V1> listener) {
-            this.listener = listener;
-        }
-
-        @Override
-        public void event(AtomicMapEvent<K2, V2> event) {
-            listener.event(new AtomicMapEvent<K1, V1>(
-                    event.type(),
-                    keyDecoder.apply(event.key()),
-                    event.newValue() != null ? event.newValue().map(valueDecoder) : null,
-                    event.oldValue() != null ? event.oldValue().map(valueDecoder) : null));
-        }
-    }
+    public void event(AtomicMapEvent<K2, V2> event) {
+      listener.event(new AtomicMapEvent<K1, V1>(
+          event.type(),
+          keyDecoder.apply(event.key()),
+          event.newValue() != null ? event.newValue().map(valueDecoder) : null,
+          event.oldValue() != null ? event.oldValue().map(valueDecoder) : null));
+    }
+  }
 }