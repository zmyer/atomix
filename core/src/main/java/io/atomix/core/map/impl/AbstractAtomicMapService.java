/*
 * Copyright 2016-present Open Networking Foundation
 *
 * Licensed under the Apache License, Version 2.0 (the "License");
 * you may not use this file except in compliance with the License.
 * You may obtain a copy of the License at
 *
 *     http://www.apache.org/licenses/LICENSE-2.0
 *
 * Unless required by applicable law or agreed to in writing, software
 * distributed under the License is distributed on an "AS IS" BASIS,
 * WITHOUT WARRANTIES OR CONDITIONS OF ANY KIND, either express or implied.
 * See the License for the specific language governing permissions and
 * limitations under the License.
 */
package io.atomix.core.map.impl;

import com.google.common.collect.Lists;
import com.google.common.collect.Maps;
import com.google.common.collect.Sets;
import io.atomix.core.iterator.impl.IteratorBatch;
import io.atomix.core.map.AtomicMapEvent;
import io.atomix.core.map.MapEvent;
import io.atomix.core.transaction.TransactionId;
import io.atomix.core.transaction.TransactionLog;
import io.atomix.core.transaction.impl.CommitResult;
import io.atomix.core.transaction.impl.PrepareResult;
import io.atomix.core.transaction.impl.RollbackResult;
import io.atomix.primitive.PrimitiveType;
import io.atomix.primitive.service.AbstractPrimitiveService;
import io.atomix.primitive.service.BackupInput;
import io.atomix.primitive.service.BackupOutput;
import io.atomix.primitive.session.Session;
import io.atomix.primitive.session.SessionId;
import io.atomix.utils.concurrent.Scheduled;
import io.atomix.utils.serializer.Namespace;
import io.atomix.utils.serializer.Serializer;
import io.atomix.utils.time.Versioned;

import java.nio.BufferUnderflowException;
import java.time.Duration;
import java.util.ArrayDeque;
import java.util.ArrayList;
import java.util.Arrays;
import java.util.Collection;
import java.util.HashMap;
import java.util.Iterator;
import java.util.List;
import java.util.Map;
import java.util.Queue;
import java.util.Set;
import java.util.function.BiFunction;
import java.util.function.Function;
import java.util.function.Predicate;
import java.util.stream.Collectors;

import static com.google.common.base.MoreObjects.toStringHelper;
import static com.google.common.base.Preconditions.checkState;
import static com.google.common.base.Throwables.throwIfUnchecked;

/**
 * State Machine for {@link AtomicMapProxy} resource.
 */
public abstract class AbstractAtomicMapService<K> extends AbstractPrimitiveService<AtomicMapClient> implements AtomicMapService<K> {

<<<<<<< HEAD
    private static final int MAX_ITERATOR_BATCH_SIZE = 1024 * 32;

    private final Serializer serializer;
    protected Set<SessionId> listeners = Sets.newLinkedHashSet();
    private Map<K, MapEntryValue> map;
    protected Set<K> preparedKeys = Sets.newHashSet();
    protected Map<TransactionId, TransactionScope<K>> activeTransactions = Maps.newHashMap();
    protected Map<Long, IteratorContext> entryIterators = Maps.newHashMap();
    protected long currentVersion;

    public AbstractAtomicMapService(PrimitiveType primitiveType) {
        super(primitiveType, AtomicMapClient.class);
        serializer = Serializer.using(Namespace.builder()
                .register(primitiveType.namespace())
                .register(SessionId.class)
                .register(TransactionId.class)
                .register(TransactionScope.class)
                .register(MapEntryValue.class)
                .register(MapEntryValue.Type.class)
                .register(new HashMap().keySet().getClass())
                .register(DefaultIterator.class)
                .build());
        map = createMap();
    }

    protected Map<K, MapEntryValue> createMap() {
        return Maps.newConcurrentMap();
    }

    protected Map<K, MapEntryValue> entries() {
        return map;
    }

    @Override
    public Serializer serializer() {
        return serializer;
    }

    @Override
    public void backup(BackupOutput writer) {
        writer.writeObject(listeners);
        writer.writeObject(preparedKeys);
        writer.writeObject(Maps.newHashMap(entries()));
        writer.writeObject(activeTransactions);
        writer.writeLong(currentVersion);
        writer.writeObject(entryIterators);
    }

    @Override
    public void restore(BackupInput reader) {
        listeners = reader.readObject();
        preparedKeys = reader.readObject();
        Map<K, MapEntryValue> map = reader.readObject();
        this.map = createMap();
        this.map.putAll(map);
        activeTransactions = reader.readObject();
        currentVersion = reader.readLong();
        entryIterators = reader.readObject();

        map.forEach((key, value) -> {
            if (value.ttl() > 0) {
                value.timer = getScheduler().schedule(Duration.ofMillis(value.ttl() - (getWallClock().getTime().unixTimestamp() - value.created())), () -> {
                    entries().remove(key, value);
                    publish(new AtomicMapEvent<>(AtomicMapEvent.Type.REMOVE, key, null, toVersioned(value)));
                });
            }
        });
    }
=======
  private static final int MAX_ITERATOR_BATCH_SIZE = 1024 * 32;

  private final Serializer serializer;
  protected Set<SessionId> listeners = Sets.newLinkedHashSet();
  private Map<K, MapEntryValue> map;
  protected Set<K> preparedKeys = Sets.newHashSet();
  protected Map<TransactionId, TransactionScope<K>> activeTransactions = Maps.newHashMap();
  protected Map<Long, IteratorContext> entryIterators = Maps.newHashMap();
  protected Map<K, LockContext> locks = Maps.newHashMap();
  protected long currentVersion;

  public AbstractAtomicMapService(PrimitiveType primitiveType) {
    super(primitiveType, AtomicMapClient.class);
    serializer = Serializer.using(Namespace.builder()
        .register(primitiveType.namespace())
        .register(SessionId.class)
        .register(TransactionId.class)
        .register(TransactionScope.class)
        .register(MapEntryValue.class)
        .register(MapEntryValue.Type.class)
        .register(new HashMap().keySet().getClass())
        .register(DefaultIterator.class)
        .register(LockContext.class)
        .register(LockHolder.class)
        .build());
    map = createMap();
  }

  protected Map<K, MapEntryValue> createMap() {
    return Maps.newConcurrentMap();
  }

  protected Map<K, MapEntryValue> entries() {
    return map;
  }

  @Override
  public Serializer serializer() {
    return serializer;
  }

  @Override
  public void backup(BackupOutput writer) {
    writer.writeObject(listeners);
    writer.writeObject(preparedKeys);
    writer.writeObject(Maps.newHashMap(entries()));
    writer.writeObject(activeTransactions);
    writer.writeLong(currentVersion);
    writer.writeObject(entryIterators);
    writer.writeObject(locks);
  }

  @Override
  public void restore(BackupInput reader) {
    listeners = reader.readObject();
    preparedKeys = reader.readObject();
    Map<K, MapEntryValue> map = reader.readObject();
    this.map = createMap();
    this.map.putAll(map);
    activeTransactions = reader.readObject();
    currentVersion = reader.readLong();
    entryIterators = reader.readObject();

    // Attempt to read the locks. If a BufferUnderflowException is thrown, that indicates the snapshot is from
    // a version that did not support locks. Just initialize the locks to an empty map.
    try {
      locks = reader.readObject();
    } catch (BufferUnderflowException e) {
      locks = Maps.newHashMap();
    }

    map.forEach((key, value) -> {
      if (value.ttl() > 0) {
        value.timer = getScheduler().schedule(Duration.ofMillis(value.ttl() - (getWallClock().getTime().unixTimestamp() - value.created())), () -> {
          entries().remove(key, value);
          publish(new AtomicMapEvent<>(AtomicMapEvent.Type.REMOVE, key, null, toVersioned(value)));
        });
      }
    });

    locks.forEach((key, lock) -> {
      lock.timers.values().forEach(Scheduled::cancel);
      lock.timers.clear();
      for (LockHolder holder : lock.queue) {
        if (holder.expire > 0) {
          lock.timers.put(holder.index, getScheduler().schedule(Duration.ofMillis(holder.expire - getWallClock().getTime().unixTimestamp()), () -> {
            lock.timers.remove(holder.index);
            lock.queue.remove(holder);
            Session session = getSession(holder.session);
            if (session != null && session.getState().active()) {
              getSession(holder.session).accept(service -> service.failed(key, holder.id));
            }
          }));
        }
      }
    });
  }

  @Override
  public boolean containsKey(K key) {
    MapEntryValue value = entries().get(key);
    return value != null && value.type() != MapEntryValue.Type.TOMBSTONE;
  }

  @Override
  public boolean containsKeys(Collection<? extends K> keys) {
    for (K key : keys) {
      if (!containsKey(key)) {
        return false;
      }
    }
    return true;
  }

  @Override
  public boolean containsValue(byte[] value) {
    return entries().values().stream()
        .filter(v -> v.type() != MapEntryValue.Type.TOMBSTONE)
        .anyMatch(v -> Arrays.equals(v.value, value));
  }

  @Override
  public Versioned<byte[]> get(K key) {
    return toVersioned(entries().get(key));
  }

  @Override
  public Map<K, Versioned<byte[]>> getAllPresent(Set<K> keys) {
    return entries().entrySet().stream()
        .filter(entry -> entry.getValue().type() != MapEntryValue.Type.TOMBSTONE
            && keys.contains(entry.getKey()))
        .collect(Collectors.toMap(Map.Entry::getKey, o -> toVersioned(o.getValue())));
  }

  @Override
  public Versioned<byte[]> getOrDefault(K key, byte[] defaultValue) {
    MapEntryValue value = entries().get(key);
    if (value == null) {
      return new Versioned<>(defaultValue, 0);
    } else if (value.type() == MapEntryValue.Type.TOMBSTONE) {
      return new Versioned<>(defaultValue, value.version);
    } else {
      return new Versioned<>(value.value(), value.version);
    }
  }

  @Override
  public int size() {
    return (int) entries().values().stream()
        .filter(value -> value.type() != MapEntryValue.Type.TOMBSTONE)
        .count();
  }

  @Override
  public boolean isEmpty() {
    return entries().values().stream()
        .noneMatch(value -> value.type() != MapEntryValue.Type.TOMBSTONE);
  }

  @Override
  public Set<K> keySet() {
    return entries().entrySet().stream()
        .filter(entry -> entry.getValue().type() != MapEntryValue.Type.TOMBSTONE)
        .map(Map.Entry::getKey)
        .collect(Collectors.toSet());
  }

  @Override
  public Collection<Versioned<byte[]>> values() {
    return entries().entrySet().stream()
        .filter(entry -> entry.getValue().type() != MapEntryValue.Type.TOMBSTONE)
        .map(entry -> toVersioned(entry.getValue()))
        .collect(Collectors.toList());
  }

  @Override
  public Set<Map.Entry<K, Versioned<byte[]>>> entrySet() {
    return entries().entrySet().stream()
        .filter(entry -> entry.getValue().type() != MapEntryValue.Type.TOMBSTONE)
        .map(e -> Maps.immutableEntry(e.getKey(), toVersioned(e.getValue())))
        .collect(Collectors.toSet());
  }

  /**
   * Returns a boolean indicating whether the given MapEntryValues are equal.
   *
   * @param oldValue the first value to compare
   * @param newValue the second value to compare
   * @return indicates whether the two values are equal
   */
  protected boolean valuesEqual(MapEntryValue oldValue, MapEntryValue newValue) {
    return (oldValue == null && newValue == null)
        || (oldValue != null && newValue != null && valuesEqual(oldValue.value(), newValue.value()));
  }

  /**
   * Returns a boolean indicating whether the given entry values are equal.
   *
   * @param oldValue the first value to compare
   * @param newValue the second value to compare
   * @return indicates whether the two values are equal
   */
  protected boolean valuesEqual(byte[] oldValue, byte[] newValue) {
    return (oldValue == null && newValue == null)
        || (oldValue != null && newValue != null && Arrays.equals(oldValue, newValue));
  }

  /**
   * Returns a boolean indicating whether the given MapEntryValue is null or a tombstone.
   *
   * @param value the value to check
   * @return indicates whether the given value is null or is a tombstone
   */
  protected boolean valueIsNull(MapEntryValue value) {
    return value == null || value.type() == MapEntryValue.Type.TOMBSTONE;
  }

  /**
   * Updates the given value.
   *
   * @param key   the key to update
   * @param value the value to update
   */
  protected void putValue(K key, MapEntryValue value) {
    MapEntryValue oldValue = entries().put(key, value);
    cancelTtl(oldValue);
    scheduleTtl(key, value);
  }

  /**
   * Schedules the TTL for the given value.
   *
   * @param value the value for which to schedule the TTL
   */
  protected void scheduleTtl(K key, MapEntryValue value) {
    if (value.ttl() > 0) {
      value.timer = getScheduler().schedule(Duration.ofMillis(value.ttl()), () -> {
        entries().remove(key, value);
        publish(new AtomicMapEvent<>(AtomicMapEvent.Type.REMOVE, key, null, toVersioned(value)));
      });
    }
  }

  /**
   * Cancels the TTL for the given value.
   *
   * @param value the value for which to cancel the TTL
   */
  protected void cancelTtl(MapEntryValue value) {
    if (value != null && value.timer != null) {
      value.timer.cancel();
    }
  }

  @Override
  public MapEntryUpdateResult<K, byte[]> put(K key, byte[] value, long ttl) {
    MapEntryValue oldValue = entries().get(key);
    MapEntryValue newValue = new MapEntryValue(
        MapEntryValue.Type.VALUE,
        getCurrentIndex(),
        value,
        getWallClock().getTime().unixTimestamp(),
        ttl);

    // Check if there's a pessimistic lock on the key and return a WRITE_LOCK error if the lock does not belong
    // to the requester's session.
    LockContext lock = locks.get(key);
    if (lock != null && lock.isLocked() && !lock.isLockedBy(getCurrentSession().sessionId())) {
      return new MapEntryUpdateResult<>(
          MapEntryUpdateResult.Status.WRITE_LOCK,
          getCurrentIndex(),
          key,
          toVersioned(oldValue));
    }

    // If the value is null or a tombstone, this is an insert.
    // Otherwise, only update the value if it has changed to reduce the number of events.
    if (valueIsNull(oldValue)) {
      // If the key has been locked by a transaction, return a WRITE_LOCK error.
      if (preparedKeys.contains(key)) {
        return new MapEntryUpdateResult<>(
            MapEntryUpdateResult.Status.WRITE_LOCK,
            getCurrentIndex(),
            key,
            toVersioned(oldValue));
      }
      putValue(key, newValue);
      Versioned<byte[]> result = toVersioned(oldValue);
      publish(new AtomicMapEvent<>(AtomicMapEvent.Type.INSERT, key, toVersioned(newValue), result));
      return new MapEntryUpdateResult<>(MapEntryUpdateResult.Status.OK, getCurrentIndex(), key, result);
    } else if (!valuesEqual(oldValue, newValue)) {
      // If the key has been locked by a transaction, return a WRITE_LOCK error.
      if (preparedKeys.contains(key)) {
        return new MapEntryUpdateResult<>(
            MapEntryUpdateResult.Status.WRITE_LOCK,
            getCurrentIndex(),
            key,
            toVersioned(oldValue));
      }
      putValue(key, newValue);
      Versioned<byte[]> result = toVersioned(oldValue);
      publish(new AtomicMapEvent<>(AtomicMapEvent.Type.UPDATE, key, toVersioned(newValue), result));
      return new MapEntryUpdateResult<>(MapEntryUpdateResult.Status.OK, getCurrentIndex(), key, result);
    }
    // If the value hasn't changed, return a NOOP result.
    return new MapEntryUpdateResult<>(MapEntryUpdateResult.Status.NOOP, getCurrentIndex(), key, toVersioned(oldValue));
  }

  @Override
  public MapEntryUpdateResult<K, byte[]> putIfAbsent(K key, byte[] value, long ttl) {
    MapEntryValue oldValue = entries().get(key);

    // Check if there's a pessimistic lock on the key and return a WRITE_LOCK error if the lock does not belong
    // to the requester's session.
    LockContext lock = locks.get(key);
    if (lock != null && lock.isLocked() && !lock.isLockedBy(getCurrentSession().sessionId())) {
      return new MapEntryUpdateResult<>(
          MapEntryUpdateResult.Status.WRITE_LOCK,
          getCurrentIndex(),
          key,
          toVersioned(oldValue));
    }

    // If the value is null, this is an INSERT.
    if (valueIsNull(oldValue)) {
      // If the key has been locked by a transaction, return a WRITE_LOCK error.
      if (preparedKeys.contains(key)) {
        return new MapEntryUpdateResult<>(
            MapEntryUpdateResult.Status.WRITE_LOCK,
            getCurrentIndex(),
            key,
            toVersioned(oldValue));
      }
      MapEntryValue newValue = new MapEntryValue(
          MapEntryValue.Type.VALUE,
          getCurrentIndex(),
          value,
          getWallClock().getTime().unixTimestamp(),
          ttl);
      putValue(key, newValue);
      Versioned<byte[]> result = toVersioned(newValue);
      publish(new AtomicMapEvent<>(AtomicMapEvent.Type.INSERT, key, result, null));
      return new MapEntryUpdateResult<>(MapEntryUpdateResult.Status.OK, getCurrentIndex(), key, null);
    }
    return new MapEntryUpdateResult<>(
        MapEntryUpdateResult.Status.PRECONDITION_FAILED,
        getCurrentIndex(),
        key,
        toVersioned(oldValue));
  }

  @Override
  public MapEntryUpdateResult<K, byte[]> putAndGet(K key, byte[] value, long ttl) {
    MapEntryValue oldValue = entries().get(key);
    MapEntryValue newValue = new MapEntryValue(MapEntryValue.Type.VALUE, getCurrentIndex(), value, getWallClock().getTime().unixTimestamp(), ttl);

    // Check if there's a pessimistic lock on the key and return a WRITE_LOCK error if the lock does not belong
    // to the requester's session.
    LockContext lock = locks.get(key);
    if (lock != null && lock.isLocked() && !lock.isLockedBy(getCurrentSession().sessionId())) {
      return new MapEntryUpdateResult<>(
          MapEntryUpdateResult.Status.WRITE_LOCK,
          getCurrentIndex(),
          key,
          toVersioned(oldValue));
    }

    // If the value is null or a tombstone, this is an insert.
    // Otherwise, only update the value if it has changed to reduce the number of events.
    if (valueIsNull(oldValue)) {
      // If the key has been locked by a transaction, return a WRITE_LOCK error.
      if (preparedKeys.contains(key)) {
        return new MapEntryUpdateResult<>(
            MapEntryUpdateResult.Status.WRITE_LOCK,
            getCurrentIndex(),
            key,
            toVersioned(oldValue));
      }
      putValue(key, newValue);
      Versioned<byte[]> result = toVersioned(newValue);
      publish(new AtomicMapEvent<>(AtomicMapEvent.Type.INSERT, key, result, null));
      return new MapEntryUpdateResult<>(MapEntryUpdateResult.Status.OK, getCurrentIndex(), key, result);
    } else if (!valuesEqual(oldValue, newValue)) {
      // If the key has been locked by a transaction, return a WRITE_LOCK error.
      if (preparedKeys.contains(key)) {
        return new MapEntryUpdateResult<>(
            MapEntryUpdateResult.Status.WRITE_LOCK,
            getCurrentIndex(),
            key,
            toVersioned(oldValue));
      }
      putValue(key, newValue);
      Versioned<byte[]> result = toVersioned(newValue);
      publish(new AtomicMapEvent<>(AtomicMapEvent.Type.UPDATE, key, result, toVersioned(oldValue)));
      return new MapEntryUpdateResult<>(MapEntryUpdateResult.Status.OK, getCurrentIndex(), key, result);
    }
    return new MapEntryUpdateResult<>(MapEntryUpdateResult.Status.NOOP, getCurrentIndex(), key, toVersioned(oldValue));
  }

  /**
   * Handles a remove commit.
   *
   * @param index     the commit index
   * @param key       the key to remove
   * @param predicate predicate to determine whether to remove the entry
   * @return map entry update result
   */
  private MapEntryUpdateResult<K, byte[]> removeIf(long index, K key, Predicate<MapEntryValue> predicate) {
    MapEntryValue value = entries().get(key);

    // Check if there's a pessimistic lock on the key and return a WRITE_LOCK error if the lock does not belong
    // to the requester's session.
    LockContext lock = locks.get(key);
    if (lock != null && lock.isLocked() && !lock.isLockedBy(getCurrentSession().sessionId())) {
      return new MapEntryUpdateResult<>(
          MapEntryUpdateResult.Status.WRITE_LOCK,
          getCurrentIndex(),
          key,
          toVersioned(value));
    }

    // If the value does not exist or doesn't match the predicate, return a PRECONDITION_FAILED error.
    if (valueIsNull(value) || !predicate.test(value)) {
      return new MapEntryUpdateResult<>(MapEntryUpdateResult.Status.PRECONDITION_FAILED, index, key, null);
    }

    // If the key has been locked by a transaction, return a WRITE_LOCK error.
    if (preparedKeys.contains(key)) {
      return new MapEntryUpdateResult<>(MapEntryUpdateResult.Status.WRITE_LOCK, index, key, null);
    }

    // If no transactions are active, remove the key. Otherwise, replace it with a tombstone.
    if (activeTransactions.isEmpty()) {
      entries().remove(key);
    } else {
      entries().put(key, new MapEntryValue(MapEntryValue.Type.TOMBSTONE, index, null, 0, 0));
    }

    // Cancel the timer if one is scheduled.
    cancelTtl(value);

    Versioned<byte[]> result = toVersioned(value);
    publish(new AtomicMapEvent<>(AtomicMapEvent.Type.REMOVE, key, null, result));
    return new MapEntryUpdateResult<>(MapEntryUpdateResult.Status.OK, index, key, result);
  }

  @Override
  public MapEntryUpdateResult<K, byte[]> remove(K key) {
    return removeIf(getCurrentIndex(), key, v -> true);
  }

  @Override
  public MapEntryUpdateResult<K, byte[]> remove(K key, byte[] value) {
    return removeIf(getCurrentIndex(), key, v ->
        valuesEqual(v, new MapEntryValue(MapEntryValue.Type.VALUE, getCurrentIndex(), value, getWallClock().getTime().unixTimestamp(), 0)));
  }

  @Override
  public MapEntryUpdateResult<K, byte[]> remove(K key, long version) {
    return removeIf(getCurrentIndex(), key, v -> v.version() == version);
  }

  /**
   * Handles a replace commit.
   *
   * @param index     the commit index
   * @param key       the key to replace
   * @param newValue  the value with which to replace the key
   * @param predicate a predicate to determine whether to replace the key
   * @return map entry update result
   */
  private MapEntryUpdateResult<K, byte[]> replaceIf(
      long index, K key, MapEntryValue newValue, Predicate<MapEntryValue> predicate) {
    MapEntryValue oldValue = entries().get(key);

    // Check if there's a pessimistic lock on the key and return a WRITE_LOCK error if the lock does not belong
    // to the requester's session.
    LockContext lock = locks.get(key);
    if (lock != null && lock.isLocked() && !lock.isLockedBy(getCurrentSession().sessionId())) {
      return new MapEntryUpdateResult<>(
          MapEntryUpdateResult.Status.WRITE_LOCK,
          getCurrentIndex(),
          key,
          toVersioned(oldValue));
    }

    // If the key is not set or the current value doesn't match the predicate, return a PRECONDITION_FAILED error.
    if (valueIsNull(oldValue) || !predicate.test(oldValue)) {
      return new MapEntryUpdateResult<>(
          MapEntryUpdateResult.Status.PRECONDITION_FAILED,
          index,
          key,
          toVersioned(oldValue));
    }

    // If the key has been locked by a transaction, return a WRITE_LOCK error.
    if (preparedKeys.contains(key)) {
      return new MapEntryUpdateResult<>(MapEntryUpdateResult.Status.WRITE_LOCK, index, key, null);
    }

    putValue(key, newValue);
    Versioned<byte[]> result = toVersioned(oldValue);
    publish(new AtomicMapEvent<>(AtomicMapEvent.Type.UPDATE, key, toVersioned(newValue), result));
    return new MapEntryUpdateResult<>(MapEntryUpdateResult.Status.OK, index, key, result);
  }

  @Override
  public MapEntryUpdateResult<K, byte[]> replace(K key, byte[] value) {
    MapEntryValue entryValue = new MapEntryValue(
        MapEntryValue.Type.VALUE,
        getCurrentIndex(),
        value,
        getWallClock().getTime().unixTimestamp(),
        0);
    return replaceIf(getCurrentIndex(), key, entryValue, v -> true);
  }

  @Override
  public MapEntryUpdateResult<K, byte[]> replace(K key, byte[] oldValue, byte[] newValue) {
    MapEntryValue entryValue = new MapEntryValue(
        MapEntryValue.Type.VALUE,
        getCurrentIndex(),
        newValue,
        getWallClock().getTime().unixTimestamp(),
        0);
    return replaceIf(getCurrentIndex(), key, entryValue,
        v -> valuesEqual(v.value(), oldValue));
  }

  @Override
  public MapEntryUpdateResult<K, byte[]> replace(K key, long oldVersion, byte[] newValue) {
    MapEntryValue value = new MapEntryValue(
        MapEntryValue.Type.VALUE,
        getCurrentIndex(),
        newValue,
        getWallClock().getTime().unixTimestamp(),
        0);
    return replaceIf(getCurrentIndex(), key, value,
        v -> v.version() == oldVersion);
  }

  @Override
  public void clear() {
    Iterator<Map.Entry<K, MapEntryValue>> iterator = entries().entrySet().iterator();
    Map<K, MapEntryValue> entriesToAdd = new HashMap<>();
    while (iterator.hasNext()) {
      Map.Entry<K, MapEntryValue> entry = iterator.next();
      K key = entry.getKey();
      MapEntryValue value = entry.getValue();
      if (!valueIsNull(value)) {
        Versioned<byte[]> removedValue = new Versioned<>(value.value(), value.version());
        publish(new AtomicMapEvent<>(AtomicMapEvent.Type.REMOVE, key, null, removedValue));
        cancelTtl(value);
        if (activeTransactions.isEmpty()) {
          iterator.remove();
        } else {
          entriesToAdd.put(key, new MapEntryValue(MapEntryValue.Type.TOMBSTONE, value.version, null, 0, 0));
        }
      }
    }
    entries().putAll(entriesToAdd);
  }

  @Override
  public void lock(K key, int lockId, long timeout) {
    locks.computeIfAbsent(key, k -> new LockContext(key)).lock(lockId, timeout);
  }

  @Override
  public void unlock(K key, int lockId) {
    LockContext lock = locks.get(key);
    if (lock != null) {
      lock.unlock(lockId);
      if (!lock.isLocked()) {
        locks.remove(key);
      }
    }
  }

  @Override
  public boolean isLocked(K key, long version) {
    LockContext lock = locks.get(key);
    if (lock != null) {
      return lock.isLocked(version);
    }
    return false;
  }

  @Override
  public IteratorBatch<K> iterateKeys() {
    return iterate(DefaultIterator::new, (k, v) -> k);
  }

  @Override
  public IteratorBatch<K> nextKeys(long iteratorId, int position) {
    return next(iteratorId, position, (k, v) -> k);
  }

  @Override
  public void closeKeys(long iteratorId) {
    close(iteratorId);
  }

  @Override
  public IteratorBatch<Versioned<byte[]>> iterateValues() {
    return iterate(DefaultIterator::new, (k, v) -> v);
  }

  @Override
  public IteratorBatch<Versioned<byte[]>> nextValues(long iteratorId, int position) {
    return next(iteratorId, position, (k, v) -> v);
  }

  @Override
  public void closeValues(long iteratorId) {
    close(iteratorId);
  }

  @Override
  public IteratorBatch<Map.Entry<K, Versioned<byte[]>>> iterateEntries() {
    return iterate(DefaultIterator::new, Maps::immutableEntry);
  }

  @Override
  public IteratorBatch<Map.Entry<K, Versioned<byte[]>>> nextEntries(long iteratorId, int position) {
    return next(iteratorId, position, Maps::immutableEntry);
  }

  @Override
  public void closeEntries(long iteratorId) {
    close(iteratorId);
  }

  protected <T> IteratorBatch<T> iterate(
      Function<Long, IteratorContext> contextFactory,
      BiFunction<K, Versioned<byte[]>, T> function) {
    IteratorContext iterator = contextFactory.apply(getCurrentSession().sessionId().id());
    if (!iterator.iterator().hasNext()) {
      return null;
    }

    long iteratorId = getCurrentIndex();
    entryIterators.put(iteratorId, iterator);
    IteratorBatch<T> batch = next(iteratorId, 0, function);
    if (batch.complete()) {
      entryIterators.remove(iteratorId);
    }
    return batch;
  }

  protected <T> IteratorBatch<T> next(long iteratorId, int position, BiFunction<K, Versioned<byte[]>, T> function) {
    IteratorContext context = entryIterators.get(iteratorId);
    if (context == null) {
      return null;
    }

    List<T> entries = new ArrayList<>();
    int size = 0;
    while (context.iterator().hasNext()) {
      context.incrementPosition();
      if (context.position() > position) {
        Map.Entry<K, MapEntryValue> entry = context.iterator().next();
        entries.add(function.apply(entry.getKey(), toVersioned(entry.getValue())));
        size += entry.getValue().value().length;

        if (size >= MAX_ITERATOR_BATCH_SIZE) {
          break;
        }
      }
    }

    if (entries.isEmpty()) {
      return null;
    }
    return new IteratorBatch<>(iteratorId, context.position, entries, !context.iterator().hasNext());
  }

  protected void close(long iteratorId) {
    entryIterators.remove(iteratorId);
  }

  @Override
  public void listen() {
    listeners.add(getCurrentSession().sessionId());
  }

  @Override
  public void unlisten() {
    listeners.remove(getCurrentSession().sessionId());
  }

  @Override
  public long begin(TransactionId transactionId) {
    long version = getCurrentIndex();
    activeTransactions.put(transactionId, new TransactionScope<>(version));
    return version;
  }

  @Override
  public PrepareResult prepareAndCommit(TransactionLog<MapUpdate<K, byte[]>> transactionLog) {
    TransactionId transactionId = transactionLog.transactionId();
    PrepareResult prepareResult = prepare(transactionLog);
    TransactionScope<K> transactionScope = activeTransactions.remove(transactionId);
    if (prepareResult == PrepareResult.OK) {
      this.currentVersion = getCurrentIndex();
      transactionScope = transactionScope.prepared(transactionLog);
      commitTransaction(transactionScope);
    }
    discardTombstones();
    return prepareResult;
  }

  @Override
  public PrepareResult prepare(TransactionLog<MapUpdate<K, byte[]>> transactionLog) {
    try {
      // Iterate through records in the transaction log and perform isolation checks.
      for (MapUpdate<K, byte[]> record : transactionLog.records()) {
        K key = record.key();

        // If the record is a VERSION_MATCH then check that the record's version matches the current
        // version of the state machine.
        if (record.type() == MapUpdate.Type.VERSION_MATCH && key == null) {
          if (record.version() > currentVersion) {
            return PrepareResult.OPTIMISTIC_LOCK_FAILURE;
          } else {
            continue;
          }
        }
>>>>>>> 842276c0

    @Override
    public boolean containsKey(K key) {
        MapEntryValue value = entries().get(key);
        return value != null && value.type() != MapEntryValue.Type.TOMBSTONE;
    }

    @Override
    public boolean containsKeys(Collection<? extends K> keys) {
        for (K key : keys) {
            if (!containsKey(key)) {
                return false;
            }
        }
        return true;
    }

    @Override
    public boolean containsValue(byte[] value) {
        return entries().values().stream()
                .filter(v -> v.type() != MapEntryValue.Type.TOMBSTONE)
                .anyMatch(v -> Arrays.equals(v.value, value));
    }

    @Override
    public Versioned<byte[]> get(K key) {
        return toVersioned(entries().get(key));
    }

<<<<<<< HEAD
    @Override
    public Map<K, Versioned<byte[]>> getAllPresent(Set<K> keys) {
        return entries().entrySet().stream()
                .filter(entry -> entry.getValue().type() != MapEntryValue.Type.TOMBSTONE
                        && keys.contains(entry.getKey()))
                .collect(Collectors.toMap(Map.Entry::getKey, o -> toVersioned(o.getValue())));
    }

    @Override
    public Versioned<byte[]> getOrDefault(K key, byte[] defaultValue) {
        MapEntryValue value = entries().get(key);
        if (value == null) {
            return new Versioned<>(defaultValue, 0);
        } else if (value.type() == MapEntryValue.Type.TOMBSTONE) {
            return new Versioned<>(defaultValue, value.version);
=======
      // No violations detected. Mark modified keys locked for transactions.
      transactionLog.records().forEach(record -> {
        if (record.type() != MapUpdate.Type.VERSION_MATCH) {
          preparedKeys.add(record.key());
        }
      });

      // Update the transaction scope. If the transaction scope is not set on this node, that indicates the
      // coordinator is communicating with another node. Transactions assume that the client is communicating
      // with a single leader in order to limit the overhead of retaining tombstones.
      TransactionScope<K> transactionScope = activeTransactions.get(transactionLog.transactionId());
      if (transactionScope == null) {
        activeTransactions.put(
            transactionLog.transactionId(),
            new TransactionScope<>(transactionLog.version(), transactionLog));
        return PrepareResult.PARTIAL_FAILURE;
      } else {
        activeTransactions.put(
            transactionLog.transactionId(),
            transactionScope.prepared(transactionLog));
        return PrepareResult.OK;
      }
    } catch (Exception e) {
      throwIfUnchecked(e);
      throw new RuntimeException(e);
    }
  }

  @Override
  public CommitResult commit(TransactionId transactionId) {
    TransactionScope<K> transactionScope = activeTransactions.remove(transactionId);
    if (transactionScope == null) {
      return CommitResult.UNKNOWN_TRANSACTION_ID;
    }

    try {
      this.currentVersion = getCurrentIndex();
      return commitTransaction(transactionScope);
    } catch (Exception e) {
      throwIfUnchecked(e);
      throw new RuntimeException(e);
    } finally {
      discardTombstones();
    }
  }

  /**
   * Applies committed operations to the state machine.
   */
  private CommitResult commitTransaction(TransactionScope<K> transactionScope) {
    TransactionLog<MapUpdate<K, byte[]>> transactionLog = transactionScope.transactionLog();
    boolean retainTombstones = !activeTransactions.isEmpty();

    List<AtomicMapEvent<K, byte[]>> eventsToPublish = Lists.newArrayList();
    for (MapUpdate<K, byte[]> record : transactionLog.records()) {
      if (record.type() == MapUpdate.Type.VERSION_MATCH) {
        continue;
      }

      K key = record.key();
      checkState(preparedKeys.remove(key), "key is not prepared");

      if (record.type() == MapUpdate.Type.LOCK) {
        continue;
      }

      MapEntryValue previousValue = entries().remove(key);

      // Cancel the previous timer if set.
      cancelTtl(previousValue);

      MapEntryValue newValue = null;

      // If the record is not a delete, create a transactional commit.
      if (record.type() != MapUpdate.Type.REMOVE_IF_VERSION_MATCH) {
        newValue = new MapEntryValue(MapEntryValue.Type.VALUE, currentVersion, record.value(), 0, 0);
      } else if (retainTombstones) {
        // For deletes, if tombstones need to be retained then create and store a tombstone commit.
        newValue = new MapEntryValue(MapEntryValue.Type.TOMBSTONE, currentVersion, null, 0, 0);
      }

      AtomicMapEvent<K, byte[]> event;
      if (newValue != null) {
        entries().put(key, newValue);
        if (!valueIsNull(newValue)) {
          if (!valueIsNull(previousValue)) {
            event = new AtomicMapEvent<>(
                AtomicMapEvent.Type.UPDATE,
                key,
                toVersioned(newValue),
                toVersioned(previousValue));
          } else {
            event = new AtomicMapEvent<>(
                AtomicMapEvent.Type.INSERT,
                key,
                toVersioned(newValue),
                null);
          }
>>>>>>> 842276c0
        } else {
            return new Versioned<>(value.value(), value.version);
        }
<<<<<<< HEAD
    }

    @Override
    public int size() {
        return (int) entries().values().stream()
                .filter(value -> value.type() != MapEntryValue.Type.TOMBSTONE)
                .count();
    }

    @Override
    public boolean isEmpty() {
        return entries().values().stream()
                .noneMatch(value -> value.type() != MapEntryValue.Type.TOMBSTONE);
    }

    @Override
    public Set<K> keySet() {
        return entries().entrySet().stream()
                .filter(entry -> entry.getValue().type() != MapEntryValue.Type.TOMBSTONE)
                .map(Map.Entry::getKey)
                .collect(Collectors.toSet());
    }

    @Override
    public Collection<Versioned<byte[]>> values() {
        return entries().entrySet().stream()
                .filter(entry -> entry.getValue().type() != MapEntryValue.Type.TOMBSTONE)
                .map(entry -> toVersioned(entry.getValue()))
                .collect(Collectors.toList());
    }

    @Override
    public Set<Map.Entry<K, Versioned<byte[]>>> entrySet() {
        return entries().entrySet().stream()
                .filter(entry -> entry.getValue().type() != MapEntryValue.Type.TOMBSTONE)
                .map(e -> Maps.immutableEntry(e.getKey(), toVersioned(e.getValue())))
                .collect(Collectors.toSet());
=======
      }
    }
  }

  /**
   * Utility for turning a {@code MapEntryValue} to {@code Versioned}.
   *
   * @param value map entry value
   * @return versioned instance
   */
  protected Versioned<byte[]> toVersioned(MapEntryValue value) {
    return value != null && value.type() != MapEntryValue.Type.TOMBSTONE
        ? new Versioned<>(value.value(), value.version()) : null;
  }

  /**
   * Publishes an event to listeners.
   *
   * @param event event to publish
   */
  private void publish(AtomicMapEvent<K, byte[]> event) {
    publish(Lists.newArrayList(event));
  }

  /**
   * Publishes events to listeners.
   *
   * @param events list of map event to publish
   */
  private void publish(List<AtomicMapEvent<K, byte[]>> events) {
    listeners.forEach(listener -> events.forEach(event -> getSession(listener).accept(client -> client.change(event))));
  }

  @Override
  public void onExpire(Session session) {
    cleanup(session);
  }

  @Override
  public void onClose(Session session) {
    cleanup(session);
  }

  private void cleanup(Session session) {
    listeners.remove(session.sessionId());
    entryIterators.entrySet().removeIf(entry -> entry.getValue().sessionId == session.sessionId().id());

    Iterator<Map.Entry<K, LockContext>> iterator = locks.entrySet().iterator();
    while (iterator.hasNext()) {
      LockContext lock = iterator.next().getValue();
      lock.cleanup(session);
      if (!lock.isLocked()) {
        iterator.remove();
      }
    }
  }

  /**
   * Interface implemented by map values.
   */
  protected static class MapEntryValue {
    final Type type;
    final long version;
    final byte[] value;
    final long created;
    final long ttl;
    transient Scheduled timer;

    MapEntryValue(Type type, long version, byte[] value, long created, long ttl) {
      this.type = type;
      this.version = version;
      this.value = value;
      this.created = created;
      this.ttl = ttl;
>>>>>>> 842276c0
    }

    /**
     * Returns a boolean indicating whether the given MapEntryValues are equal.
     *
     * @param oldValue the first value to compare
     * @param newValue the second value to compare
     * @return indicates whether the two values are equal
     */
    protected boolean valuesEqual(MapEntryValue oldValue, MapEntryValue newValue) {
        return (oldValue == null && newValue == null)
                || (oldValue != null && newValue != null && valuesEqual(oldValue.value(), newValue.value()));
    }

    /**
     * Returns a boolean indicating whether the given entry values are equal.
     *
     * @param oldValue the first value to compare
     * @param newValue the second value to compare
     * @return indicates whether the two values are equal
     */
    protected boolean valuesEqual(byte[] oldValue, byte[] newValue) {
        return (oldValue == null && newValue == null)
                || (oldValue != null && newValue != null && Arrays.equals(oldValue, newValue));
    }

    /**
     * Returns a boolean indicating whether the given MapEntryValue is null or a tombstone.
     *
     * @param value the value to check
     * @return indicates whether the given value is null or is a tombstone
     */
    protected boolean valueIsNull(MapEntryValue value) {
        return value == null || value.type() == MapEntryValue.Type.TOMBSTONE;
    }

    /**
     * Updates the given value.
     *
     * @param key   the key to update
     * @param value the value to update
     */
    protected void putValue(K key, MapEntryValue value) {
        MapEntryValue oldValue = entries().put(key, value);
        cancelTtl(oldValue);
        scheduleTtl(key, value);
    }

    /**
     * Schedules the TTL for the given value.
     *
     * @param value the value for which to schedule the TTL
     */
    protected void scheduleTtl(K key, MapEntryValue value) {
        if (value.ttl() > 0) {
            value.timer = getScheduler().schedule(Duration.ofMillis(value.ttl()), () -> {
                entries().remove(key, value);
                publish(new AtomicMapEvent<>(AtomicMapEvent.Type.REMOVE, key, null, toVersioned(value)));
            });
        }
    }

    /**
     * Cancels the TTL for the given value.
     *
     * @param value the value for which to cancel the TTL
     */
    protected void cancelTtl(MapEntryValue value) {
        if (value != null && value.timer != null) {
            value.timer.cancel();
        }
    }

    @Override
    public MapEntryUpdateResult<K, byte[]> put(K key, byte[] value, long ttl) {
        MapEntryValue oldValue = entries().get(key);
        MapEntryValue newValue = new MapEntryValue(
                MapEntryValue.Type.VALUE,
                getCurrentIndex(),
                value,
                getWallClock().getTime().unixTimestamp(),
                ttl);

        // If the value is null or a tombstone, this is an insert.
        // Otherwise, only update the value if it has changed to reduce the number of events.
        if (valueIsNull(oldValue)) {
            // If the key has been locked by a transaction, return a WRITE_LOCK error.
            if (preparedKeys.contains(key)) {
                return new MapEntryUpdateResult<>(
                        MapEntryUpdateResult.Status.WRITE_LOCK,
                        getCurrentIndex(),
                        key,
                        toVersioned(oldValue));
            }
            putValue(key, newValue);
            Versioned<byte[]> result = toVersioned(oldValue);
            publish(new AtomicMapEvent<>(AtomicMapEvent.Type.INSERT, key, toVersioned(newValue), result));
            return new MapEntryUpdateResult<>(MapEntryUpdateResult.Status.OK, getCurrentIndex(), key, result);
        } else if (!valuesEqual(oldValue, newValue)) {
            // If the key has been locked by a transaction, return a WRITE_LOCK error.
            if (preparedKeys.contains(key)) {
                return new MapEntryUpdateResult<>(
                        MapEntryUpdateResult.Status.WRITE_LOCK,
                        getCurrentIndex(),
                        key,
                        toVersioned(oldValue));
            }
            putValue(key, newValue);
            Versioned<byte[]> result = toVersioned(oldValue);
            publish(new AtomicMapEvent<>(AtomicMapEvent.Type.UPDATE, key, toVersioned(newValue), result));
            return new MapEntryUpdateResult<>(MapEntryUpdateResult.Status.OK, getCurrentIndex(), key, result);
        }
        // If the value hasn't changed, return a NOOP result.
        return new MapEntryUpdateResult<>(MapEntryUpdateResult.Status.NOOP, getCurrentIndex(), key, toVersioned(oldValue));
    }

    @Override
    public MapEntryUpdateResult<K, byte[]> putIfAbsent(K key, byte[] value, long ttl) {
        MapEntryValue oldValue = entries().get(key);

        // If the value is null, this is an INSERT.
        if (valueIsNull(oldValue)) {
            // If the key has been locked by a transaction, return a WRITE_LOCK error.
            if (preparedKeys.contains(key)) {
                return new MapEntryUpdateResult<>(
                        MapEntryUpdateResult.Status.WRITE_LOCK,
                        getCurrentIndex(),
                        key,
                        toVersioned(oldValue));
            }
            MapEntryValue newValue = new MapEntryValue(
                    MapEntryValue.Type.VALUE,
                    getCurrentIndex(),
                    value,
                    getWallClock().getTime().unixTimestamp(),
                    ttl);
            putValue(key, newValue);
            Versioned<byte[]> result = toVersioned(newValue);
            publish(new AtomicMapEvent<>(AtomicMapEvent.Type.INSERT, key, result, null));
            return new MapEntryUpdateResult<>(MapEntryUpdateResult.Status.OK, getCurrentIndex(), key, null);
        }
        return new MapEntryUpdateResult<>(
                MapEntryUpdateResult.Status.PRECONDITION_FAILED,
                getCurrentIndex(),
                key,
                toVersioned(oldValue));
    }

    @Override
    public MapEntryUpdateResult<K, byte[]> putAndGet(K key, byte[] value, long ttl) {
        MapEntryValue oldValue = entries().get(key);
        MapEntryValue newValue = new MapEntryValue(MapEntryValue.Type.VALUE, getCurrentIndex(), value, getWallClock().getTime().unixTimestamp(), ttl);

        // If the value is null or a tombstone, this is an insert.
        // Otherwise, only update the value if it has changed to reduce the number of events.
        if (valueIsNull(oldValue)) {
            // If the key has been locked by a transaction, return a WRITE_LOCK error.
            if (preparedKeys.contains(key)) {
                return new MapEntryUpdateResult<>(
                        MapEntryUpdateResult.Status.WRITE_LOCK,
                        getCurrentIndex(),
                        key,
                        toVersioned(oldValue));
            }
            putValue(key, newValue);
            Versioned<byte[]> result = toVersioned(newValue);
            publish(new AtomicMapEvent<>(AtomicMapEvent.Type.INSERT, key, result, null));
            return new MapEntryUpdateResult<>(MapEntryUpdateResult.Status.OK, getCurrentIndex(), key, result);
        } else if (!valuesEqual(oldValue, newValue)) {
            // If the key has been locked by a transaction, return a WRITE_LOCK error.
            if (preparedKeys.contains(key)) {
                return new MapEntryUpdateResult<>(
                        MapEntryUpdateResult.Status.WRITE_LOCK,
                        getCurrentIndex(),
                        key,
                        toVersioned(oldValue));
            }
            putValue(key, newValue);
            Versioned<byte[]> result = toVersioned(newValue);
            publish(new AtomicMapEvent<>(AtomicMapEvent.Type.UPDATE, key, result, toVersioned(oldValue)));
            return new MapEntryUpdateResult<>(MapEntryUpdateResult.Status.OK, getCurrentIndex(), key, result);
        }
        return new MapEntryUpdateResult<>(MapEntryUpdateResult.Status.NOOP, getCurrentIndex(), key, toVersioned(oldValue));
    }

    /**
     * Handles a remove commit.
     *
     * @param index     the commit index
     * @param key       the key to remove
     * @param predicate predicate to determine whether to remove the entry
     * @return map entry update result
     */
    private MapEntryUpdateResult<K, byte[]> removeIf(long index, K key, Predicate<MapEntryValue> predicate) {
        MapEntryValue value = entries().get(key);

        // If the value does not exist or doesn't match the predicate, return a PRECONDITION_FAILED error.
        if (valueIsNull(value) || !predicate.test(value)) {
            return new MapEntryUpdateResult<>(MapEntryUpdateResult.Status.PRECONDITION_FAILED, index, key, null);
        }

        // If the key has been locked by a transaction, return a WRITE_LOCK error.
        if (preparedKeys.contains(key)) {
            return new MapEntryUpdateResult<>(MapEntryUpdateResult.Status.WRITE_LOCK, index, key, null);
        }

        // If no transactions are active, remove the key. Otherwise, replace it with a tombstone.
        if (activeTransactions.isEmpty()) {
            entries().remove(key);
        } else {
            entries().put(key, new MapEntryValue(MapEntryValue.Type.TOMBSTONE, index, null, 0, 0));
        }

        // Cancel the timer if one is scheduled.
        cancelTtl(value);

        Versioned<byte[]> result = toVersioned(value);
        publish(new AtomicMapEvent<>(AtomicMapEvent.Type.REMOVE, key, null, result));
        return new MapEntryUpdateResult<>(MapEntryUpdateResult.Status.OK, index, key, result);
    }

    @Override
    public MapEntryUpdateResult<K, byte[]> remove(K key) {
        return removeIf(getCurrentIndex(), key, v -> true);
    }

    @Override
    public MapEntryUpdateResult<K, byte[]> remove(K key, byte[] value) {
        return removeIf(getCurrentIndex(), key, v ->
                valuesEqual(v, new MapEntryValue(MapEntryValue.Type.VALUE, getCurrentIndex(), value, getWallClock().getTime().unixTimestamp(), 0)));
    }

    @Override
    public MapEntryUpdateResult<K, byte[]> remove(K key, long version) {
        return removeIf(getCurrentIndex(), key, v -> v.version() == version);
    }

    /**
     * Handles a replace commit.
     *
     * @param index     the commit index
     * @param key       the key to replace
     * @param newValue  the value with which to replace the key
     * @param predicate a predicate to determine whether to replace the key
     * @return map entry update result
     */
    private MapEntryUpdateResult<K, byte[]> replaceIf(
            long index, K key, MapEntryValue newValue, Predicate<MapEntryValue> predicate) {
        MapEntryValue oldValue = entries().get(key);

        // If the key is not set or the current value doesn't match the predicate, return a PRECONDITION_FAILED error.
        if (valueIsNull(oldValue) || !predicate.test(oldValue)) {
            return new MapEntryUpdateResult<>(
                    MapEntryUpdateResult.Status.PRECONDITION_FAILED,
                    index,
                    key,
                    toVersioned(oldValue));
        }

        // If the key has been locked by a transaction, return a WRITE_LOCK error.
        if (preparedKeys.contains(key)) {
            return new MapEntryUpdateResult<>(MapEntryUpdateResult.Status.WRITE_LOCK, index, key, null);
        }

        putValue(key, newValue);
        Versioned<byte[]> result = toVersioned(oldValue);
        publish(new AtomicMapEvent<>(AtomicMapEvent.Type.UPDATE, key, toVersioned(newValue), result));
        return new MapEntryUpdateResult<>(MapEntryUpdateResult.Status.OK, index, key, result);
    }

    @Override
    public MapEntryUpdateResult<K, byte[]> replace(K key, byte[] value) {
        MapEntryValue entryValue = new MapEntryValue(
                MapEntryValue.Type.VALUE,
                getCurrentIndex(),
                value,
                getWallClock().getTime().unixTimestamp(),
                0);
        return replaceIf(getCurrentIndex(), key, entryValue, v -> true);
    }

    @Override
    public MapEntryUpdateResult<K, byte[]> replace(K key, byte[] oldValue, byte[] newValue) {
        MapEntryValue entryValue = new MapEntryValue(
                MapEntryValue.Type.VALUE,
                getCurrentIndex(),
                newValue,
                getWallClock().getTime().unixTimestamp(),
                0);
        return replaceIf(getCurrentIndex(), key, entryValue,
                v -> valuesEqual(v.value(), oldValue));
    }

    @Override
    public MapEntryUpdateResult<K, byte[]> replace(K key, long oldVersion, byte[] newValue) {
        MapEntryValue value = new MapEntryValue(
                MapEntryValue.Type.VALUE,
                getCurrentIndex(),
                newValue,
                getWallClock().getTime().unixTimestamp(),
                0);
        return replaceIf(getCurrentIndex(), key, value,
                v -> v.version() == oldVersion);
    }

    @Override
    public void clear() {
        Iterator<Map.Entry<K, MapEntryValue>> iterator = entries().entrySet().iterator();
        Map<K, MapEntryValue> entriesToAdd = new HashMap<>();
        while (iterator.hasNext()) {
            Map.Entry<K, MapEntryValue> entry = iterator.next();
            K key = entry.getKey();
            MapEntryValue value = entry.getValue();
            if (!valueIsNull(value)) {
                Versioned<byte[]> removedValue = new Versioned<>(value.value(), value.version());
                publish(new AtomicMapEvent<>(AtomicMapEvent.Type.REMOVE, key, null, removedValue));
                cancelTtl(value);
                if (activeTransactions.isEmpty()) {
                    iterator.remove();
                } else {
                    entriesToAdd.put(key, new MapEntryValue(MapEntryValue.Type.TOMBSTONE, value.version, null, 0, 0));
                }
            }
        }
        entries().putAll(entriesToAdd);
    }

    @Override
    public IteratorBatch<K> iterateKeys() {
        return iterate(DefaultIterator::new, (k, v) -> k);
    }

    @Override
    public IteratorBatch<K> nextKeys(long iteratorId, int position) {
        return next(iteratorId, position, (k, v) -> k);
    }

    @Override
    public void closeKeys(long iteratorId) {
        close(iteratorId);
    }

    @Override
    public IteratorBatch<Versioned<byte[]>> iterateValues() {
        return iterate(DefaultIterator::new, (k, v) -> v);
    }

    @Override
    public IteratorBatch<Versioned<byte[]>> nextValues(long iteratorId, int position) {
        return next(iteratorId, position, (k, v) -> v);
    }

    @Override
    public void closeValues(long iteratorId) {
        close(iteratorId);
    }

    @Override
    public IteratorBatch<Map.Entry<K, Versioned<byte[]>>> iterateEntries() {
        return iterate(DefaultIterator::new, Maps::immutableEntry);
    }

    @Override
    public IteratorBatch<Map.Entry<K, Versioned<byte[]>>> nextEntries(long iteratorId, int position) {
        return next(iteratorId, position, Maps::immutableEntry);
    }

    @Override
    public void closeEntries(long iteratorId) {
        close(iteratorId);
    }

    protected <T> IteratorBatch<T> iterate(
            Function<Long, IteratorContext> contextFactory,
            BiFunction<K, Versioned<byte[]>, T> function) {
        IteratorContext iterator = contextFactory.apply(getCurrentSession().sessionId().id());
        if (!iterator.iterator().hasNext()) {
            return null;
        }

        long iteratorId = getCurrentIndex();
        entryIterators.put(iteratorId, iterator);
        IteratorBatch<T> batch = next(iteratorId, 0, function);
        if (batch.complete()) {
            entryIterators.remove(iteratorId);
        }
        return batch;
    }

    protected <T> IteratorBatch<T> next(long iteratorId, int position, BiFunction<K, Versioned<byte[]>, T> function) {
        IteratorContext context = entryIterators.get(iteratorId);
        if (context == null) {
            return null;
        }

        List<T> entries = new ArrayList<>();
        int size = 0;
        while (context.iterator().hasNext()) {
            context.incrementPosition();
            if (context.position() > position) {
                Map.Entry<K, MapEntryValue> entry = context.iterator().next();
                entries.add(function.apply(entry.getKey(), toVersioned(entry.getValue())));
                size += entry.getValue().value().length;

                if (size >= MAX_ITERATOR_BATCH_SIZE) {
                    break;
                }
            }
        }

        if (entries.isEmpty()) {
            return null;
        }
        return new IteratorBatch<>(iteratorId, context.position, entries, !context.iterator().hasNext());
    }

    protected void close(long iteratorId) {
        entryIterators.remove(iteratorId);
    }

    @Override
    public void listen() {
        listeners.add(getCurrentSession().sessionId());
    }

    @Override
    public void unlisten() {
        listeners.remove(getCurrentSession().sessionId());
    }

    @Override
    public long begin(TransactionId transactionId) {
        long version = getCurrentIndex();
        activeTransactions.put(transactionId, new TransactionScope<>(version));
        return version;
    }

    @Override
    public PrepareResult prepareAndCommit(TransactionLog<MapUpdate<K, byte[]>> transactionLog) {
        TransactionId transactionId = transactionLog.transactionId();
        PrepareResult prepareResult = prepare(transactionLog);
        TransactionScope<K> transactionScope = activeTransactions.remove(transactionId);
        if (prepareResult == PrepareResult.OK) {
            this.currentVersion = getCurrentIndex();
            transactionScope = transactionScope.prepared(transactionLog);
            commitTransaction(transactionScope);
        }
        discardTombstones();
        return prepareResult;
    }

    @Override
    public PrepareResult prepare(TransactionLog<MapUpdate<K, byte[]>> transactionLog) {
        try {
            // Iterate through records in the transaction log and perform isolation checks.
            for (MapUpdate<K, byte[]> record : transactionLog.records()) {
                K key = record.key();

                // If the record is a VERSION_MATCH then check that the record's version matches the current
                // version of the state machine.
                if (record.type() == MapUpdate.Type.VERSION_MATCH && key == null) {
                    if (record.version() > currentVersion) {
                        return PrepareResult.OPTIMISTIC_LOCK_FAILURE;
                    } else {
                        continue;
                    }
                }

                // If the prepared keys already contains the key contained within the record, that indicates a
                // conflict with a concurrent transaction.
                if (preparedKeys.contains(key)) {
                    return PrepareResult.CONCURRENT_TRANSACTION;
                }

                // Read the existing value from the map.
                MapEntryValue existingValue = entries().get(key);

                // Note: if the existing value is null, that means the key has not changed during the transaction,
                // otherwise a tombstone would have been retained.
                if (existingValue == null) {
                    // If the value is null, ensure the version is equal to the transaction version.
                    if (record.type() != MapUpdate.Type.PUT_IF_ABSENT && record.version() != transactionLog.version()) {
                        return PrepareResult.OPTIMISTIC_LOCK_FAILURE;
                    }
                } else {
                    // If the value is non-null, compare the current version with the record version.
                    if (existingValue.version() > record.version()) {
                        return PrepareResult.OPTIMISTIC_LOCK_FAILURE;
                    }
                }
            }

            // No violations detected. Mark modified keys locked for transactions.
            transactionLog.records().forEach(record -> {
                if (record.type() != MapUpdate.Type.VERSION_MATCH) {
                    preparedKeys.add(record.key());
                }
            });

            // Update the transaction scope. If the transaction scope is not set on this node, that indicates the
            // coordinator is communicating with another node. Transactions assume that the client is communicating
            // with a single leader in order to limit the overhead of retaining tombstones.
            TransactionScope<K> transactionScope = activeTransactions.get(transactionLog.transactionId());
            if (transactionScope == null) {
                activeTransactions.put(
                        transactionLog.transactionId(),
                        new TransactionScope<>(transactionLog.version(), transactionLog));
                return PrepareResult.PARTIAL_FAILURE;
            } else {
                activeTransactions.put(
                        transactionLog.transactionId(),
                        transactionScope.prepared(transactionLog));
                return PrepareResult.OK;
            }
        } catch (Exception e) {
            throw Throwables.propagate(e);
        }
    }

    @Override
    public CommitResult commit(TransactionId transactionId) {
        TransactionScope<K> transactionScope = activeTransactions.remove(transactionId);
        if (transactionScope == null) {
            return CommitResult.UNKNOWN_TRANSACTION_ID;
        }

        try {
            this.currentVersion = getCurrentIndex();
            return commitTransaction(transactionScope);
        } catch (Exception e) {
            throw Throwables.propagate(e);
        } finally {
            discardTombstones();
        }
    }

    /**
     * Applies committed operations to the state machine.
     */
    private CommitResult commitTransaction(TransactionScope<K> transactionScope) {
        TransactionLog<MapUpdate<K, byte[]>> transactionLog = transactionScope.transactionLog();
        boolean retainTombstones = !activeTransactions.isEmpty();

        List<AtomicMapEvent<K, byte[]>> eventsToPublish = Lists.newArrayList();
        for (MapUpdate<K, byte[]> record : transactionLog.records()) {
            if (record.type() == MapUpdate.Type.VERSION_MATCH) {
                continue;
            }

            K key = record.key();
            checkState(preparedKeys.remove(key), "key is not prepared");

            if (record.type() == MapUpdate.Type.LOCK) {
                continue;
            }

            MapEntryValue previousValue = entries().remove(key);

            // Cancel the previous timer if set.
            cancelTtl(previousValue);

            MapEntryValue newValue = null;

            // If the record is not a delete, create a transactional commit.
            if (record.type() != MapUpdate.Type.REMOVE_IF_VERSION_MATCH) {
                newValue = new MapEntryValue(MapEntryValue.Type.VALUE, currentVersion, record.value(), 0, 0);
            } else if (retainTombstones) {
                // For deletes, if tombstones need to be retained then create and store a tombstone commit.
                newValue = new MapEntryValue(MapEntryValue.Type.TOMBSTONE, currentVersion, null, 0, 0);
            }

            AtomicMapEvent<K, byte[]> event;
            if (newValue != null) {
                entries().put(key, newValue);
                if (!valueIsNull(newValue)) {
                    if (!valueIsNull(previousValue)) {
                        event = new AtomicMapEvent<>(
                                AtomicMapEvent.Type.UPDATE,
                                key,
                                toVersioned(newValue),
                                toVersioned(previousValue));
                    } else {
                        event = new AtomicMapEvent<>(
                                AtomicMapEvent.Type.INSERT,
                                key,
                                toVersioned(newValue),
                                null);
                    }
                } else {
                    event = new AtomicMapEvent<>(
                            AtomicMapEvent.Type.REMOVE,
                            key,
                            null,
                            toVersioned(previousValue));
                }
            } else {
                event = new AtomicMapEvent<>(
                        AtomicMapEvent.Type.REMOVE,
                        key,
                        null,
                        toVersioned(previousValue));
            }
            eventsToPublish.add(event);
        }
        publish(eventsToPublish);
        return CommitResult.OK;
    }

    @Override
    public RollbackResult rollback(TransactionId transactionId) {
        TransactionScope<K> transactionScope = activeTransactions.remove(transactionId);
        if (transactionScope == null) {
            return RollbackResult.UNKNOWN_TRANSACTION_ID;
        } else if (!transactionScope.isPrepared()) {
            discardTombstones();
            return RollbackResult.OK;
        } else {
            try {
                transactionScope.transactionLog().records()
                        .forEach(record -> {
                            if (record.type() != MapUpdate.Type.VERSION_MATCH) {
                                preparedKeys.remove(record.key());
                            }
                        });
                return RollbackResult.OK;
            } finally {
                discardTombstones();
            }
        }
    }

    /**
     * Discards tombstones no longer needed by active transactions.
     */
    private void discardTombstones() {
        if (activeTransactions.isEmpty()) {
            Iterator<Map.Entry<K, MapEntryValue>> iterator = entries().entrySet().iterator();
            while (iterator.hasNext()) {
                MapEntryValue value = iterator.next().getValue();
                if (value.type() == MapEntryValue.Type.TOMBSTONE) {
                    iterator.remove();
                }
            }
        } else {
            long lowWaterMark = activeTransactions.values().stream()
                    .mapToLong(TransactionScope::version)
                    .min().getAsLong();
            Iterator<Map.Entry<K, MapEntryValue>> iterator = entries().entrySet().iterator();
            while (iterator.hasNext()) {
                MapEntryValue value = iterator.next().getValue();
                if (value.type() == MapEntryValue.Type.TOMBSTONE && value.version < lowWaterMark) {
                    iterator.remove();
                }
            }
        }
    }

    /**
     * Utility for turning a {@code MapEntryValue} to {@code Versioned}.
     *
     * @param value map entry value
     * @return versioned instance
     */
    protected Versioned<byte[]> toVersioned(MapEntryValue value) {
        return value != null && value.type() != MapEntryValue.Type.TOMBSTONE
                ? new Versioned<>(value.value(), value.version()) : null;
    }

    /**
     * Publishes an event to listeners.
     *
     * @param event event to publish
     */
    private void publish(AtomicMapEvent<K, byte[]> event) {
        publish(Lists.newArrayList(event));
    }

    /**
     * Publishes events to listeners.
     *
     * @param events list of map event to publish
     */
    private void publish(List<AtomicMapEvent<K, byte[]>> events) {
        listeners.forEach(listener -> events.forEach(event -> getSession(listener).accept(client -> client.change(event))));
    }

    @Override
    public void onExpire(Session session) {
        listeners.remove(session.sessionId());
        entryIterators.entrySet().removeIf(entry -> entry.getValue().sessionId == session.sessionId().id());
    }

    @Override
    public void onClose(Session session) {
        listeners.remove(session.sessionId());
        entryIterators.entrySet().removeIf(entry -> entry.getValue().sessionId == session.sessionId().id());
    }

    /**
     * Interface implemented by map values.
     */
    protected static class MapEntryValue {
        final Type type;
        final long version;
        final byte[] value;
        final long created;
        final long ttl;
        transient Scheduled timer;

        MapEntryValue(Type type, long version, byte[] value, long created, long ttl) {
            this.type = type;
            this.version = version;
            this.value = value;
            this.created = created;
            this.ttl = ttl;
        }

        /**
         * Returns the value type.
         *
         * @return the value type
         */
        public Type type() {
            return type;
        }

        /**
         * Returns the version of the value.
         *
         * @return version
         */
        public long version() {
            return version;
        }

        /**
         * Returns the raw {@code byte[]}.
         *
         * @return raw value
         */
        public byte[] value() {
            return value;
        }

        /**
         * Returns the time at which the value was created.
         *
         * @return time at which the value was created
         */
        public long created() {
            return created;
        }

        /**
         * Returns the value time to live.
         *
         * @return time to live
         */
        public long ttl() {
            return ttl;
        }

        /**
         * Value type.
         */
        public enum Type {
            VALUE,
            TOMBSTONE,
        }
    }

    /**
     * Map transaction scope.
     */
    protected static final class TransactionScope<K> {
        private final long version;
        private final TransactionLog<MapUpdate<K, byte[]>> transactionLog;

        private TransactionScope(long version) {
            this(version, null);
        }

        private TransactionScope(long version, TransactionLog<MapUpdate<K, byte[]>> transactionLog) {
            this.version = version;
            this.transactionLog = transactionLog;
        }

        /**
         * Returns the transaction version.
         *
         * @return the transaction version
         */
        long version() {
            return version;
        }

        /**
         * Returns whether this is a prepared transaction scope.
         *
         * @return whether this is a prepared transaction scope
         */
        boolean isPrepared() {
            return transactionLog != null;
        }

        /**
         * Returns the transaction commit log.
         *
         * @return the transaction commit log
         */
        TransactionLog<MapUpdate<K, byte[]>> transactionLog() {
            checkState(isPrepared());
            return transactionLog;
        }

        /**
         * Returns a new transaction scope with a prepare commit.
         *
         * @param transactionLog the transaction log
         * @return new transaction scope updated with the prepare commit
         */
        TransactionScope<K> prepared(TransactionLog<MapUpdate<K, byte[]>> transactionLog) {
            return new TransactionScope(version, transactionLog);
        }
    }

    protected abstract class IteratorContext {
        private final long sessionId;
        private int position = 0;
        private transient Iterator<Map.Entry<K, MapEntryValue>> iterator;

        public IteratorContext(long sessionId) {
            this.sessionId = sessionId;
        }

        protected abstract Iterator<Map.Entry<K, MapEntryValue>> create();

        public long sessionId() {
            return sessionId;
        }

        public int position() {
            return position;
        }

        public void incrementPosition() {
            position++;
        }

        public Iterator<Map.Entry<K, MapEntryValue>> iterator() {
            if (iterator == null) {
                iterator = create();
            }
            return iterator;
        }
    }

    protected class DefaultIterator extends IteratorContext {
        public DefaultIterator(long sessionId) {
            super(sessionId);
        }

        @Override
        protected Iterator<Map.Entry<K, MapEntryValue>> create() {
            return entries().entrySet().iterator();
        }
    }
<<<<<<< HEAD
=======
  }


  /**
   * Key lock context.
   */
  class LockContext {
    final K key;
    LockHolder lock;
    Queue<LockHolder> queue = new ArrayDeque<>();
    final Map<Long, Scheduled> timers = new HashMap<>();

    LockContext(K key) {
      this.key = key;
    }

    boolean isLockedBy(SessionId sessionId) {
      return lock != null && lock.session.equals(sessionId);
    }

    void lock(int id, long timeout) {
      Session<AtomicMapClient> session = getCurrentSession();

      // If the lock is not already owned, immediately grant the lock to the requester.
      // Note that we still have to publish an event to the session. The event is guaranteed to be received
      // by the client-side primitive after the LOCK response.
      if (lock == null) {
        lock = new LockHolder(
            id,
            getCurrentIndex(),
            session.sessionId(),
            0);
        session.accept(service -> service.locked(key, id, getCurrentIndex()));
        // If the timeout is 0, that indicates this is a tryLock request. Immediately fail the request.
      } else if (timeout == 0) {
        session.accept(service -> service.failed(key, id));
        // If a timeout exists, add the request to the queue and set a timer. Note that the lock request expiration
        // time is based on the *state machine* time - not the system time - to ensure consistency across servers.
      } else if (timeout > 0) {
        LockHolder holder = new LockHolder(
            id,
            getCurrentIndex(),
            session.sessionId(),
            getWallClock().getTime().unixTimestamp() + timeout);
        queue.add(holder);
        timers.put(getCurrentIndex(), getScheduler().schedule(Duration.ofMillis(timeout), () -> {
          // When the lock request timer expires, remove the request from the queue and publish a FAILED
          // event to the session. Note that this timer is guaranteed to be executed in the same thread as the
          // state machine commands, so there's no need to use a lock here.
          timers.remove(getCurrentIndex());
          queue.remove(holder);
          if (session.getState().active()) {
            session.accept(service -> service.failed(key, id));
          }
        }));
        // If the lock is -1, just add the request to the queue with no expiration.
      } else {
        LockHolder holder = new LockHolder(
            id,
            getCurrentIndex(),
            session.sessionId(),
            0);
        queue.add(holder);
      }
    }

    void unlock(int id) {
      if (lock != null) {
        // If the commit's session does not match the current lock holder, preserve the existing lock.
        // If the current lock ID does not match the requested lock ID, preserve the existing lock.
        // However, ensure the associated lock request is removed from the queue.
        if (!lock.session.equals(getCurrentSession().sessionId()) || lock.id != id) {
          Iterator<LockHolder> iterator = queue.iterator();
          while (iterator.hasNext()) {
            LockHolder lock = iterator.next();
            if (lock.session.equals(getCurrentSession().sessionId()) && lock.id == id) {
              iterator.remove();
              Scheduled timer = timers.remove(lock.index);
              if (timer != null) {
                timer.cancel();
              }
            }
          }
          return;
        }

        // The lock has been released. Populate the lock from the queue.
        lock = queue.poll();
        while (lock != null) {
          // If the waiter has a lock timer, cancel the timer.
          Scheduled timer = timers.remove(lock.index);
          if (timer != null) {
            timer.cancel();
          }

          // Notify the client that it has acquired the lock.
          Session lockSession = getSession(lock.session);
          if (lockSession != null && lockSession.getState().active()) {
            getSession(lock.session).accept(service -> service.locked(key, lock.id, getCurrentIndex()));
            break;
          }
          lock = queue.poll();
        }
      }
    }

    boolean isLocked() {
      return isLocked(0);
    }

    boolean isLocked(long version) {
      return lock != null && (version == 0 || lock.index == version);
    }

    void cleanup(Session session) {
      // Remove all instances of the session from the lock queue.
      queue.removeIf(lock -> lock.session.equals(session.sessionId()));

      // If the removed session is the current holder of the lock, nullify the lock and attempt to grant it
      // to the next waiter in the queue.
      if (lock != null && lock.session.equals(session.sessionId())) {
        lock = queue.poll();
        while (lock != null) {
          // If the waiter has a lock timer, cancel the timer.
          Scheduled timer = timers.remove(lock.index);
          if (timer != null) {
            timer.cancel();
          }

          // Notify the client that it has acquired the lock.
          Session lockSession = getSession(lock.session);
          if (lockSession != null && lockSession.getState().active()) {
            getSession(lock.session).accept(service -> service.locked(key, lock.id, lock.index));
            break;
          }
          lock = queue.poll();
        }
      }
    }
  }

  /**
   * Lock holder.
   */
  class LockHolder {
    final int id;
    final long index;
    final SessionId session;
    final long expire;

    LockHolder(int id, long index, SessionId session, long expire) {
      this.id = id;
      this.index = index;
      this.session = session;
      this.expire = expire;
    }

    @Override
    public String toString() {
      return toStringHelper(this)
          .add("id", id)
          .add("index", index)
          .add("session", session)
          .add("expire", expire)
          .toString();
    }
  }
>>>>>>> 842276c0
}<|MERGE_RESOLUTION|>--- conflicted
+++ resolved
@@ -20,7 +20,6 @@
 import com.google.common.collect.Sets;
 import io.atomix.core.iterator.impl.IteratorBatch;
 import io.atomix.core.map.AtomicMapEvent;
-import io.atomix.core.map.MapEvent;
 import io.atomix.core.transaction.TransactionId;
 import io.atomix.core.transaction.TransactionLog;
 import io.atomix.core.transaction.impl.CommitResult;
@@ -63,76 +62,6 @@
  */
 public abstract class AbstractAtomicMapService<K> extends AbstractPrimitiveService<AtomicMapClient> implements AtomicMapService<K> {
 
-<<<<<<< HEAD
-    private static final int MAX_ITERATOR_BATCH_SIZE = 1024 * 32;
-
-    private final Serializer serializer;
-    protected Set<SessionId> listeners = Sets.newLinkedHashSet();
-    private Map<K, MapEntryValue> map;
-    protected Set<K> preparedKeys = Sets.newHashSet();
-    protected Map<TransactionId, TransactionScope<K>> activeTransactions = Maps.newHashMap();
-    protected Map<Long, IteratorContext> entryIterators = Maps.newHashMap();
-    protected long currentVersion;
-
-    public AbstractAtomicMapService(PrimitiveType primitiveType) {
-        super(primitiveType, AtomicMapClient.class);
-        serializer = Serializer.using(Namespace.builder()
-                .register(primitiveType.namespace())
-                .register(SessionId.class)
-                .register(TransactionId.class)
-                .register(TransactionScope.class)
-                .register(MapEntryValue.class)
-                .register(MapEntryValue.Type.class)
-                .register(new HashMap().keySet().getClass())
-                .register(DefaultIterator.class)
-                .build());
-        map = createMap();
-    }
-
-    protected Map<K, MapEntryValue> createMap() {
-        return Maps.newConcurrentMap();
-    }
-
-    protected Map<K, MapEntryValue> entries() {
-        return map;
-    }
-
-    @Override
-    public Serializer serializer() {
-        return serializer;
-    }
-
-    @Override
-    public void backup(BackupOutput writer) {
-        writer.writeObject(listeners);
-        writer.writeObject(preparedKeys);
-        writer.writeObject(Maps.newHashMap(entries()));
-        writer.writeObject(activeTransactions);
-        writer.writeLong(currentVersion);
-        writer.writeObject(entryIterators);
-    }
-
-    @Override
-    public void restore(BackupInput reader) {
-        listeners = reader.readObject();
-        preparedKeys = reader.readObject();
-        Map<K, MapEntryValue> map = reader.readObject();
-        this.map = createMap();
-        this.map.putAll(map);
-        activeTransactions = reader.readObject();
-        currentVersion = reader.readLong();
-        entryIterators = reader.readObject();
-
-        map.forEach((key, value) -> {
-            if (value.ttl() > 0) {
-                value.timer = getScheduler().schedule(Duration.ofMillis(value.ttl() - (getWallClock().getTime().unixTimestamp() - value.created())), () -> {
-                    entries().remove(key, value);
-                    publish(new AtomicMapEvent<>(AtomicMapEvent.Type.REMOVE, key, null, toVersioned(value)));
-                });
-            }
-        });
-    }
-=======
   private static final int MAX_ITERATOR_BATCH_SIZE = 1024 * 32;
 
   private final Serializer serializer;
@@ -861,53 +790,31 @@
             continue;
           }
         }
->>>>>>> 842276c0
-
-    @Override
-    public boolean containsKey(K key) {
-        MapEntryValue value = entries().get(key);
-        return value != null && value.type() != MapEntryValue.Type.TOMBSTONE;
-    }
-
-    @Override
-    public boolean containsKeys(Collection<? extends K> keys) {
-        for (K key : keys) {
-            if (!containsKey(key)) {
-                return false;
-            }
+
+        // If the prepared keys already contains the key contained within the record, that indicates a
+        // conflict with a concurrent transaction.
+        if (preparedKeys.contains(key)) {
+          return PrepareResult.CONCURRENT_TRANSACTION;
         }
-        return true;
-    }
-
-    @Override
-    public boolean containsValue(byte[] value) {
-        return entries().values().stream()
-                .filter(v -> v.type() != MapEntryValue.Type.TOMBSTONE)
-                .anyMatch(v -> Arrays.equals(v.value, value));
-    }
-
-    @Override
-    public Versioned<byte[]> get(K key) {
-        return toVersioned(entries().get(key));
-    }
-
-<<<<<<< HEAD
-    @Override
-    public Map<K, Versioned<byte[]>> getAllPresent(Set<K> keys) {
-        return entries().entrySet().stream()
-                .filter(entry -> entry.getValue().type() != MapEntryValue.Type.TOMBSTONE
-                        && keys.contains(entry.getKey()))
-                .collect(Collectors.toMap(Map.Entry::getKey, o -> toVersioned(o.getValue())));
-    }
-
-    @Override
-    public Versioned<byte[]> getOrDefault(K key, byte[] defaultValue) {
-        MapEntryValue value = entries().get(key);
-        if (value == null) {
-            return new Versioned<>(defaultValue, 0);
-        } else if (value.type() == MapEntryValue.Type.TOMBSTONE) {
-            return new Versioned<>(defaultValue, value.version);
-=======
+
+        // Read the existing value from the map.
+        MapEntryValue existingValue = entries().get(key);
+
+        // Note: if the existing value is null, that means the key has not changed during the transaction,
+        // otherwise a tombstone would have been retained.
+        if (existingValue == null) {
+          // If the value is null, ensure the version is equal to the transaction version.
+          if (record.type() != MapUpdate.Type.PUT_IF_ABSENT && record.version() != transactionLog.version()) {
+            return PrepareResult.OPTIMISTIC_LOCK_FAILURE;
+          }
+        } else {
+          // If the value is non-null, compare the current version with the record version.
+          if (existingValue.version() > record.version()) {
+            return PrepareResult.OPTIMISTIC_LOCK_FAILURE;
+          }
+        }
+      }
+
       // No violations detected. Mark modified keys locked for transactions.
       transactionLog.records().forEach(record -> {
         if (record.type() != MapUpdate.Type.VERSION_MATCH) {
@@ -1006,49 +913,71 @@
                 toVersioned(newValue),
                 null);
           }
->>>>>>> 842276c0
         } else {
-            return new Versioned<>(value.value(), value.version);
+          event = new AtomicMapEvent<>(
+              AtomicMapEvent.Type.REMOVE,
+              key,
+              null,
+              toVersioned(previousValue));
         }
-<<<<<<< HEAD
-    }
-
-    @Override
-    public int size() {
-        return (int) entries().values().stream()
-                .filter(value -> value.type() != MapEntryValue.Type.TOMBSTONE)
-                .count();
-    }
-
-    @Override
-    public boolean isEmpty() {
-        return entries().values().stream()
-                .noneMatch(value -> value.type() != MapEntryValue.Type.TOMBSTONE);
-    }
-
-    @Override
-    public Set<K> keySet() {
-        return entries().entrySet().stream()
-                .filter(entry -> entry.getValue().type() != MapEntryValue.Type.TOMBSTONE)
-                .map(Map.Entry::getKey)
-                .collect(Collectors.toSet());
-    }
-
-    @Override
-    public Collection<Versioned<byte[]>> values() {
-        return entries().entrySet().stream()
-                .filter(entry -> entry.getValue().type() != MapEntryValue.Type.TOMBSTONE)
-                .map(entry -> toVersioned(entry.getValue()))
-                .collect(Collectors.toList());
-    }
-
-    @Override
-    public Set<Map.Entry<K, Versioned<byte[]>>> entrySet() {
-        return entries().entrySet().stream()
-                .filter(entry -> entry.getValue().type() != MapEntryValue.Type.TOMBSTONE)
-                .map(e -> Maps.immutableEntry(e.getKey(), toVersioned(e.getValue())))
-                .collect(Collectors.toSet());
-=======
+      } else {
+        event = new AtomicMapEvent<>(
+            AtomicMapEvent.Type.REMOVE,
+            key,
+            null,
+            toVersioned(previousValue));
+      }
+      eventsToPublish.add(event);
+    }
+    publish(eventsToPublish);
+    return CommitResult.OK;
+  }
+
+  @Override
+  public RollbackResult rollback(TransactionId transactionId) {
+    TransactionScope<K> transactionScope = activeTransactions.remove(transactionId);
+    if (transactionScope == null) {
+      return RollbackResult.UNKNOWN_TRANSACTION_ID;
+    } else if (!transactionScope.isPrepared()) {
+      discardTombstones();
+      return RollbackResult.OK;
+    } else {
+      try {
+        transactionScope.transactionLog().records()
+            .forEach(record -> {
+              if (record.type() != MapUpdate.Type.VERSION_MATCH) {
+                preparedKeys.remove(record.key());
+              }
+            });
+        return RollbackResult.OK;
+      } finally {
+        discardTombstones();
+      }
+    }
+  }
+
+  /**
+   * Discards tombstones no longer needed by active transactions.
+   */
+  private void discardTombstones() {
+    if (activeTransactions.isEmpty()) {
+      Iterator<Map.Entry<K, MapEntryValue>> iterator = entries().entrySet().iterator();
+      while (iterator.hasNext()) {
+        MapEntryValue value = iterator.next().getValue();
+        if (value.type() == MapEntryValue.Type.TOMBSTONE) {
+          iterator.remove();
+        }
+      }
+    } else {
+      long lowWaterMark = activeTransactions.values().stream()
+          .mapToLong(TransactionScope::version)
+          .min().getAsLong();
+      Iterator<Map.Entry<K, MapEntryValue>> iterator = entries().entrySet().iterator();
+      while (iterator.hasNext()) {
+        MapEntryValue value = iterator.next().getValue();
+        if (value.type() == MapEntryValue.Type.TOMBSTONE && value.version < lowWaterMark) {
+          iterator.remove();
+        }
       }
     }
   }
@@ -1123,876 +1052,157 @@
       this.value = value;
       this.created = created;
       this.ttl = ttl;
->>>>>>> 842276c0
     }
 
     /**
-     * Returns a boolean indicating whether the given MapEntryValues are equal.
+     * Returns the value type.
      *
-     * @param oldValue the first value to compare
-     * @param newValue the second value to compare
-     * @return indicates whether the two values are equal
+     * @return the value type
      */
-    protected boolean valuesEqual(MapEntryValue oldValue, MapEntryValue newValue) {
-        return (oldValue == null && newValue == null)
-                || (oldValue != null && newValue != null && valuesEqual(oldValue.value(), newValue.value()));
+    public Type type() {
+      return type;
     }
 
     /**
-     * Returns a boolean indicating whether the given entry values are equal.
+     * Returns the version of the value.
      *
-     * @param oldValue the first value to compare
-     * @param newValue the second value to compare
-     * @return indicates whether the two values are equal
+     * @return version
      */
-    protected boolean valuesEqual(byte[] oldValue, byte[] newValue) {
-        return (oldValue == null && newValue == null)
-                || (oldValue != null && newValue != null && Arrays.equals(oldValue, newValue));
+    public long version() {
+      return version;
     }
 
     /**
-     * Returns a boolean indicating whether the given MapEntryValue is null or a tombstone.
+     * Returns the raw {@code byte[]}.
      *
-     * @param value the value to check
-     * @return indicates whether the given value is null or is a tombstone
+     * @return raw value
      */
-    protected boolean valueIsNull(MapEntryValue value) {
-        return value == null || value.type() == MapEntryValue.Type.TOMBSTONE;
+    public byte[] value() {
+      return value;
     }
 
     /**
-     * Updates the given value.
+     * Returns the time at which the value was created.
      *
-     * @param key   the key to update
-     * @param value the value to update
+     * @return time at which the value was created
      */
-    protected void putValue(K key, MapEntryValue value) {
-        MapEntryValue oldValue = entries().put(key, value);
-        cancelTtl(oldValue);
-        scheduleTtl(key, value);
+    public long created() {
+      return created;
     }
 
     /**
-     * Schedules the TTL for the given value.
+     * Returns the value time to live.
      *
-     * @param value the value for which to schedule the TTL
+     * @return time to live
      */
-    protected void scheduleTtl(K key, MapEntryValue value) {
-        if (value.ttl() > 0) {
-            value.timer = getScheduler().schedule(Duration.ofMillis(value.ttl()), () -> {
-                entries().remove(key, value);
-                publish(new AtomicMapEvent<>(AtomicMapEvent.Type.REMOVE, key, null, toVersioned(value)));
-            });
-        }
+    public long ttl() {
+      return ttl;
     }
 
     /**
-     * Cancels the TTL for the given value.
+     * Value type.
+     */
+    public enum Type {
+      VALUE,
+      TOMBSTONE,
+    }
+  }
+
+  /**
+   * Map transaction scope.
+   */
+  protected static final class TransactionScope<K> {
+    private final long version;
+    private final TransactionLog<MapUpdate<K, byte[]>> transactionLog;
+
+    private TransactionScope(long version) {
+      this(version, null);
+    }
+
+    private TransactionScope(long version, TransactionLog<MapUpdate<K, byte[]>> transactionLog) {
+      this.version = version;
+      this.transactionLog = transactionLog;
+    }
+
+    /**
+     * Returns the transaction version.
      *
-     * @param value the value for which to cancel the TTL
+     * @return the transaction version
      */
-    protected void cancelTtl(MapEntryValue value) {
-        if (value != null && value.timer != null) {
-            value.timer.cancel();
-        }
+    long version() {
+      return version;
+    }
+
+    /**
+     * Returns whether this is a prepared transaction scope.
+     *
+     * @return whether this is a prepared transaction scope
+     */
+    boolean isPrepared() {
+      return transactionLog != null;
+    }
+
+    /**
+     * Returns the transaction commit log.
+     *
+     * @return the transaction commit log
+     */
+    TransactionLog<MapUpdate<K, byte[]>> transactionLog() {
+      checkState(isPrepared());
+      return transactionLog;
+    }
+
+    /**
+     * Returns a new transaction scope with a prepare commit.
+     *
+     * @param transactionLog the transaction log
+     * @return new transaction scope updated with the prepare commit
+     */
+    TransactionScope<K> prepared(TransactionLog<MapUpdate<K, byte[]>> transactionLog) {
+      return new TransactionScope(version, transactionLog);
+    }
+  }
+
+  protected abstract class IteratorContext {
+    private final long sessionId;
+    private int position = 0;
+    private transient Iterator<Map.Entry<K, MapEntryValue>> iterator;
+
+    public IteratorContext(long sessionId) {
+      this.sessionId = sessionId;
+    }
+
+    protected abstract Iterator<Map.Entry<K, MapEntryValue>> create();
+
+    public long sessionId() {
+      return sessionId;
+    }
+
+    public int position() {
+      return position;
+    }
+
+    public void incrementPosition() {
+      position++;
+    }
+
+    public Iterator<Map.Entry<K, MapEntryValue>> iterator() {
+      if (iterator == null) {
+        iterator = create();
+      }
+      return iterator;
+    }
+  }
+
+  protected class DefaultIterator extends IteratorContext {
+    public DefaultIterator(long sessionId) {
+      super(sessionId);
     }
 
     @Override
-    public MapEntryUpdateResult<K, byte[]> put(K key, byte[] value, long ttl) {
-        MapEntryValue oldValue = entries().get(key);
-        MapEntryValue newValue = new MapEntryValue(
-                MapEntryValue.Type.VALUE,
-                getCurrentIndex(),
-                value,
-                getWallClock().getTime().unixTimestamp(),
-                ttl);
-
-        // If the value is null or a tombstone, this is an insert.
-        // Otherwise, only update the value if it has changed to reduce the number of events.
-        if (valueIsNull(oldValue)) {
-            // If the key has been locked by a transaction, return a WRITE_LOCK error.
-            if (preparedKeys.contains(key)) {
-                return new MapEntryUpdateResult<>(
-                        MapEntryUpdateResult.Status.WRITE_LOCK,
-                        getCurrentIndex(),
-                        key,
-                        toVersioned(oldValue));
-            }
-            putValue(key, newValue);
-            Versioned<byte[]> result = toVersioned(oldValue);
-            publish(new AtomicMapEvent<>(AtomicMapEvent.Type.INSERT, key, toVersioned(newValue), result));
-            return new MapEntryUpdateResult<>(MapEntryUpdateResult.Status.OK, getCurrentIndex(), key, result);
-        } else if (!valuesEqual(oldValue, newValue)) {
-            // If the key has been locked by a transaction, return a WRITE_LOCK error.
-            if (preparedKeys.contains(key)) {
-                return new MapEntryUpdateResult<>(
-                        MapEntryUpdateResult.Status.WRITE_LOCK,
-                        getCurrentIndex(),
-                        key,
-                        toVersioned(oldValue));
-            }
-            putValue(key, newValue);
-            Versioned<byte[]> result = toVersioned(oldValue);
-            publish(new AtomicMapEvent<>(AtomicMapEvent.Type.UPDATE, key, toVersioned(newValue), result));
-            return new MapEntryUpdateResult<>(MapEntryUpdateResult.Status.OK, getCurrentIndex(), key, result);
-        }
-        // If the value hasn't changed, return a NOOP result.
-        return new MapEntryUpdateResult<>(MapEntryUpdateResult.Status.NOOP, getCurrentIndex(), key, toVersioned(oldValue));
-    }
-
-    @Override
-    public MapEntryUpdateResult<K, byte[]> putIfAbsent(K key, byte[] value, long ttl) {
-        MapEntryValue oldValue = entries().get(key);
-
-        // If the value is null, this is an INSERT.
-        if (valueIsNull(oldValue)) {
-            // If the key has been locked by a transaction, return a WRITE_LOCK error.
-            if (preparedKeys.contains(key)) {
-                return new MapEntryUpdateResult<>(
-                        MapEntryUpdateResult.Status.WRITE_LOCK,
-                        getCurrentIndex(),
-                        key,
-                        toVersioned(oldValue));
-            }
-            MapEntryValue newValue = new MapEntryValue(
-                    MapEntryValue.Type.VALUE,
-                    getCurrentIndex(),
-                    value,
-                    getWallClock().getTime().unixTimestamp(),
-                    ttl);
-            putValue(key, newValue);
-            Versioned<byte[]> result = toVersioned(newValue);
-            publish(new AtomicMapEvent<>(AtomicMapEvent.Type.INSERT, key, result, null));
-            return new MapEntryUpdateResult<>(MapEntryUpdateResult.Status.OK, getCurrentIndex(), key, null);
-        }
-        return new MapEntryUpdateResult<>(
-                MapEntryUpdateResult.Status.PRECONDITION_FAILED,
-                getCurrentIndex(),
-                key,
-                toVersioned(oldValue));
-    }
-
-    @Override
-    public MapEntryUpdateResult<K, byte[]> putAndGet(K key, byte[] value, long ttl) {
-        MapEntryValue oldValue = entries().get(key);
-        MapEntryValue newValue = new MapEntryValue(MapEntryValue.Type.VALUE, getCurrentIndex(), value, getWallClock().getTime().unixTimestamp(), ttl);
-
-        // If the value is null or a tombstone, this is an insert.
-        // Otherwise, only update the value if it has changed to reduce the number of events.
-        if (valueIsNull(oldValue)) {
-            // If the key has been locked by a transaction, return a WRITE_LOCK error.
-            if (preparedKeys.contains(key)) {
-                return new MapEntryUpdateResult<>(
-                        MapEntryUpdateResult.Status.WRITE_LOCK,
-                        getCurrentIndex(),
-                        key,
-                        toVersioned(oldValue));
-            }
-            putValue(key, newValue);
-            Versioned<byte[]> result = toVersioned(newValue);
-            publish(new AtomicMapEvent<>(AtomicMapEvent.Type.INSERT, key, result, null));
-            return new MapEntryUpdateResult<>(MapEntryUpdateResult.Status.OK, getCurrentIndex(), key, result);
-        } else if (!valuesEqual(oldValue, newValue)) {
-            // If the key has been locked by a transaction, return a WRITE_LOCK error.
-            if (preparedKeys.contains(key)) {
-                return new MapEntryUpdateResult<>(
-                        MapEntryUpdateResult.Status.WRITE_LOCK,
-                        getCurrentIndex(),
-                        key,
-                        toVersioned(oldValue));
-            }
-            putValue(key, newValue);
-            Versioned<byte[]> result = toVersioned(newValue);
-            publish(new AtomicMapEvent<>(AtomicMapEvent.Type.UPDATE, key, result, toVersioned(oldValue)));
-            return new MapEntryUpdateResult<>(MapEntryUpdateResult.Status.OK, getCurrentIndex(), key, result);
-        }
-        return new MapEntryUpdateResult<>(MapEntryUpdateResult.Status.NOOP, getCurrentIndex(), key, toVersioned(oldValue));
-    }
-
-    /**
-     * Handles a remove commit.
-     *
-     * @param index     the commit index
-     * @param key       the key to remove
-     * @param predicate predicate to determine whether to remove the entry
-     * @return map entry update result
-     */
-    private MapEntryUpdateResult<K, byte[]> removeIf(long index, K key, Predicate<MapEntryValue> predicate) {
-        MapEntryValue value = entries().get(key);
-
-        // If the value does not exist or doesn't match the predicate, return a PRECONDITION_FAILED error.
-        if (valueIsNull(value) || !predicate.test(value)) {
-            return new MapEntryUpdateResult<>(MapEntryUpdateResult.Status.PRECONDITION_FAILED, index, key, null);
-        }
-
-        // If the key has been locked by a transaction, return a WRITE_LOCK error.
-        if (preparedKeys.contains(key)) {
-            return new MapEntryUpdateResult<>(MapEntryUpdateResult.Status.WRITE_LOCK, index, key, null);
-        }
-
-        // If no transactions are active, remove the key. Otherwise, replace it with a tombstone.
-        if (activeTransactions.isEmpty()) {
-            entries().remove(key);
-        } else {
-            entries().put(key, new MapEntryValue(MapEntryValue.Type.TOMBSTONE, index, null, 0, 0));
-        }
-
-        // Cancel the timer if one is scheduled.
-        cancelTtl(value);
-
-        Versioned<byte[]> result = toVersioned(value);
-        publish(new AtomicMapEvent<>(AtomicMapEvent.Type.REMOVE, key, null, result));
-        return new MapEntryUpdateResult<>(MapEntryUpdateResult.Status.OK, index, key, result);
-    }
-
-    @Override
-    public MapEntryUpdateResult<K, byte[]> remove(K key) {
-        return removeIf(getCurrentIndex(), key, v -> true);
-    }
-
-    @Override
-    public MapEntryUpdateResult<K, byte[]> remove(K key, byte[] value) {
-        return removeIf(getCurrentIndex(), key, v ->
-                valuesEqual(v, new MapEntryValue(MapEntryValue.Type.VALUE, getCurrentIndex(), value, getWallClock().getTime().unixTimestamp(), 0)));
-    }
-
-    @Override
-    public MapEntryUpdateResult<K, byte[]> remove(K key, long version) {
-        return removeIf(getCurrentIndex(), key, v -> v.version() == version);
-    }
-
-    /**
-     * Handles a replace commit.
-     *
-     * @param index     the commit index
-     * @param key       the key to replace
-     * @param newValue  the value with which to replace the key
-     * @param predicate a predicate to determine whether to replace the key
-     * @return map entry update result
-     */
-    private MapEntryUpdateResult<K, byte[]> replaceIf(
-            long index, K key, MapEntryValue newValue, Predicate<MapEntryValue> predicate) {
-        MapEntryValue oldValue = entries().get(key);
-
-        // If the key is not set or the current value doesn't match the predicate, return a PRECONDITION_FAILED error.
-        if (valueIsNull(oldValue) || !predicate.test(oldValue)) {
-            return new MapEntryUpdateResult<>(
-                    MapEntryUpdateResult.Status.PRECONDITION_FAILED,
-                    index,
-                    key,
-                    toVersioned(oldValue));
-        }
-
-        // If the key has been locked by a transaction, return a WRITE_LOCK error.
-        if (preparedKeys.contains(key)) {
-            return new MapEntryUpdateResult<>(MapEntryUpdateResult.Status.WRITE_LOCK, index, key, null);
-        }
-
-        putValue(key, newValue);
-        Versioned<byte[]> result = toVersioned(oldValue);
-        publish(new AtomicMapEvent<>(AtomicMapEvent.Type.UPDATE, key, toVersioned(newValue), result));
-        return new MapEntryUpdateResult<>(MapEntryUpdateResult.Status.OK, index, key, result);
-    }
-
-    @Override
-    public MapEntryUpdateResult<K, byte[]> replace(K key, byte[] value) {
-        MapEntryValue entryValue = new MapEntryValue(
-                MapEntryValue.Type.VALUE,
-                getCurrentIndex(),
-                value,
-                getWallClock().getTime().unixTimestamp(),
-                0);
-        return replaceIf(getCurrentIndex(), key, entryValue, v -> true);
-    }
-
-    @Override
-    public MapEntryUpdateResult<K, byte[]> replace(K key, byte[] oldValue, byte[] newValue) {
-        MapEntryValue entryValue = new MapEntryValue(
-                MapEntryValue.Type.VALUE,
-                getCurrentIndex(),
-                newValue,
-                getWallClock().getTime().unixTimestamp(),
-                0);
-        return replaceIf(getCurrentIndex(), key, entryValue,
-                v -> valuesEqual(v.value(), oldValue));
-    }
-
-    @Override
-    public MapEntryUpdateResult<K, byte[]> replace(K key, long oldVersion, byte[] newValue) {
-        MapEntryValue value = new MapEntryValue(
-                MapEntryValue.Type.VALUE,
-                getCurrentIndex(),
-                newValue,
-                getWallClock().getTime().unixTimestamp(),
-                0);
-        return replaceIf(getCurrentIndex(), key, value,
-                v -> v.version() == oldVersion);
-    }
-
-    @Override
-    public void clear() {
-        Iterator<Map.Entry<K, MapEntryValue>> iterator = entries().entrySet().iterator();
-        Map<K, MapEntryValue> entriesToAdd = new HashMap<>();
-        while (iterator.hasNext()) {
-            Map.Entry<K, MapEntryValue> entry = iterator.next();
-            K key = entry.getKey();
-            MapEntryValue value = entry.getValue();
-            if (!valueIsNull(value)) {
-                Versioned<byte[]> removedValue = new Versioned<>(value.value(), value.version());
-                publish(new AtomicMapEvent<>(AtomicMapEvent.Type.REMOVE, key, null, removedValue));
-                cancelTtl(value);
-                if (activeTransactions.isEmpty()) {
-                    iterator.remove();
-                } else {
-                    entriesToAdd.put(key, new MapEntryValue(MapEntryValue.Type.TOMBSTONE, value.version, null, 0, 0));
-                }
-            }
-        }
-        entries().putAll(entriesToAdd);
-    }
-
-    @Override
-    public IteratorBatch<K> iterateKeys() {
-        return iterate(DefaultIterator::new, (k, v) -> k);
-    }
-
-    @Override
-    public IteratorBatch<K> nextKeys(long iteratorId, int position) {
-        return next(iteratorId, position, (k, v) -> k);
-    }
-
-    @Override
-    public void closeKeys(long iteratorId) {
-        close(iteratorId);
-    }
-
-    @Override
-    public IteratorBatch<Versioned<byte[]>> iterateValues() {
-        return iterate(DefaultIterator::new, (k, v) -> v);
-    }
-
-    @Override
-    public IteratorBatch<Versioned<byte[]>> nextValues(long iteratorId, int position) {
-        return next(iteratorId, position, (k, v) -> v);
-    }
-
-    @Override
-    public void closeValues(long iteratorId) {
-        close(iteratorId);
-    }
-
-    @Override
-    public IteratorBatch<Map.Entry<K, Versioned<byte[]>>> iterateEntries() {
-        return iterate(DefaultIterator::new, Maps::immutableEntry);
-    }
-
-    @Override
-    public IteratorBatch<Map.Entry<K, Versioned<byte[]>>> nextEntries(long iteratorId, int position) {
-        return next(iteratorId, position, Maps::immutableEntry);
-    }
-
-    @Override
-    public void closeEntries(long iteratorId) {
-        close(iteratorId);
-    }
-
-    protected <T> IteratorBatch<T> iterate(
-            Function<Long, IteratorContext> contextFactory,
-            BiFunction<K, Versioned<byte[]>, T> function) {
-        IteratorContext iterator = contextFactory.apply(getCurrentSession().sessionId().id());
-        if (!iterator.iterator().hasNext()) {
-            return null;
-        }
-
-        long iteratorId = getCurrentIndex();
-        entryIterators.put(iteratorId, iterator);
-        IteratorBatch<T> batch = next(iteratorId, 0, function);
-        if (batch.complete()) {
-            entryIterators.remove(iteratorId);
-        }
-        return batch;
-    }
-
-    protected <T> IteratorBatch<T> next(long iteratorId, int position, BiFunction<K, Versioned<byte[]>, T> function) {
-        IteratorContext context = entryIterators.get(iteratorId);
-        if (context == null) {
-            return null;
-        }
-
-        List<T> entries = new ArrayList<>();
-        int size = 0;
-        while (context.iterator().hasNext()) {
-            context.incrementPosition();
-            if (context.position() > position) {
-                Map.Entry<K, MapEntryValue> entry = context.iterator().next();
-                entries.add(function.apply(entry.getKey(), toVersioned(entry.getValue())));
-                size += entry.getValue().value().length;
-
-                if (size >= MAX_ITERATOR_BATCH_SIZE) {
-                    break;
-                }
-            }
-        }
-
-        if (entries.isEmpty()) {
-            return null;
-        }
-        return new IteratorBatch<>(iteratorId, context.position, entries, !context.iterator().hasNext());
-    }
-
-    protected void close(long iteratorId) {
-        entryIterators.remove(iteratorId);
-    }
-
-    @Override
-    public void listen() {
-        listeners.add(getCurrentSession().sessionId());
-    }
-
-    @Override
-    public void unlisten() {
-        listeners.remove(getCurrentSession().sessionId());
-    }
-
-    @Override
-    public long begin(TransactionId transactionId) {
-        long version = getCurrentIndex();
-        activeTransactions.put(transactionId, new TransactionScope<>(version));
-        return version;
-    }
-
-    @Override
-    public PrepareResult prepareAndCommit(TransactionLog<MapUpdate<K, byte[]>> transactionLog) {
-        TransactionId transactionId = transactionLog.transactionId();
-        PrepareResult prepareResult = prepare(transactionLog);
-        TransactionScope<K> transactionScope = activeTransactions.remove(transactionId);
-        if (prepareResult == PrepareResult.OK) {
-            this.currentVersion = getCurrentIndex();
-            transactionScope = transactionScope.prepared(transactionLog);
-            commitTransaction(transactionScope);
-        }
-        discardTombstones();
-        return prepareResult;
-    }
-
-    @Override
-    public PrepareResult prepare(TransactionLog<MapUpdate<K, byte[]>> transactionLog) {
-        try {
-            // Iterate through records in the transaction log and perform isolation checks.
-            for (MapUpdate<K, byte[]> record : transactionLog.records()) {
-                K key = record.key();
-
-                // If the record is a VERSION_MATCH then check that the record's version matches the current
-                // version of the state machine.
-                if (record.type() == MapUpdate.Type.VERSION_MATCH && key == null) {
-                    if (record.version() > currentVersion) {
-                        return PrepareResult.OPTIMISTIC_LOCK_FAILURE;
-                    } else {
-                        continue;
-                    }
-                }
-
-                // If the prepared keys already contains the key contained within the record, that indicates a
-                // conflict with a concurrent transaction.
-                if (preparedKeys.contains(key)) {
-                    return PrepareResult.CONCURRENT_TRANSACTION;
-                }
-
-                // Read the existing value from the map.
-                MapEntryValue existingValue = entries().get(key);
-
-                // Note: if the existing value is null, that means the key has not changed during the transaction,
-                // otherwise a tombstone would have been retained.
-                if (existingValue == null) {
-                    // If the value is null, ensure the version is equal to the transaction version.
-                    if (record.type() != MapUpdate.Type.PUT_IF_ABSENT && record.version() != transactionLog.version()) {
-                        return PrepareResult.OPTIMISTIC_LOCK_FAILURE;
-                    }
-                } else {
-                    // If the value is non-null, compare the current version with the record version.
-                    if (existingValue.version() > record.version()) {
-                        return PrepareResult.OPTIMISTIC_LOCK_FAILURE;
-                    }
-                }
-            }
-
-            // No violations detected. Mark modified keys locked for transactions.
-            transactionLog.records().forEach(record -> {
-                if (record.type() != MapUpdate.Type.VERSION_MATCH) {
-                    preparedKeys.add(record.key());
-                }
-            });
-
-            // Update the transaction scope. If the transaction scope is not set on this node, that indicates the
-            // coordinator is communicating with another node. Transactions assume that the client is communicating
-            // with a single leader in order to limit the overhead of retaining tombstones.
-            TransactionScope<K> transactionScope = activeTransactions.get(transactionLog.transactionId());
-            if (transactionScope == null) {
-                activeTransactions.put(
-                        transactionLog.transactionId(),
-                        new TransactionScope<>(transactionLog.version(), transactionLog));
-                return PrepareResult.PARTIAL_FAILURE;
-            } else {
-                activeTransactions.put(
-                        transactionLog.transactionId(),
-                        transactionScope.prepared(transactionLog));
-                return PrepareResult.OK;
-            }
-        } catch (Exception e) {
-            throw Throwables.propagate(e);
-        }
-    }
-
-    @Override
-    public CommitResult commit(TransactionId transactionId) {
-        TransactionScope<K> transactionScope = activeTransactions.remove(transactionId);
-        if (transactionScope == null) {
-            return CommitResult.UNKNOWN_TRANSACTION_ID;
-        }
-
-        try {
-            this.currentVersion = getCurrentIndex();
-            return commitTransaction(transactionScope);
-        } catch (Exception e) {
-            throw Throwables.propagate(e);
-        } finally {
-            discardTombstones();
-        }
-    }
-
-    /**
-     * Applies committed operations to the state machine.
-     */
-    private CommitResult commitTransaction(TransactionScope<K> transactionScope) {
-        TransactionLog<MapUpdate<K, byte[]>> transactionLog = transactionScope.transactionLog();
-        boolean retainTombstones = !activeTransactions.isEmpty();
-
-        List<AtomicMapEvent<K, byte[]>> eventsToPublish = Lists.newArrayList();
-        for (MapUpdate<K, byte[]> record : transactionLog.records()) {
-            if (record.type() == MapUpdate.Type.VERSION_MATCH) {
-                continue;
-            }
-
-            K key = record.key();
-            checkState(preparedKeys.remove(key), "key is not prepared");
-
-            if (record.type() == MapUpdate.Type.LOCK) {
-                continue;
-            }
-
-            MapEntryValue previousValue = entries().remove(key);
-
-            // Cancel the previous timer if set.
-            cancelTtl(previousValue);
-
-            MapEntryValue newValue = null;
-
-            // If the record is not a delete, create a transactional commit.
-            if (record.type() != MapUpdate.Type.REMOVE_IF_VERSION_MATCH) {
-                newValue = new MapEntryValue(MapEntryValue.Type.VALUE, currentVersion, record.value(), 0, 0);
-            } else if (retainTombstones) {
-                // For deletes, if tombstones need to be retained then create and store a tombstone commit.
-                newValue = new MapEntryValue(MapEntryValue.Type.TOMBSTONE, currentVersion, null, 0, 0);
-            }
-
-            AtomicMapEvent<K, byte[]> event;
-            if (newValue != null) {
-                entries().put(key, newValue);
-                if (!valueIsNull(newValue)) {
-                    if (!valueIsNull(previousValue)) {
-                        event = new AtomicMapEvent<>(
-                                AtomicMapEvent.Type.UPDATE,
-                                key,
-                                toVersioned(newValue),
-                                toVersioned(previousValue));
-                    } else {
-                        event = new AtomicMapEvent<>(
-                                AtomicMapEvent.Type.INSERT,
-                                key,
-                                toVersioned(newValue),
-                                null);
-                    }
-                } else {
-                    event = new AtomicMapEvent<>(
-                            AtomicMapEvent.Type.REMOVE,
-                            key,
-                            null,
-                            toVersioned(previousValue));
-                }
-            } else {
-                event = new AtomicMapEvent<>(
-                        AtomicMapEvent.Type.REMOVE,
-                        key,
-                        null,
-                        toVersioned(previousValue));
-            }
-            eventsToPublish.add(event);
-        }
-        publish(eventsToPublish);
-        return CommitResult.OK;
-    }
-
-    @Override
-    public RollbackResult rollback(TransactionId transactionId) {
-        TransactionScope<K> transactionScope = activeTransactions.remove(transactionId);
-        if (transactionScope == null) {
-            return RollbackResult.UNKNOWN_TRANSACTION_ID;
-        } else if (!transactionScope.isPrepared()) {
-            discardTombstones();
-            return RollbackResult.OK;
-        } else {
-            try {
-                transactionScope.transactionLog().records()
-                        .forEach(record -> {
-                            if (record.type() != MapUpdate.Type.VERSION_MATCH) {
-                                preparedKeys.remove(record.key());
-                            }
-                        });
-                return RollbackResult.OK;
-            } finally {
-                discardTombstones();
-            }
-        }
-    }
-
-    /**
-     * Discards tombstones no longer needed by active transactions.
-     */
-    private void discardTombstones() {
-        if (activeTransactions.isEmpty()) {
-            Iterator<Map.Entry<K, MapEntryValue>> iterator = entries().entrySet().iterator();
-            while (iterator.hasNext()) {
-                MapEntryValue value = iterator.next().getValue();
-                if (value.type() == MapEntryValue.Type.TOMBSTONE) {
-                    iterator.remove();
-                }
-            }
-        } else {
-            long lowWaterMark = activeTransactions.values().stream()
-                    .mapToLong(TransactionScope::version)
-                    .min().getAsLong();
-            Iterator<Map.Entry<K, MapEntryValue>> iterator = entries().entrySet().iterator();
-            while (iterator.hasNext()) {
-                MapEntryValue value = iterator.next().getValue();
-                if (value.type() == MapEntryValue.Type.TOMBSTONE && value.version < lowWaterMark) {
-                    iterator.remove();
-                }
-            }
-        }
-    }
-
-    /**
-     * Utility for turning a {@code MapEntryValue} to {@code Versioned}.
-     *
-     * @param value map entry value
-     * @return versioned instance
-     */
-    protected Versioned<byte[]> toVersioned(MapEntryValue value) {
-        return value != null && value.type() != MapEntryValue.Type.TOMBSTONE
-                ? new Versioned<>(value.value(), value.version()) : null;
-    }
-
-    /**
-     * Publishes an event to listeners.
-     *
-     * @param event event to publish
-     */
-    private void publish(AtomicMapEvent<K, byte[]> event) {
-        publish(Lists.newArrayList(event));
-    }
-
-    /**
-     * Publishes events to listeners.
-     *
-     * @param events list of map event to publish
-     */
-    private void publish(List<AtomicMapEvent<K, byte[]>> events) {
-        listeners.forEach(listener -> events.forEach(event -> getSession(listener).accept(client -> client.change(event))));
-    }
-
-    @Override
-    public void onExpire(Session session) {
-        listeners.remove(session.sessionId());
-        entryIterators.entrySet().removeIf(entry -> entry.getValue().sessionId == session.sessionId().id());
-    }
-
-    @Override
-    public void onClose(Session session) {
-        listeners.remove(session.sessionId());
-        entryIterators.entrySet().removeIf(entry -> entry.getValue().sessionId == session.sessionId().id());
-    }
-
-    /**
-     * Interface implemented by map values.
-     */
-    protected static class MapEntryValue {
-        final Type type;
-        final long version;
-        final byte[] value;
-        final long created;
-        final long ttl;
-        transient Scheduled timer;
-
-        MapEntryValue(Type type, long version, byte[] value, long created, long ttl) {
-            this.type = type;
-            this.version = version;
-            this.value = value;
-            this.created = created;
-            this.ttl = ttl;
-        }
-
-        /**
-         * Returns the value type.
-         *
-         * @return the value type
-         */
-        public Type type() {
-            return type;
-        }
-
-        /**
-         * Returns the version of the value.
-         *
-         * @return version
-         */
-        public long version() {
-            return version;
-        }
-
-        /**
-         * Returns the raw {@code byte[]}.
-         *
-         * @return raw value
-         */
-        public byte[] value() {
-            return value;
-        }
-
-        /**
-         * Returns the time at which the value was created.
-         *
-         * @return time at which the value was created
-         */
-        public long created() {
-            return created;
-        }
-
-        /**
-         * Returns the value time to live.
-         *
-         * @return time to live
-         */
-        public long ttl() {
-            return ttl;
-        }
-
-        /**
-         * Value type.
-         */
-        public enum Type {
-            VALUE,
-            TOMBSTONE,
-        }
-    }
-
-    /**
-     * Map transaction scope.
-     */
-    protected static final class TransactionScope<K> {
-        private final long version;
-        private final TransactionLog<MapUpdate<K, byte[]>> transactionLog;
-
-        private TransactionScope(long version) {
-            this(version, null);
-        }
-
-        private TransactionScope(long version, TransactionLog<MapUpdate<K, byte[]>> transactionLog) {
-            this.version = version;
-            this.transactionLog = transactionLog;
-        }
-
-        /**
-         * Returns the transaction version.
-         *
-         * @return the transaction version
-         */
-        long version() {
-            return version;
-        }
-
-        /**
-         * Returns whether this is a prepared transaction scope.
-         *
-         * @return whether this is a prepared transaction scope
-         */
-        boolean isPrepared() {
-            return transactionLog != null;
-        }
-
-        /**
-         * Returns the transaction commit log.
-         *
-         * @return the transaction commit log
-         */
-        TransactionLog<MapUpdate<K, byte[]>> transactionLog() {
-            checkState(isPrepared());
-            return transactionLog;
-        }
-
-        /**
-         * Returns a new transaction scope with a prepare commit.
-         *
-         * @param transactionLog the transaction log
-         * @return new transaction scope updated with the prepare commit
-         */
-        TransactionScope<K> prepared(TransactionLog<MapUpdate<K, byte[]>> transactionLog) {
-            return new TransactionScope(version, transactionLog);
-        }
-    }
-
-    protected abstract class IteratorContext {
-        private final long sessionId;
-        private int position = 0;
-        private transient Iterator<Map.Entry<K, MapEntryValue>> iterator;
-
-        public IteratorContext(long sessionId) {
-            this.sessionId = sessionId;
-        }
-
-        protected abstract Iterator<Map.Entry<K, MapEntryValue>> create();
-
-        public long sessionId() {
-            return sessionId;
-        }
-
-        public int position() {
-            return position;
-        }
-
-        public void incrementPosition() {
-            position++;
-        }
-
-        public Iterator<Map.Entry<K, MapEntryValue>> iterator() {
-            if (iterator == null) {
-                iterator = create();
-            }
-            return iterator;
-        }
-    }
-
-    protected class DefaultIterator extends IteratorContext {
-        public DefaultIterator(long sessionId) {
-            super(sessionId);
-        }
-
-        @Override
-        protected Iterator<Map.Entry<K, MapEntryValue>> create() {
-            return entries().entrySet().iterator();
-        }
-    }
-<<<<<<< HEAD
-=======
+    protected Iterator<Map.Entry<K, MapEntryValue>> create() {
+      return entries().entrySet().iterator();
+    }
   }
 
 
@@ -2160,5 +1370,4 @@
           .toString();
     }
   }
->>>>>>> 842276c0
 }