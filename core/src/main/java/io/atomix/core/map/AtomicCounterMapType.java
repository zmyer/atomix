--- conflicted
+++ resolved
@@ -27,17 +27,9 @@
 /**
  * Atomic counter map primitive type.
  */
-<<<<<<< HEAD
-// TODO: 2018/8/1 by zmyer
-public class AtomicCounterMapType<K>
-        implements PrimitiveType<AtomicCounterMapBuilder<K>, AtomicCounterMapConfig, AtomicCounterMap<K>> {
-    private static final String NAME = "counter-map";
-    private static final AtomicCounterMapType INSTANCE = new AtomicCounterMapType();
-=======
 public class AtomicCounterMapType<K> implements PrimitiveType<AtomicCounterMapBuilder<K>, AtomicCounterMapConfig, AtomicCounterMap<K>> {
   private static final String NAME = "atomic-counter-map";
   private static final AtomicCounterMapType INSTANCE = new AtomicCounterMapType();
->>>>>>> 826052e1
 
     /**
      * Returns a new atomic counter map type.
@@ -50,10 +42,10 @@
         return INSTANCE;
     }
 
-    @Override
-    public String name() {
-        return NAME;
-    }
+  @Override
+  public String name() {
+    return NAME;
+  }
 
     @Override
     public PrimitiveService newService(ServiceConfig config) {
@@ -65,18 +57,10 @@
         return new AtomicCounterMapConfig();
     }
 
-<<<<<<< HEAD
-    @Override
-    public AtomicCounterMapBuilder<K> newBuilder(String name, AtomicCounterMapConfig config,
-            PrimitiveManagementService managementService) {
-        return new AtomicCounterMapProxyBuilder<>(name, config, managementService);
-    }
-=======
   @Override
   public AtomicCounterMapBuilder<K> newBuilder(String name, AtomicCounterMapConfig config, PrimitiveManagementService managementService) {
     return new DefaultAtomicCounterMapBuilder<>(name, config, managementService);
   }
->>>>>>> 826052e1
 
     @Override
     public String toString() {
