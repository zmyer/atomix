--- conflicted
+++ resolved
@@ -28,25 +28,25 @@
  */
 public class MapEvent<K, V> extends AbstractEvent<MapEvent.Type, K> {
 
+  /**
+   * MapEvent type.
+   */
+  public enum Type {
     /**
-     * MapEvent type.
+     * Entry inserted into the map.
      */
-    public enum Type {
-        /**
-         * Entry inserted into the map.
-         */
-        INSERT,
+    INSERT,
 
-        /**
-         * Existing map entry updated.
-         */
-        UPDATE,
+    /**
+     * Existing map entry updated.
+     */
+    UPDATE,
 
-        /**
-         * Entry removed from map.
-         */
-        REMOVE
-    }
+    /**
+     * Entry removed from map.
+     */
+    REMOVE
+  }
 
   private final V newValue;
   private final V oldValue;
@@ -93,13 +93,6 @@
     return oldValue;
   }
 
-<<<<<<< HEAD
-    @Override
-    public boolean equals(Object o) {
-        if (!(o instanceof MapEvent)) {
-            return false;
-        }
-=======
   @Override
   public boolean equals(Object o) {
     if (o == this) {
@@ -108,7 +101,6 @@
     if (!(o instanceof MapEvent)) {
       return false;
     }
->>>>>>> 842276c0
 
     MapEvent<K, V> that = (MapEvent) o;
     return Objects.equals(this.type(), that.type())
