/*
 * Copyright 2017-present Open Networking Foundation
 *
 * Licensed under the Apache License, Version 2.0 (the "License");
 * you may not use this file except in compliance with the License.
 * You may obtain a copy of the License at
 *
 * http://www.apache.org/licenses/LICENSE-2.0
 *
 * Unless required by applicable law or agreed to in writing, software
 * distributed under the License is distributed on an "AS IS" BASIS,
 * WITHOUT WARRANTIES OR CONDITIONS OF ANY KIND, either express or implied.
 * See the License for the specific language governing permissions and
 * limitations under the License.
 */
package io.atomix.core.impl;

import io.atomix.cluster.ClusterMembershipService;
import io.atomix.cluster.messaging.ClusterCommunicationService;
import io.atomix.cluster.messaging.ClusterEventService;
import io.atomix.primitive.PrimitiveCache;
import io.atomix.primitive.PrimitiveManagementService;
import io.atomix.primitive.PrimitiveRegistry;
import io.atomix.primitive.PrimitiveTypeRegistry;
import io.atomix.primitive.partition.PartitionGroupTypeRegistry;
import io.atomix.primitive.partition.PartitionService;
import io.atomix.primitive.protocol.PrimitiveProtocolTypeRegistry;
import io.atomix.primitive.serialization.SerializationService;

import java.util.concurrent.ScheduledExecutorService;

/**
 * Default primitive management service.
 */
// TODO: 2018/7/30 by zmyer
public class CorePrimitiveManagementService implements PrimitiveManagementService {
<<<<<<< HEAD
    private final ScheduledExecutorService executorService;
    private final ClusterMembershipService membershipService;
    private final ClusterCommunicationService communicationService;
    private final ClusterEventService eventService;
    private final PartitionService partitionService;
    private final PrimitiveRegistry primitiveRegistry;
    private final PrimitiveTypeRegistry primitiveTypeRegistry;
    private final PrimitiveProtocolTypeRegistry protocolTypeRegistry;
    private final PartitionGroupTypeRegistry partitionGroupTypeRegistry;

    public CorePrimitiveManagementService(
            ScheduledExecutorService executorService,
            ClusterMembershipService membershipService,
            ClusterCommunicationService communicationService,
            ClusterEventService eventService,
            PartitionService partitionService,
            PrimitiveRegistry primitiveRegistry,
            PrimitiveTypeRegistry primitiveTypeRegistry,
            PrimitiveProtocolTypeRegistry protocolTypeRegistry,
            PartitionGroupTypeRegistry partitionGroupTypeRegistry) {
        this.executorService = executorService;
        this.membershipService = membershipService;
        this.communicationService = communicationService;
        this.eventService = eventService;
        this.partitionService = partitionService;
        this.primitiveRegistry = primitiveRegistry;
        this.primitiveTypeRegistry = primitiveTypeRegistry;
        this.protocolTypeRegistry = protocolTypeRegistry;
        this.partitionGroupTypeRegistry = partitionGroupTypeRegistry;
    }
=======
  private final ScheduledExecutorService executorService;
  private final ClusterMembershipService membershipService;
  private final ClusterCommunicationService communicationService;
  private final ClusterEventService eventService;
  private final SerializationService serializationService;
  private final PartitionService partitionService;
  private final PrimitiveCache primitiveCache;
  private final PrimitiveRegistry primitiveRegistry;
  private final PrimitiveTypeRegistry primitiveTypeRegistry;
  private final PrimitiveProtocolTypeRegistry protocolTypeRegistry;
  private final PartitionGroupTypeRegistry partitionGroupTypeRegistry;

  public CorePrimitiveManagementService(
      ScheduledExecutorService executorService,
      ClusterMembershipService membershipService,
      ClusterCommunicationService communicationService,
      ClusterEventService eventService,
      SerializationService serializationService,
      PartitionService partitionService,
      PrimitiveCache primitiveCache,
      PrimitiveRegistry primitiveRegistry,
      PrimitiveTypeRegistry primitiveTypeRegistry,
      PrimitiveProtocolTypeRegistry protocolTypeRegistry,
      PartitionGroupTypeRegistry partitionGroupTypeRegistry) {
    this.executorService = executorService;
    this.membershipService = membershipService;
    this.communicationService = communicationService;
    this.eventService = eventService;
    this.serializationService = serializationService;
    this.partitionService = partitionService;
    this.primitiveCache = primitiveCache;
    this.primitiveRegistry = primitiveRegistry;
    this.primitiveTypeRegistry = primitiveTypeRegistry;
    this.protocolTypeRegistry = protocolTypeRegistry;
    this.partitionGroupTypeRegistry = partitionGroupTypeRegistry;
  }
>>>>>>> 826052e1

    @Override
    public ScheduledExecutorService getExecutorService() {
        return executorService;
    }

    @Override
    public ClusterMembershipService getMembershipService() {
        return membershipService;
    }

    @Override
    public ClusterCommunicationService getCommunicationService() {
        return communicationService;
    }

    @Override
    public ClusterEventService getEventService() {
        return eventService;
    }

<<<<<<< HEAD
    @Override
    public PartitionService getPartitionService() {
        return partitionService;
    }

    @Override
    public PrimitiveRegistry getPrimitiveRegistry() {
        return primitiveRegistry;
    }
=======
  @Override
  public SerializationService getSerializationService() {
    return serializationService;
  }

  @Override
  public PartitionService getPartitionService() {
    return partitionService;
  }

  @Override
  public PrimitiveCache getPrimitiveCache() {
    return primitiveCache;
  }

  @Override
  public PrimitiveRegistry getPrimitiveRegistry() {
    return primitiveRegistry;
  }
>>>>>>> 826052e1

    @Override
    public PrimitiveTypeRegistry getPrimitiveTypeRegistry() {
        return primitiveTypeRegistry;
    }

    @Override
    public PrimitiveProtocolTypeRegistry getProtocolTypeRegistry() {
        return protocolTypeRegistry;
    }

    @Override
    public PartitionGroupTypeRegistry getPartitionGroupTypeRegistry() {
        return partitionGroupTypeRegistry;
    }
}<|MERGE_RESOLUTION|>--- conflicted
+++ resolved
@@ -34,38 +34,6 @@
  */
 // TODO: 2018/7/30 by zmyer
 public class CorePrimitiveManagementService implements PrimitiveManagementService {
-<<<<<<< HEAD
-    private final ScheduledExecutorService executorService;
-    private final ClusterMembershipService membershipService;
-    private final ClusterCommunicationService communicationService;
-    private final ClusterEventService eventService;
-    private final PartitionService partitionService;
-    private final PrimitiveRegistry primitiveRegistry;
-    private final PrimitiveTypeRegistry primitiveTypeRegistry;
-    private final PrimitiveProtocolTypeRegistry protocolTypeRegistry;
-    private final PartitionGroupTypeRegistry partitionGroupTypeRegistry;
-
-    public CorePrimitiveManagementService(
-            ScheduledExecutorService executorService,
-            ClusterMembershipService membershipService,
-            ClusterCommunicationService communicationService,
-            ClusterEventService eventService,
-            PartitionService partitionService,
-            PrimitiveRegistry primitiveRegistry,
-            PrimitiveTypeRegistry primitiveTypeRegistry,
-            PrimitiveProtocolTypeRegistry protocolTypeRegistry,
-            PartitionGroupTypeRegistry partitionGroupTypeRegistry) {
-        this.executorService = executorService;
-        this.membershipService = membershipService;
-        this.communicationService = communicationService;
-        this.eventService = eventService;
-        this.partitionService = partitionService;
-        this.primitiveRegistry = primitiveRegistry;
-        this.primitiveTypeRegistry = primitiveTypeRegistry;
-        this.protocolTypeRegistry = protocolTypeRegistry;
-        this.partitionGroupTypeRegistry = partitionGroupTypeRegistry;
-    }
-=======
   private final ScheduledExecutorService executorService;
   private final ClusterMembershipService membershipService;
   private final ClusterCommunicationService communicationService;
@@ -102,7 +70,6 @@
     this.protocolTypeRegistry = protocolTypeRegistry;
     this.partitionGroupTypeRegistry = partitionGroupTypeRegistry;
   }
->>>>>>> 826052e1
 
     @Override
     public ScheduledExecutorService getExecutorService() {
@@ -124,17 +91,6 @@
         return eventService;
     }
 
-<<<<<<< HEAD
-    @Override
-    public PartitionService getPartitionService() {
-        return partitionService;
-    }
-
-    @Override
-    public PrimitiveRegistry getPrimitiveRegistry() {
-        return primitiveRegistry;
-    }
-=======
   @Override
   public SerializationService getSerializationService() {
     return serializationService;
@@ -154,7 +110,6 @@
   public PrimitiveRegistry getPrimitiveRegistry() {
     return primitiveRegistry;
   }
->>>>>>> 826052e1
 
     @Override
     public PrimitiveTypeRegistry getPrimitiveTypeRegistry() {
