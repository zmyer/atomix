/*
 * Copyright 2018-present Open Networking Foundation
 *
 * Licensed under the Apache License, Version 2.0 (the "License");
 * you may not use this file except in compliance with the License.
 * You may obtain a copy of the License at
 *
 * http://www.apache.org/licenses/LICENSE-2.0
 *
 * Unless required by applicable law or agreed to in writing, software
 * distributed under the License is distributed on an "AS IS" BASIS,
 * WITHOUT WARRANTIES OR CONDITIONS OF ANY KIND, either express or implied.
 * See the License for the specific language governing permissions and
 * limitations under the License.
 */
package io.atomix.core.profile;

import io.atomix.core.AtomixConfig;
import io.atomix.utils.ConfiguredType;
import io.atomix.utils.config.Configured;

import java.util.Collection;

/**
 * Atomix profile.
 */
<<<<<<< HEAD
// TODO: 2018/7/30 by zmyer
public interface Profile extends NamedType {

    /**
     * The consensus profile configures an Atomix instance with a Raft system partition and a multi-Raft data partition group.
     */
    Profile CONSENSUS = new ConsensusProfile();

    /**
     * The data grid profile configures an Atomix instance with a primary-backup system partition if no system partition
     * is configured, and a primary-backup data partition group.
     */
    Profile DATA_GRID = new DataGridProfile();

    /**
     * The client profile does not change the configuration of a node. It is intended only for code clarity.
     */
    Profile CLIENT = new ClientProfile();
=======
public interface Profile extends Configured<ProfileConfig> {

  /**
   * Creates a consensus profile.
   *
   * @param members the consensus members
   * @return the consensus profile
   */
  static Profile consensus(String... members) {
    return new ConsensusProfile(members);
  }

  /**
   * Creates a consensus profile.
   *
   * @param members the consensus members
   * @return the consensus profile
   */
  static Profile consensus(Collection<String> members) {
    return new ConsensusProfile(members);
  }

  /**
   * Creates a new data grid profile.
   *
   * @return a new data grid profile
   */
  static Profile dataGrid() {
    return new DataGridProfile();
  }

  /**
   * Creates a new data grid profile with the given number of partitions.
   *
   * @param numPartitions the number of partitions
   * @return the data grid profile
   */
  static Profile dataGrid(int numPartitions) {
    return new DataGridProfile(numPartitions);
  }

  /**
   * Creates a new client profile.
   *
   * @return a new client profile
   */
  static Profile client() {
    return new ClientProfile();
  }

  /**
   * Profile type.
   */
  interface Type<C extends ProfileConfig> extends ConfiguredType<C> {

    /**
     * Creates a new instance of the profile.
     *
     * @param config the profile configuration
     * @return the profile instance
     */
    Profile newProfile(C config);
  }
>>>>>>> 826052e1

    /**
     * Configures the Atomix instance.
     *
     * @param config the Atomix configuration
     */
    void configure(AtomixConfig config);

}<|MERGE_RESOLUTION|>--- conflicted
+++ resolved
@@ -24,26 +24,6 @@
 /**
  * Atomix profile.
  */
-<<<<<<< HEAD
-// TODO: 2018/7/30 by zmyer
-public interface Profile extends NamedType {
-
-    /**
-     * The consensus profile configures an Atomix instance with a Raft system partition and a multi-Raft data partition group.
-     */
-    Profile CONSENSUS = new ConsensusProfile();
-
-    /**
-     * The data grid profile configures an Atomix instance with a primary-backup system partition if no system partition
-     * is configured, and a primary-backup data partition group.
-     */
-    Profile DATA_GRID = new DataGridProfile();
-
-    /**
-     * The client profile does not change the configuration of a node. It is intended only for code clarity.
-     */
-    Profile CLIENT = new ClientProfile();
-=======
 public interface Profile extends Configured<ProfileConfig> {
 
   /**
@@ -107,7 +87,6 @@
      */
     Profile newProfile(C config);
   }
->>>>>>> 826052e1
 
     /**
      * Configures the Atomix instance.
