--- conflicted
+++ resolved
@@ -27,46 +27,6 @@
  */
 // TODO: 2018/7/30 by zmyer
 public class ConsensusProfile implements Profile {
-<<<<<<< HEAD
-    private static final String NAME = "consensus";
-    private static final String DATA_PATH = ".data";
-    private static final String SYSTEM_GROUP_NAME = "system";
-    private static final String GROUP_NAME = "raft";
-    private static final int PARTITION_SIZE = 3;
-    private static final int NUM_PARTITIONS = 7;
-
-    @Override
-    public String name() {
-        return NAME;
-    }
-
-    @Override
-    public void configure(AtomixConfig config) {
-        config.setManagementGroup(new RaftPartitionGroupConfig()
-                .setName(SYSTEM_GROUP_NAME)
-                .setPartitionSize((int) config.getClusterConfig().getMembers()
-                        .stream()
-                        .filter(member -> member.getId().type() == MemberId.Type.IDENTIFIED)
-                        .count())
-                .setPartitions(1)
-                .setMembers(config.getClusterConfig().getMembers()
-                        .stream()
-                        .filter(member -> member.getId().type() == MemberId.Type.IDENTIFIED)
-                        .map(node -> node.getId().id())
-                        .collect(Collectors.toSet()))
-                .setDataDirectory(String.format("%s/%s", DATA_PATH, SYSTEM_GROUP_NAME)));
-        config.addPartitionGroup(new RaftPartitionGroupConfig()
-                .setName(GROUP_NAME)
-                .setPartitionSize(PARTITION_SIZE)
-                .setPartitions(NUM_PARTITIONS)
-                .setMembers(config.getClusterConfig().getMembers()
-                        .stream()
-                        .filter(member -> member.getId().type() == MemberId.Type.IDENTIFIED)
-                        .map(node -> node.getId().id())
-                        .collect(Collectors.toSet()))
-                .setDataDirectory(String.format("%s/%s", DATA_PATH, GROUP_NAME)));
-    }
-=======
   public static final Type TYPE = new Type();
 
   /**
@@ -136,5 +96,4 @@
         .setStorageConfig(new RaftStorageConfig()
             .setDirectory(String.format("%s/%s", this.config.getDataPath(), this.config.getDataGroup()))));
   }
->>>>>>> 826052e1
 }