--- conflicted
+++ resolved
@@ -36,58 +36,40 @@
 /**
  * Polymorphic configuration mapper.
  */
-// TODO: 2018/12/06 by zmyer
 public class PolymorphicConfigMapper extends ConfigMapper {
-    private final AtomixRegistry registry;
-    private final Collection<PolymorphicTypeMapper> polymorphicTypes;
+  private final AtomixRegistry registry;
+  private final Collection<PolymorphicTypeMapper> polymorphicTypes;
 
-    public PolymorphicConfigMapper(ClassLoader classLoader, AtomixRegistry registry) {
-        this(classLoader, registry, Collections.emptyList());
-    }
+  public PolymorphicConfigMapper(ClassLoader classLoader, AtomixRegistry registry) {
+    this(classLoader, registry, Collections.emptyList());
+  }
 
-    public PolymorphicConfigMapper(ClassLoader classLoader, AtomixRegistry registry, PolymorphicTypeMapper... mappers) {
-        this(classLoader, registry, Arrays.asList(mappers));
-    }
+  public PolymorphicConfigMapper(ClassLoader classLoader, AtomixRegistry registry, PolymorphicTypeMapper... mappers) {
+    this(classLoader, registry, Arrays.asList(mappers));
+  }
 
-    public PolymorphicConfigMapper(ClassLoader classLoader, AtomixRegistry registry, Collection<PolymorphicTypeMapper> mappers) {
-        super(classLoader);
-        this.registry = checkNotNull(registry);
-        this.polymorphicTypes = mappers;
-    }
+  public PolymorphicConfigMapper(ClassLoader classLoader, AtomixRegistry registry, Collection<PolymorphicTypeMapper> mappers) {
+    super(classLoader);
+    this.registry = checkNotNull(registry);
+    this.polymorphicTypes = mappers;
+  }
 
-    @Override
-    @SuppressWarnings("unchecked")
-    protected <T> T newInstance(Config config, String key, Class<T> clazz) {
-        T instance;
+  @Override
+  @SuppressWarnings("unchecked")
+  protected <T> T newInstance(Config config, String key, Class<T> clazz) {
+    T instance;
 
-        // If the class is a polymorphic type, look up the type mapper and get the concrete type.
-        if (isPolymorphicType(clazz)) {
-            PolymorphicTypeMapper typeMapper = polymorphicTypes.stream()
-                    .filter(mapper -> mapper.getConfigClass().isAssignableFrom(clazz))
-                    .filter(mapper -> mapper.getTypePath() == null || config.hasPath(mapper.getTypePath()))
-                    .findFirst()
-                    .orElse(null);
-            if (typeMapper == null) {
-                throw new ConfigurationException("Cannot instantiate abstract type " + clazz.getName());
-            }
+    // If the class is a polymorphic type, look up the type mapper and get the concrete type.
+    if (isPolymorphicType(clazz)) {
+      PolymorphicTypeMapper typeMapper = polymorphicTypes.stream()
+          .filter(mapper -> mapper.getConfigClass().isAssignableFrom(clazz))
+          .filter(mapper -> (mapper.getTypePath() != null && config.hasPath(mapper.getTypePath())) || mapper.getTypePath() == null)
+          .findFirst()
+          .orElse(null);
+      if (typeMapper == null) {
+        throw new ConfigurationException("Cannot instantiate abstract type " + clazz.getName());
+      }
 
-<<<<<<< HEAD
-            String typeName = typeMapper.getTypePath() != null ? config.getString(typeMapper.getTypePath()) : key;
-            Class<? extends TypedConfig<?>> concreteClass = typeMapper.getConcreteClass(registry, typeName);
-            try {
-                instance = (T) concreteClass.newInstance();
-            } catch (InstantiationException | IllegalAccessException e) {
-                throw new ConfigurationException(concreteClass.getName() + " needs a public no-args constructor to be used as a bean", e);
-            }
-        } else {
-            try {
-                instance = clazz.newInstance();
-            } catch (InstantiationException | IllegalAccessException e) {
-                throw new ConfigurationException(clazz.getName() + " needs a public no-args constructor to be used as a bean", e);
-            }
-        }
-        return instance;
-=======
       String typeName = typeMapper.getTypePath() != null ? config.getString(typeMapper.getTypePath()) : key;
       Class<? extends TypedConfig<?>> concreteClass = typeMapper.getConcreteClass(registry, typeName);
       if (concreteClass == null) {
@@ -104,24 +86,10 @@
       } catch (InstantiationException | IllegalAccessException e) {
         throw new ConfigurationException(clazz.getName() + " needs a public no-args constructor to be used as a bean", e);
       }
->>>>>>> 842276c0
     }
+    return instance;
+  }
 
-<<<<<<< HEAD
-    @Override
-    protected void checkRemainingProperties(Set<String> propertyNames, String path, Class<?> clazz) {
-        Properties properties = System.getProperties();
-        Set<String> cleanNames = propertyNames
-                .stream()
-                .filter(propertyName -> !isPolymorphicType(clazz) || !polymorphicTypes.stream().anyMatch(type -> Objects.equals(type.getTypePath(), propertyName)))
-                .map(propertyName -> toPath(path, propertyName))
-                .filter(propertyName -> !properties.containsKey(propertyName))
-                .filter(propertyName -> properties.entrySet().stream().noneMatch(entry -> entry.getKey().toString().startsWith(propertyName + ".")))
-                .collect(Collectors.toSet());
-        if (!cleanNames.isEmpty()) {
-            throw new ConfigurationException("Unknown properties present in configuration: " + Joiner.on(", ").join(cleanNames));
-        }
-=======
   @Override
   protected void checkRemainingProperties(Set<String> missingProperties, List<String> availableProperties, String path, Class<?> clazz) {
     Properties properties = new Properties();
@@ -137,13 +105,13 @@
     if (!cleanNames.isEmpty()) {
       throw new ConfigurationException("Unknown properties present in configuration: " + Joiner.on(", ").join(cleanNames) + "\n"
           + "Available properties:\n- " + Joiner.on("\n- ").join(availableProperties));
->>>>>>> 842276c0
     }
+  }
 
-    /**
-     * Returns a boolean indicating whether the given class is a polymorphic type.
-     */
-    private boolean isPolymorphicType(Class<?> clazz) {
-        return polymorphicTypes.stream().anyMatch(polymorphicType -> polymorphicType.getConfigClass() == clazz);
-    }
+  /**
+   * Returns a boolean indicating whether the given class is a polymorphic type.
+   */
+  private boolean isPolymorphicType(Class<?> clazz) {
+    return polymorphicTypes.stream().anyMatch(polymorphicType -> polymorphicType.getConfigClass() == clazz);
+  }
 }