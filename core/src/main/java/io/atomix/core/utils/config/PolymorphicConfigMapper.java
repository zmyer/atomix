--- conflicted
+++ resolved
@@ -36,61 +36,13 @@
  * Polymorphic configuration mapper.
  */
 public class PolymorphicConfigMapper extends ConfigMapper {
-<<<<<<< HEAD
-    private final AtomixRegistry registry;
-    private final Map<Class, PolymorphicTypeMapper> polymorphicTypes = Maps.newHashMap();
-=======
   private final AtomixRegistry registry;
   private final Collection<PolymorphicTypeMapper> polymorphicTypes;
->>>>>>> 826052e1
 
     public PolymorphicConfigMapper(ClassLoader classLoader, AtomixRegistry registry) {
         this(classLoader, registry, Collections.emptyList());
     }
 
-<<<<<<< HEAD
-    public PolymorphicConfigMapper(ClassLoader classLoader, AtomixRegistry registry,
-            PolymorphicTypeMapper... polymorphicTypeMappers) {
-        this(classLoader, registry, Arrays.asList(polymorphicTypeMappers));
-    }
-
-    public PolymorphicConfigMapper(ClassLoader classLoader, AtomixRegistry registry,
-            Collection<PolymorphicTypeMapper> polymorphicTypeMappers) {
-        super(classLoader);
-        this.registry = checkNotNull(registry);
-        polymorphicTypeMappers.forEach(mapper -> this.polymorphicTypes.put(mapper.getTypedClass(), mapper));
-    }
-
-    @Override
-    @SuppressWarnings("unchecked")
-    protected <T> T newInstance(Config config, Class<T> clazz) {
-        T instance;
-
-        // If the class is a polymorphic type, look up the type mapper and get the concrete type.
-        if (isPolymorphicType(clazz)) {
-            PolymorphicTypeMapper typeMapper = polymorphicTypes.get(clazz);
-            if (typeMapper == null) {
-                throw new ConfigurationException("Cannot instantiate abstract type " + clazz.getName());
-            }
-
-            String typeName = config.getString(typeMapper.getTypePath());
-            Class<? extends TypedConfig<?, ?>> concreteClass = typeMapper.getConcreteClass(registry, typeName);
-            try {
-                instance = (T) concreteClass.newInstance();
-            } catch (InstantiationException | IllegalAccessException e) {
-                throw new ConfigurationException(
-                        concreteClass.getName() + " needs a public no-args constructor to be used as a bean", e);
-            }
-        } else {
-            try {
-                instance = clazz.newInstance();
-            } catch (InstantiationException | IllegalAccessException e) {
-                throw new ConfigurationException(
-                        clazz.getName() + " needs a public no-args constructor to be used as a bean", e);
-            }
-        }
-        return instance;
-=======
   public PolymorphicConfigMapper(ClassLoader classLoader, AtomixRegistry registry, PolymorphicTypeMapper... mappers) {
     this(classLoader, registry, Arrays.asList(mappers));
   }
@@ -130,23 +82,10 @@
       } catch (InstantiationException | IllegalAccessException e) {
         throw new ConfigurationException(clazz.getName() + " needs a public no-args constructor to be used as a bean", e);
       }
->>>>>>> 826052e1
     }
+    return instance;
+  }
 
-<<<<<<< HEAD
-    @Override
-    protected void checkRemainingProperties(Set<String> propertyNames, String path, Class<?> clazz) {
-        Set<String> cleanNames = propertyNames
-                .stream()
-                .filter(propertyName -> !isPolymorphicType(clazz) ||
-                        !propertyName.equals(polymorphicTypes.get(clazz).getTypePath()))
-                .map(propertyName -> toPath(path, propertyName))
-                .collect(Collectors.toSet());
-        if (!cleanNames.isEmpty()) {
-            throw new ConfigurationException(
-                    "Unknown properties present in configuration: " + Joiner.on(", ").join(cleanNames));
-        }
-=======
   @Override
   protected void checkRemainingProperties(Set<String> propertyNames, String path, Class<?> clazz) {
     Properties properties = System.getProperties();
@@ -159,22 +98,13 @@
         .collect(Collectors.toSet());
     if (!cleanNames.isEmpty()) {
       throw new ConfigurationException("Unknown properties present in configuration: " + Joiner.on(", ").join(cleanNames));
->>>>>>> 826052e1
     }
+  }
 
-<<<<<<< HEAD
-    /**
-     * Returns a boolean indicating whether the given class is a polymorphic type.
-     */
-    private boolean isPolymorphicType(Class<?> clazz) {
-        return polymorphicTypes.containsKey(clazz);
-    }
-=======
   /**
    * Returns a boolean indicating whether the given class is a polymorphic type.
    */
   private boolean isPolymorphicType(Class<?> clazz) {
     return polymorphicTypes.stream().anyMatch(polymorphicType -> polymorphicType.getConfigClass() == clazz);
   }
->>>>>>> 826052e1
 }