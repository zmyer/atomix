--- conflicted
+++ resolved
@@ -26,12 +26,6 @@
  */
 // TODO: 2018/8/1 by zmyer
 public abstract class AtomicCounterBuilder
-<<<<<<< HEAD
-        extends DistributedPrimitiveBuilder<AtomicCounterBuilder, AtomicCounterConfig, AtomicCounter> {
-    public AtomicCounterBuilder(String name, AtomicCounterConfig config, PrimitiveManagementService managementService) {
-        super(AtomicCounterType.instance(), name, config, managementService);
-    }
-=======
     extends PrimitiveBuilder<AtomicCounterBuilder, AtomicCounterConfig, AtomicCounter>
     implements ProxyCompatibleBuilder<AtomicCounterBuilder> {
 
@@ -43,5 +37,4 @@
   public AtomicCounterBuilder withProtocol(ProxyProtocol protocol) {
     return withProtocol((PrimitiveProtocol) protocol);
   }
->>>>>>> 826052e1
 }