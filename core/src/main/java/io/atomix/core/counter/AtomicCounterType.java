--- conflicted
+++ resolved
@@ -29,13 +29,8 @@
  */
 // TODO: 2018/8/1 by zmyer
 public class AtomicCounterType implements PrimitiveType<AtomicCounterBuilder, AtomicCounterConfig, AtomicCounter> {
-<<<<<<< HEAD
-    private static final String NAME = "counter";
-    private static final AtomicCounterType INSTANCE = new AtomicCounterType();
-=======
   private static final String NAME = "atomic-counter";
   private static final AtomicCounterType INSTANCE = new AtomicCounterType();
->>>>>>> 826052e1
 
     /**
      * Returns a new atomic counter type.
@@ -56,23 +51,6 @@
         return new DefaultAtomicCounterService();
     }
 
-<<<<<<< HEAD
-    @Override
-    public PrimitiveResource newResource(AtomicCounter primitive) {
-        return new AtomicCounterResource(primitive.async());
-    }
-
-    @Override
-    public AtomicCounterConfig newConfig() {
-        return new AtomicCounterConfig();
-    }
-
-    @Override
-    public AtomicCounterBuilder newBuilder(String name, AtomicCounterConfig config,
-            PrimitiveManagementService managementService) {
-        return new AtomicCounterProxyBuilder(name, config, managementService);
-    }
-=======
   @Override
   public AtomicCounterConfig newConfig() {
     return new AtomicCounterConfig();
@@ -82,7 +60,6 @@
   public AtomicCounterBuilder newBuilder(String name, AtomicCounterConfig config, PrimitiveManagementService managementService) {
     return new DefaultAtomicCounterBuilder(name, config, managementService);
   }
->>>>>>> 826052e1
 
     @Override
     public String toString() {
