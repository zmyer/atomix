/*
 * Copyright 2015-present Open Networking Foundation
 *
 * Licensed under the Apache License, Version 2.0 (the "License");
 * you may not use this file except in compliance with the License.
 * You may obtain a copy of the License at
 *
 * http://www.apache.org/licenses/LICENSE-2.0
 *
 * Unless required by applicable law or agreed to in writing, software
 * distributed under the License is distributed on an "AS IS" BASIS,
 * WITHOUT WARRANTIES OR CONDITIONS OF ANY KIND, either express or implied.
 * See the License for the specific language governing permissions and
 * limitations under the License.
 */

package io.atomix.primitive.service;

import io.atomix.cluster.MemberId;
import io.atomix.primitive.PrimitiveId;
import io.atomix.primitive.PrimitiveType;
import io.atomix.primitive.operation.OperationType;
import io.atomix.primitive.session.Session;
import io.atomix.primitive.session.Sessions;
import io.atomix.utils.time.LogicalClock;
import io.atomix.utils.time.WallClock;

/**
 * State machine context.
 * <p>
 * The context is reflective of the current position and state of the Raft state machine. In particular,
 * it exposes the current approximate {@link ServiceContext#wallClock() time} and all open
 * {@link Sessions}.
 */
// TODO: 2018/8/1 by zmyer
public interface ServiceContext {

    /**
     * Returns the state machine identifier.
     *
     * @return The unique state machine identifier.
     */
    PrimitiveId serviceId();

    /**
     * Returns the state machine name.
     *
     * @return The state machine name.
     */
    String serviceName();

<<<<<<< HEAD
    /**
     * Returns the state machine type.
     *
     * @return The state machine type.
     */
    PrimitiveType serviceType();
=======
  /**
   * Returns the state machine type.
   *
   * @return The state machine type.
   */
  PrimitiveType serviceType();
  
  /**
   * Returns the local member ID
   * 
   * @return The local member ID
   */
  MemberId localMemberId();
>>>>>>> 826052e1

    /**
     * Returns the service configuration.
     *
     * @param <C> the configuration type
     * @return the service configuration
     */
    <C extends ServiceConfig> C serviceConfig();

    /**
     * Returns the current state machine index.
     * <p>
     * The state index is indicative of the index of the current operation
     * being applied to the server state machine. If a query is being applied,
     * the index of the last command applied will be used.
     *
     * @return The current state machine index.
     */
    long currentIndex();

    /**
     * Returns the current session.
     *
     * @return the current session
     */
    Session currentSession();

    /**
     * Returns the current operation type.
     *
     * @return the current operation type
     */
    OperationType currentOperation();

    /**
     * Returns the state machine's logical clock.
     *
     * @return The state machine's logical clock.
     */
    LogicalClock logicalClock();

    /**
     * Returns the state machine's wall clock.
     *
     * @return The state machine's wall clock.
     */
    WallClock wallClock();

}<|MERGE_RESOLUTION|>--- conflicted
+++ resolved
@@ -49,28 +49,19 @@
      */
     String serviceName();
 
-<<<<<<< HEAD
-    /**
-     * Returns the state machine type.
-     *
-     * @return The state machine type.
-     */
-    PrimitiveType serviceType();
-=======
   /**
    * Returns the state machine type.
    *
    * @return The state machine type.
    */
   PrimitiveType serviceType();
-  
+
   /**
    * Returns the local member ID
-   * 
+   *
    * @return The local member ID
    */
   MemberId localMemberId();
->>>>>>> 826052e1
 
     /**
      * Returns the service configuration.
