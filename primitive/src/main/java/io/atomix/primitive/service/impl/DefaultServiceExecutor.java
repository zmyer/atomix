--- conflicted
+++ resolved
@@ -132,14 +132,48 @@
         checkState(operationType == type, message);
     }
 
-<<<<<<< HEAD
     @Override
     public void handle(OperationId operationId, Function<Commit<byte[]>, byte[]> callback) {
         checkNotNull(operationId, "operationId cannot be null");
         checkNotNull(callback, "callback cannot be null");
         operations.put(operationId.id(), callback);
         log.debug("Registered operation callback {}", operationId);
-=======
+    }
+
+    @Override
+    public <R> void register(OperationId operationId, Supplier<R> callback) {
+        checkNotNull(operationId, "operationId cannot be null");
+        checkNotNull(callback, "callback cannot be null");
+        handle(operationId, commit -> encode(callback.get()));
+    }
+
+    @Override
+    public <T> void register(OperationId operationId, Consumer<Commit<T>> callback) {
+        checkNotNull(operationId, "operationId cannot be null");
+        checkNotNull(callback, "callback cannot be null");
+        handle(operationId, commit -> {
+            callback.accept(commit.map(this::decode));
+            return null;
+        });
+    }
+
+    @Override
+    public <T, R> void register(OperationId operationId, Function<Commit<T>, R> callback) {
+        checkNotNull(operationId, "operationId cannot be null");
+        checkNotNull(callback, "callback cannot be null");
+        handle(operationId, commit -> encode(callback.apply(commit.map(this::decode))));
+    }
+
+    @Override
+    public byte[] apply(Commit<byte[]> commit) {
+        log.trace("Executing {}", commit);
+
+        this.operationType = commit.operation().type();
+        this.timestamp = commit.wallClockTime().unixTimestamp();
+
+        // Look up the registered callback for the operation.
+        Function<Commit<byte[]>, byte[]> operation = operations.get(commit.operation().id());
+
     if (operation == null) {
       throw new IllegalStateException("Unknown state machine operation: " + commit.operation());
     } else {
@@ -153,58 +187,8 @@
       } finally {
         runTasks();
       }
->>>>>>> 826052e1
-    }
-
-    @Override
-    public <R> void register(OperationId operationId, Supplier<R> callback) {
-        checkNotNull(operationId, "operationId cannot be null");
-        checkNotNull(callback, "callback cannot be null");
-        handle(operationId, commit -> encode(callback.get()));
-    }
-
-    @Override
-    public <T> void register(OperationId operationId, Consumer<Commit<T>> callback) {
-        checkNotNull(operationId, "operationId cannot be null");
-        checkNotNull(callback, "callback cannot be null");
-        handle(operationId, commit -> {
-            callback.accept(commit.map(this::decode));
-            return null;
-        });
-    }
-
-    @Override
-    public <T, R> void register(OperationId operationId, Function<Commit<T>, R> callback) {
-        checkNotNull(operationId, "operationId cannot be null");
-        checkNotNull(callback, "callback cannot be null");
-        handle(operationId, commit -> encode(callback.apply(commit.map(this::decode))));
-    }
-
-    @Override
-    public byte[] apply(Commit<byte[]> commit) {
-        log.trace("Executing {}", commit);
-
-        this.operationType = commit.operation().type();
-        this.timestamp = commit.wallClockTime().unixTimestamp();
-
-        // Look up the registered callback for the operation.
-        Function<Commit<byte[]>, byte[]> operation = operations.get(commit.operation().id());
-
-        if (operation == null) {
-            throw new IllegalStateException("Unknown state machine operation: " + commit.operation());
-        } else {
-            // Execute the operation. If the operation return value is a Future, await the result,
-            // otherwise immediately complete the execution future.
-            try {
-                return operation.apply(commit);
-            } catch (Exception e) {
-                log.warn("State machine operation failed: {}", e.getMessage());
-                throw new PrimitiveException.ServiceException();
-            } finally {
-                runTasks();
-            }
-        }
-    }
+    }
+  }
 
     /**
      * Executes tasks after an operation.
