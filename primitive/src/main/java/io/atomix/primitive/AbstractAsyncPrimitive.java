/*
 * Copyright 2017-present Open Networking Foundation
 *
 * Licensed under the Apache License, Version 2.0 (the "License");
 * you may not use this file except in compliance with the License.
 * You may obtain a copy of the License at
 *
 *     http://www.apache.org/licenses/LICENSE-2.0
 *
 * Unless required by applicable law or agreed to in writing, software
 * distributed under the License is distributed on an "AS IS" BASIS,
 * WITHOUT WARRANTIES OR CONDITIONS OF ANY KIND, either express or implied.
 * See the License for the specific language governing permissions and
 * limitations under the License.
 */
package io.atomix.primitive;

import io.atomix.primitive.protocol.PrimitiveProtocol;
import io.atomix.primitive.proxy.ProxyClient;

import java.util.concurrent.CompletableFuture;
import java.util.function.Consumer;

import static com.google.common.base.MoreObjects.toStringHelper;
import static com.google.common.base.Preconditions.checkNotNull;

/**
 * Abstract base class for primitives that interact with Raft replicated state machines via proxy.
 */
// TODO: 2018/8/1 by zmyer
public abstract class AbstractAsyncPrimitive<A extends AsyncPrimitive, S> implements AsyncPrimitive {
    private final ProxyClient<S> client;
    private final PrimitiveRegistry registry;

    // TODO: 2018/8/1 by zmyer
    protected AbstractAsyncPrimitive(ProxyClient<S> client, PrimitiveRegistry registry) {
        this.client = checkNotNull(client, "proxy cannot be null");
        this.registry = checkNotNull(registry, "registry cannot be null");
        client.register(this);
    }

    @Override
    public String name() {
        return client.name();
    }

    @Override
    public PrimitiveType type() {
        return client.type();
    }

    @Override
    public PrimitiveProtocol protocol() {
        return client.protocol();
    }

    /**
     * Returns the primitive proxy client.
     *
     * @return the primitive proxy client
     */
    protected ProxyClient<S> getProxyClient() {
        return client;
    }

    @Override
    public void addStateChangeListener(Consumer<PrimitiveState> listener) {
        client.addStateChangeListener(listener);
    }

    @Override
    public void removeStateChangeListener(Consumer<PrimitiveState> listener) {
        client.removeStateChangeListener(listener);
    }

    /**
     * Connects the primitive.
     *
     * @return a future to be completed once the primitive has been connected
     */
    @SuppressWarnings("unchecked")
    public CompletableFuture<A> connect() {
        return registry.createPrimitive(name(), type())
                .thenApply(v -> (A) this);
    }

    @Override
    public CompletableFuture<Void> close() {
        return client.close();
    }

<<<<<<< HEAD
    @Override
    public String toString() {
        return toStringHelper(this)
                .add("proxy", client)
                .toString();
    }
=======
  @Override
  public CompletableFuture<Void> delete() {
    return client.delete().thenCompose(v -> registry.deletePrimitive(name()));
  }

  @Override
  public String toString() {
    return toStringHelper(this)
        .add("proxy", client)
        .toString();
  }
>>>>>>> 826052e1
}<|MERGE_RESOLUTION|>--- conflicted
+++ resolved
@@ -89,14 +89,6 @@
         return client.close();
     }
 
-<<<<<<< HEAD
-    @Override
-    public String toString() {
-        return toStringHelper(this)
-                .add("proxy", client)
-                .toString();
-    }
-=======
   @Override
   public CompletableFuture<Void> delete() {
     return client.delete().thenCompose(v -> registry.deletePrimitive(name()));
@@ -108,5 +100,4 @@
         .add("proxy", client)
         .toString();
   }
->>>>>>> 826052e1
 }