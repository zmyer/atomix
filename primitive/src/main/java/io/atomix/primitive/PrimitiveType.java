--- conflicted
+++ resolved
@@ -25,13 +25,7 @@
 /**
  * Primitive type.
  */
-<<<<<<< HEAD
-// TODO: 2018/7/30 by zmyer
-public interface PrimitiveType<B extends DistributedPrimitiveBuilder, C extends PrimitiveConfig,
-        P extends DistributedPrimitive> extends NamedType {
-=======
 public interface PrimitiveType<B extends PrimitiveBuilder, C extends PrimitiveConfig, P extends SyncPrimitive> extends ConfiguredType<C> {
->>>>>>> 826052e1
 
     /**
      * Returns the primitive type namespace.
@@ -45,14 +39,6 @@
                 .build();
     }
 
-<<<<<<< HEAD
-    /**
-     * Returns a new configuration for the primitive type.
-     *
-     * @return a new primitive configuration
-     */
-    C newConfig();
-=======
   /**
    * Returns a new instance of the primitive configuration.
    *
@@ -60,7 +46,6 @@
    */
   @Override
   C newConfig();
->>>>>>> 826052e1
 
     /**
      * Returns a new primitive builder.
@@ -72,25 +57,6 @@
      */
     B newBuilder(String primitiveName, C config, PrimitiveManagementService managementService);
 
-<<<<<<< HEAD
-    /**
-     * Creates a new service instance from the given configuration.
-     *
-     * @param config the service configuration
-     * @return the service instance
-     */
-    PrimitiveService newService(ServiceConfig config);
-
-    /**
-     * Creates a new resource for the given primitive.
-     *
-     * @param primitive the primitive instance
-     * @return a new resource for the given primitive instance
-     */
-    default PrimitiveResource newResource(P primitive) {
-        return null;
-    }
-=======
   /**
    * Creates a new service instance from the given configuration.
    *
@@ -98,5 +64,4 @@
    * @return the service instance
    */
   PrimitiveService newService(ServiceConfig config);
->>>>>>> 826052e1
 }