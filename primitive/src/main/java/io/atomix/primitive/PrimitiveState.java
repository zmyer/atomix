/*
 * Copyright 2018-present Open Networking Foundation
 *
 * Licensed under the Apache License, Version 2.0 (the "License");
 * you may not use this file except in compliance with the License.
 * You may obtain a copy of the License at
 *
 * http://www.apache.org/licenses/LICENSE-2.0
 *
 * Unless required by applicable law or agreed to in writing, software
 * distributed under the License is distributed on an "AS IS" BASIS,
 * WITHOUT WARRANTIES OR CONDITIONS OF ANY KIND, either express or implied.
 * See the License for the specific language governing permissions and
 * limitations under the License.
 */
package io.atomix.primitive;

/**
 * State of distributed primitive.
 */
// TODO: 2018/7/30 by zmyer
public enum PrimitiveState {

    /**
     * Signifies a state wherein the primitive is operating correctly and is capable of meeting the advertised
     * consistency and reliability guarantees.
     */
    CONNECTED,

    /**
     * Signifies a state wherein the primitive is temporarily incapable of providing the advertised
     * consistency properties.
     */
    SUSPENDED,

<<<<<<< HEAD
    /**
     * Signifies a state wherein the primitive has been shutdown and therefore cannot perform its functions.
     */
    CLOSED
=======
  /**
   * Signifies a state wherein the primitive's session has been expired and therefore cannot perform its functions.
   */
  EXPIRED,

  /**
   * Signifies a state wherein the primitive session has been closed and therefore cannot perform its functions.
   */
  CLOSED
>>>>>>> 826052e1
}<|MERGE_RESOLUTION|>--- conflicted
+++ resolved
@@ -33,12 +33,6 @@
      */
     SUSPENDED,
 
-<<<<<<< HEAD
-    /**
-     * Signifies a state wherein the primitive has been shutdown and therefore cannot perform its functions.
-     */
-    CLOSED
-=======
   /**
    * Signifies a state wherein the primitive's session has been expired and therefore cannot perform its functions.
    */
@@ -48,5 +42,4 @@
    * Signifies a state wherein the primitive session has been closed and therefore cannot perform its functions.
    */
   CLOSED
->>>>>>> 826052e1
 }