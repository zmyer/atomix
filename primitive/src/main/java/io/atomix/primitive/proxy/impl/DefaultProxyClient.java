--- conflicted
+++ resolved
@@ -32,158 +32,6 @@
 /**
  * Default proxy client.
  */
-<<<<<<< HEAD
-// TODO: 2018/8/1 by zmyer
-public class DefaultProxyClient<S> implements ProxyClient<S> {
-    private final String name;
-    private final PrimitiveType type;
-    private final PrimitiveProtocol protocol;
-    private final Serializer serializer;
-    private final List<PartitionId> partitionIds = new CopyOnWriteArrayList<>();
-    private final Map<PartitionId, ProxySession<S>> partitions = Maps.newConcurrentMap();
-    private final Partitioner<String> partitioner;
-    private final Set<Consumer<PrimitiveState>> stateChangeListeners = Sets.newCopyOnWriteArraySet();
-    private final Map<PartitionId, PrimitiveState> states = Maps.newHashMap();
-    private volatile PrimitiveState state = PrimitiveState.CLOSED;
-
-    // TODO: 2018/8/1 by zmyer
-    public DefaultProxyClient(
-            String name,
-            PrimitiveType type,
-            PrimitiveProtocol protocol,
-            Class<S> serviceType,
-            Collection<SessionClient> partitions,
-            Partitioner<String> partitioner) {
-        this.name = checkNotNull(name, "name cannot be null");
-        this.type = checkNotNull(type, "type cannot be null");
-        this.protocol = checkNotNull(protocol, "protocol cannot be null");
-        this.serializer = Serializer.using(type.namespace());
-        this.partitioner = checkNotNull(partitioner, "partitioner cannot be null");
-        partitions.forEach(partition -> {
-            this.partitionIds.add(partition.partitionId());
-            this.partitions.put(partition.partitionId(), new DefaultProxySession<>(partition, serviceType, serializer));
-            states.put(partition.partitionId(), PrimitiveState.CLOSED);
-            partition.addStateChangeListener(state -> onStateChange(partition.partitionId(), state));
-        });
-        Collections.sort(partitionIds);
-    }
-
-    @Override
-    public String name() {
-        return name;
-    }
-
-    @Override
-    public PrimitiveType type() {
-        return type;
-    }
-
-    @Override
-    public PrimitiveProtocol protocol() {
-        return protocol;
-    }
-
-    @Override
-    public PrimitiveState getState() {
-        return state;
-    }
-
-    @Override
-    public Collection<ProxySession<S>> getPartitions() {
-        return partitions.values();
-    }
-
-    @Override
-    public Collection<PartitionId> getPartitionIds() {
-        return partitions.keySet();
-    }
-
-    @Override
-    public ProxySession<S> getPartition(PartitionId partitionId) {
-        return partitions.get(partitionId);
-    }
-
-    @Override
-    public PartitionId getPartitionId(String key) {
-        return partitioner.partition(key, partitionIds);
-    }
-
-  @Override
-  public PartitionId getPartitionId(Object key) {
-    return partitioner.partition(BaseEncoding.base16().encode(serializer.encode(key)), partitionIds);
-  }
-
-  @Override
-  public void addStateChangeListener(Consumer<PrimitiveState> listener) {
-    stateChangeListeners.add(listener);
-  }
-
-    @Override
-    public void removeStateChangeListener(Consumer<PrimitiveState> listener) {
-        stateChangeListeners.remove(listener);
-    }
-
-    // TODO: 2018/8/1 by zmyer
-    @Override
-    public CompletableFuture<ProxyClient<S>> connect() {
-        partitions.forEach((partitionId, partition) -> {
-            partition.addStateChangeListener(state -> onStateChange(partitionId, state));
-        });
-        return Futures.allOf(partitions.values()
-                .stream()
-                .map(ProxySession::connect)
-                .collect(Collectors.toList()))
-                .thenApply(v -> this);
-    }
-
-  @Override
-  public CompletableFuture<Void> delete() {
-    return Futures.allOf(partitions.values()
-        .stream()
-        .map(ProxySession::delete)
-        .collect(Collectors.toList()))
-        .thenApply(v -> null);
-  }
-
-  @Override
-  public CompletableFuture<Void> close() {
-    return Futures.allOf(partitions.values()
-        .stream()
-        .map(ProxySession::close)
-        .collect(Collectors.toList()))
-        .thenApply(v -> null);
-  }
-
-    /**
-     * Handles a partition proxy state change.
-     */
-    private synchronized void onStateChange(PartitionId partitionId, PrimitiveState state) {
-        states.put(partitionId, state);
-        switch (state) {
-        case CONNECTED:
-            if (this.state != PrimitiveState.CONNECTED && !states.containsValue(PrimitiveState.SUSPENDED) &&
-                    !states.containsValue(PrimitiveState.CLOSED)) {
-                this.state = PrimitiveState.CONNECTED;
-                stateChangeListeners.forEach(l -> l.accept(PrimitiveState.CONNECTED));
-            }
-            break;
-        case SUSPENDED:
-            if (this.state == PrimitiveState.CONNECTED) {
-                this.state = PrimitiveState.SUSPENDED;
-                stateChangeListeners.forEach(l -> l.accept(PrimitiveState.SUSPENDED));
-            }
-            break;
-        case CLOSED:
-            if (this.state != PrimitiveState.CLOSED) {
-                this.state = PrimitiveState.CLOSED;
-                stateChangeListeners.forEach(l -> l.accept(PrimitiveState.CLOSED));
-            }
-            break;
-        default:
-            break;
-        }
-    }
-=======
 public class DefaultProxyClient<S> extends AbstractProxyClient<S> {
   private final Partitioner<String> partitioner;
   private final Serializer serializer;
@@ -217,5 +65,4 @@
   public PartitionId getPartitionId(Object key) {
     return partitioner.partition(BaseEncoding.base16().encode(serializer.encode(key)), getPartitionIds());
   }
->>>>>>> 842276c0
 }