/*
 * Copyright 2018-present Open Networking Foundation
 *
 * Licensed under the Apache License, Version 2.0 (the "License");
 * you may not use this file except in compliance with the License.
 * You may obtain a copy of the License at
 *
 * http://www.apache.org/licenses/LICENSE-2.0
 *
 * Unless required by applicable law or agreed to in writing, software
 * distributed under the License is distributed on an "AS IS" BASIS,
 * WITHOUT WARRANTIES OR CONDITIONS OF ANY KIND, either express or implied.
 * See the License for the specific language governing permissions and
 * limitations under the License.
 */
package io.atomix.primitive.proxy.impl;

import com.google.common.base.Defaults;
import io.atomix.primitive.PrimitiveException;
import io.atomix.primitive.PrimitiveState;
import io.atomix.primitive.PrimitiveType;
import io.atomix.primitive.event.Events;
import io.atomix.primitive.operation.OperationId;
import io.atomix.primitive.operation.Operations;
import io.atomix.primitive.operation.PrimitiveOperation;
import io.atomix.primitive.partition.PartitionId;
import io.atomix.primitive.proxy.ProxySession;
import io.atomix.primitive.session.SessionClient;
import io.atomix.utils.concurrent.Futures;
import io.atomix.utils.concurrent.ThreadContext;
import io.atomix.utils.serializer.Serializer;
import org.slf4j.Logger;
import org.slf4j.LoggerFactory;

import java.lang.reflect.InvocationHandler;
import java.lang.reflect.InvocationTargetException;
import java.lang.reflect.Method;
import java.util.Map;
import java.util.concurrent.CompletableFuture;
import java.util.concurrent.ConcurrentHashMap;
import java.util.function.Consumer;
import java.util.function.Function;

/**
 * Lazy partition proxy.
 */
// TODO: 2018/8/1 by zmyer
public class DefaultProxySession<S> implements ProxySession<S> {
  private final Logger log = LoggerFactory.getLogger(getClass());
  private final SessionClient session;
  private final Serializer serializer;
  private final ServiceProxy<S> proxy;
  private volatile CompletableFuture<ProxySession<S>> connectFuture;
  private volatile boolean closed;

    // TODO: 2018/8/1 by zmyer
    @SuppressWarnings("unchecked")
    public DefaultProxySession(SessionClient session, Class<S> serviceType, Serializer serializer) {
        this.session = session;
        this.serializer = serializer;
        final ServiceProxyHandler serviceProxyHandler = new ServiceProxyHandler(serviceType);
        final S serviceProxy = (S) java.lang.reflect.Proxy.newProxyInstance(serviceType.getClassLoader(),
                new Class[]{ serviceType }, serviceProxyHandler);
        proxy = new ServiceProxy<>(serviceProxy, serviceProxyHandler);
    }

    @Override
    public String name() {
        return session.name();
    }

    @Override
    public PrimitiveType type() {
        return session.type();
    }

<<<<<<< HEAD
    @Override
    public ThreadContext context() {
        return session.context();
    }
=======
  @Override
  public PartitionId partitionId() {
    return session.partitionId();
  }

  @Override
  public ThreadContext context() {
    return session.context();
  }
>>>>>>> 842276c0

    @Override
    public PrimitiveState getState() {
        return session.getState();
    }

    // TODO: 2018/8/1 by zmyer
    @Override
    public void register(Object client) {
        Events.getEventMap(client.getClass()).forEach((eventType, method) -> {
            session.addEventListener(eventType, event -> {
                try {
                    method.invoke(client, (Object[]) decode(event.value()));
                } catch (IllegalAccessException | InvocationTargetException e) {
                    log.warn("Failed to handle event", e);
                }
            });
        });
    }

  @Override
  public CompletableFuture<Void> accept(Consumer<S> operation) {
    if (closed) {
      return Futures.exceptionalFuture(new PrimitiveException.ClosedSession());
    }
    return proxy.accept(operation);
  }

  @Override
  public <R> CompletableFuture<R> apply(Function<S, R> operation) {
    if (closed) {
      return Futures.exceptionalFuture(new PrimitiveException.ClosedSession());
    }
    return proxy.apply(operation);
  }

    // TODO: 2018/8/1 by zmyer
    @Override
    public void addStateChangeListener(Consumer<PrimitiveState> listener) {
        session.addStateChangeListener(listener);
    }

    @Override
    public void removeStateChangeListener(Consumer<PrimitiveState> listener) {
        session.removeStateChangeListener(listener);
    }

    // TODO: 2018/8/1 by zmyer
    @Override
    public CompletableFuture<ProxySession<S>> connect() {
        if (connectFuture == null) {
            synchronized (this) {
                if (connectFuture == null) {
                    connectFuture = session.connect().thenApply(v -> this);
                }
            }
        }
        return connectFuture;
    }

  @Override
  public CompletableFuture<Void> close() {
    return session.close().thenRun(() -> closed = true);
  }

  @Override
  public CompletableFuture<Void> delete() {
    return session.delete().thenRun(() -> closed = true);
  }

    /**
     * Returns the serializer for the primitive operations.
     *
     * @return the serializer for the primitive operations
     */
    protected Serializer serializer() {
        return serializer;
    }

    /**
     * Encodes the given object using the configured {@link #serializer()}.
     *
     * @param object the object to encode
     * @param <T>    the object type
     * @return the encoded bytes
     */
    protected <T> byte[] encode(T object) {
        return object != null ? serializer().encode(object) : null;
    }

    /**
     * Decodes the given object using the configured {@link #serializer()}.
     *
     * @param bytes the bytes to decode
     * @param <T>   the object type
     * @return the decoded obj ect
     */
    protected <T> T decode(byte[] bytes) {
        return bytes != null ? serializer().decode(bytes) : null;
    }

    /**
     * Service proxy container.
     */
    // TODO: 2018/8/1 by zmyer
    private class ServiceProxy<S> {
        private final S proxy;
        private final ServiceProxyHandler handler;

        ServiceProxy(S proxy, ServiceProxyHandler handler) {
            this.proxy = proxy;
            this.handler = handler;
        }

<<<<<<< HEAD
        /**
         * Invokes a void method on the underlying proxy.
         *
         * @param operation the operation to perform on the proxy
         * @return the resulting void future
         */
        CompletableFuture<Void> accept(Consumer<S> operation) {
            operation.accept(proxy);
            return handler.getResultFuture();
        }

        /**
         * Invokes a function on the underlying proxy.
         *
         * @param operation the operation to perform on the proxy
         * @param <T>       the operation return type
         * @return the future result
         */
        <T> CompletableFuture<T> apply(Function<S, T> operation) {
            operation.apply(proxy);
            return handler.getResultFuture();
        }
=======
    @Override
    public Object invoke(Object object, Method method, Object[] args) throws Throwable {
      OperationId operationId = operations.get(method);
      if (operationId != null) {
        future.set(session.execute(PrimitiveOperation.operation(operationId, encode(args)))
            .thenApply(DefaultProxySession.this::decode));
      } else {
        throw new PrimitiveException("Unknown primitive operation: " + method.getName());
      }
      return Defaults.defaultValue(method.getReturnType());
>>>>>>> 842276c0
    }

    /**
     * Service proxy invocation handler.
     * <p>
     * The invocation handler
     */
    // TODO: 2018/8/1 by zmyer
    private class ServiceProxyHandler implements InvocationHandler {
        private final ThreadLocal<CompletableFuture> future = new ThreadLocal<>();
        private final Map<Method, OperationId> operations = new ConcurrentHashMap<>();

        // TODO: 2018/8/1 by zmyer
        private ServiceProxyHandler(final Class<?> type) {
            this.operations.putAll(Operations.getMethodMap(type));
        }

        // TODO: 2018/8/1 by zmyer
        @Override
        public Object invoke(final Object object, final Method method, final Object[] args) throws Throwable {
            final OperationId operationId = operations.get(method);
            if (operationId != null) {
                future.set(connect()
                        .thenCompose(v -> session.execute(PrimitiveOperation.operation(operationId, encode(args))))
                        .thenApply(DefaultProxySession.this::decode));
            } else {
                throw new PrimitiveException("Unknown primitive operation: " + method.getName());
            }
            return Defaults.defaultValue(method.getReturnType());
        }

        /**
         * Returns the result future for the operation.
         *
         * @param <T> the future result type
         * @return the result future
         */
        @SuppressWarnings("unchecked")
        <T> CompletableFuture<T> getResultFuture() {
            return future.get();
        }
    }
}<|MERGE_RESOLUTION|>--- conflicted
+++ resolved
@@ -44,7 +44,6 @@
 /**
  * Lazy partition proxy.
  */
-// TODO: 2018/8/1 by zmyer
 public class DefaultProxySession<S> implements ProxySession<S> {
   private final Logger log = LoggerFactory.getLogger(getClass());
   private final SessionClient session;
@@ -53,33 +52,25 @@
   private volatile CompletableFuture<ProxySession<S>> connectFuture;
   private volatile boolean closed;
 
-    // TODO: 2018/8/1 by zmyer
-    @SuppressWarnings("unchecked")
-    public DefaultProxySession(SessionClient session, Class<S> serviceType, Serializer serializer) {
-        this.session = session;
-        this.serializer = serializer;
-        final ServiceProxyHandler serviceProxyHandler = new ServiceProxyHandler(serviceType);
-        final S serviceProxy = (S) java.lang.reflect.Proxy.newProxyInstance(serviceType.getClassLoader(),
-                new Class[]{ serviceType }, serviceProxyHandler);
-        proxy = new ServiceProxy<>(serviceProxy, serviceProxyHandler);
-    }
-
-    @Override
-    public String name() {
-        return session.name();
-    }
-
-    @Override
-    public PrimitiveType type() {
-        return session.type();
-    }
-
-<<<<<<< HEAD
-    @Override
-    public ThreadContext context() {
-        return session.context();
-    }
-=======
+  @SuppressWarnings("unchecked")
+  public DefaultProxySession(SessionClient session, Class<S> serviceType, Serializer serializer) {
+    this.session = session;
+    this.serializer = serializer;
+    ServiceProxyHandler serviceProxyHandler = new ServiceProxyHandler(serviceType);
+    S serviceProxy = (S) java.lang.reflect.Proxy.newProxyInstance(serviceType.getClassLoader(), new Class[]{serviceType}, serviceProxyHandler);
+    proxy = new ServiceProxy<>(serviceProxy, serviceProxyHandler);
+  }
+
+  @Override
+  public String name() {
+    return session.name();
+  }
+
+  @Override
+  public PrimitiveType type() {
+    return session.type();
+  }
+
   @Override
   public PartitionId partitionId() {
     return session.partitionId();
@@ -89,26 +80,24 @@
   public ThreadContext context() {
     return session.context();
   }
->>>>>>> 842276c0
-
-    @Override
-    public PrimitiveState getState() {
-        return session.getState();
-    }
-
-    // TODO: 2018/8/1 by zmyer
-    @Override
-    public void register(Object client) {
-        Events.getEventMap(client.getClass()).forEach((eventType, method) -> {
-            session.addEventListener(eventType, event -> {
-                try {
-                    method.invoke(client, (Object[]) decode(event.value()));
-                } catch (IllegalAccessException | InvocationTargetException e) {
-                    log.warn("Failed to handle event", e);
-                }
-            });
-        });
-    }
+
+  @Override
+  public PrimitiveState getState() {
+    return session.getState();
+  }
+
+  @Override
+  public void register(Object client) {
+    Events.getEventMap(client.getClass()).forEach((eventType, method) -> {
+      session.addEventListener(eventType, event -> {
+        try {
+          method.invoke(client, (Object[]) decode(event.value()));
+        } catch (IllegalAccessException | InvocationTargetException e) {
+          log.warn("Failed to handle event", e);
+        }
+      });
+    });
+  }
 
   @Override
   public CompletableFuture<Void> accept(Consumer<S> operation) {
@@ -126,29 +115,27 @@
     return proxy.apply(operation);
   }
 
-    // TODO: 2018/8/1 by zmyer
-    @Override
-    public void addStateChangeListener(Consumer<PrimitiveState> listener) {
-        session.addStateChangeListener(listener);
-    }
-
-    @Override
-    public void removeStateChangeListener(Consumer<PrimitiveState> listener) {
-        session.removeStateChangeListener(listener);
-    }
-
-    // TODO: 2018/8/1 by zmyer
-    @Override
-    public CompletableFuture<ProxySession<S>> connect() {
+  @Override
+  public void addStateChangeListener(Consumer<PrimitiveState> listener) {
+    session.addStateChangeListener(listener);
+  }
+
+  @Override
+  public void removeStateChangeListener(Consumer<PrimitiveState> listener) {
+    session.removeStateChangeListener(listener);
+  }
+
+  @Override
+  public CompletableFuture<ProxySession<S>> connect() {
+    if (connectFuture == null) {
+      synchronized (this) {
         if (connectFuture == null) {
-            synchronized (this) {
-                if (connectFuture == null) {
-                    connectFuture = session.connect().thenApply(v -> this);
-                }
-            }
+          connectFuture = session.connect().thenApply(v -> this);
         }
-        return connectFuture;
-    }
+      }
+    }
+    return connectFuture;
+  }
 
   @Override
   public CompletableFuture<Void> close() {
@@ -160,74 +147,86 @@
     return session.delete().thenRun(() -> closed = true);
   }
 
+  /**
+   * Returns the serializer for the primitive operations.
+   *
+   * @return the serializer for the primitive operations
+   */
+  protected Serializer serializer() {
+    return serializer;
+  }
+
+  /**
+   * Encodes the given object using the configured {@link #serializer()}.
+   *
+   * @param object the object to encode
+   * @param <T>    the object type
+   * @return the encoded bytes
+   */
+  protected <T> byte[] encode(T object) {
+    return object != null ? serializer().encode(object) : null;
+  }
+
+  /**
+   * Decodes the given object using the configured {@link #serializer()}.
+   *
+   * @param bytes the bytes to decode
+   * @param <T>   the object type
+   * @return the decoded object
+   */
+  protected <T> T decode(byte[] bytes) {
+    return bytes != null ? serializer().decode(bytes) : null;
+  }
+
+  /**
+   * Service proxy container.
+   */
+  private class ServiceProxy<S> {
+    private final S proxy;
+    private final ServiceProxyHandler handler;
+
+    ServiceProxy(S proxy, ServiceProxyHandler handler) {
+      this.proxy = proxy;
+      this.handler = handler;
+    }
+
     /**
-     * Returns the serializer for the primitive operations.
+     * Invokes a void method on the underlying proxy.
      *
-     * @return the serializer for the primitive operations
+     * @param operation the operation to perform on the proxy
+     * @return the resulting void future
      */
-    protected Serializer serializer() {
-        return serializer;
+    CompletableFuture<Void> accept(Consumer<S> operation) {
+      operation.accept(proxy);
+      return handler.getResultFuture();
     }
 
     /**
-     * Encodes the given object using the configured {@link #serializer()}.
+     * Invokes a function on the underlying proxy.
      *
-     * @param object the object to encode
-     * @param <T>    the object type
-     * @return the encoded bytes
+     * @param operation the operation to perform on the proxy
+     * @param <T>       the operation return type
+     * @return the future result
      */
-    protected <T> byte[] encode(T object) {
-        return object != null ? serializer().encode(object) : null;
-    }
-
-    /**
-     * Decodes the given object using the configured {@link #serializer()}.
-     *
-     * @param bytes the bytes to decode
-     * @param <T>   the object type
-     * @return the decoded obj ect
-     */
-    protected <T> T decode(byte[] bytes) {
-        return bytes != null ? serializer().decode(bytes) : null;
-    }
-
-    /**
-     * Service proxy container.
-     */
-    // TODO: 2018/8/1 by zmyer
-    private class ServiceProxy<S> {
-        private final S proxy;
-        private final ServiceProxyHandler handler;
-
-        ServiceProxy(S proxy, ServiceProxyHandler handler) {
-            this.proxy = proxy;
-            this.handler = handler;
-        }
-
-<<<<<<< HEAD
-        /**
-         * Invokes a void method on the underlying proxy.
-         *
-         * @param operation the operation to perform on the proxy
-         * @return the resulting void future
-         */
-        CompletableFuture<Void> accept(Consumer<S> operation) {
-            operation.accept(proxy);
-            return handler.getResultFuture();
-        }
-
-        /**
-         * Invokes a function on the underlying proxy.
-         *
-         * @param operation the operation to perform on the proxy
-         * @param <T>       the operation return type
-         * @return the future result
-         */
-        <T> CompletableFuture<T> apply(Function<S, T> operation) {
-            operation.apply(proxy);
-            return handler.getResultFuture();
-        }
-=======
+    <T> CompletableFuture<T> apply(Function<S, T> operation) {
+      operation.apply(proxy);
+      return handler.getResultFuture();
+    }
+  }
+
+  /**
+   * Service proxy invocation handler.
+   * <p>
+   * The invocation handler
+   */
+  private class ServiceProxyHandler implements InvocationHandler {
+    private final ThreadLocal<CompletableFuture> future = new ThreadLocal<>();
+    private final Map<Method, OperationId> operations = new ConcurrentHashMap<>();
+
+    private ServiceProxyHandler(Class<?> type) {
+      this.operations.putAll(Operations.getMethodMap(type));
+    }
+
     @Override
     public Object invoke(Object object, Method method, Object[] args) throws Throwable {
       OperationId operationId = operations.get(method);
@@ -238,47 +237,17 @@
         throw new PrimitiveException("Unknown primitive operation: " + method.getName());
       }
       return Defaults.defaultValue(method.getReturnType());
->>>>>>> 842276c0
     }
 
     /**
-     * Service proxy invocation handler.
-     * <p>
-     * The invocation handler
+     * Returns the result future for the operation.
+     *
+     * @param <T> the future result type
+     * @return the result future
      */
-    // TODO: 2018/8/1 by zmyer
-    private class ServiceProxyHandler implements InvocationHandler {
-        private final ThreadLocal<CompletableFuture> future = new ThreadLocal<>();
-        private final Map<Method, OperationId> operations = new ConcurrentHashMap<>();
-
-        // TODO: 2018/8/1 by zmyer
-        private ServiceProxyHandler(final Class<?> type) {
-            this.operations.putAll(Operations.getMethodMap(type));
-        }
-
-        // TODO: 2018/8/1 by zmyer
-        @Override
-        public Object invoke(final Object object, final Method method, final Object[] args) throws Throwable {
-            final OperationId operationId = operations.get(method);
-            if (operationId != null) {
-                future.set(connect()
-                        .thenCompose(v -> session.execute(PrimitiveOperation.operation(operationId, encode(args))))
-                        .thenApply(DefaultProxySession.this::decode));
-            } else {
-                throw new PrimitiveException("Unknown primitive operation: " + method.getName());
-            }
-            return Defaults.defaultValue(method.getReturnType());
-        }
-
-        /**
-         * Returns the result future for the operation.
-         *
-         * @param <T> the future result type
-         * @return the result future
-         */
-        @SuppressWarnings("unchecked")
-        <T> CompletableFuture<T> getResultFuture() {
-            return future.get();
-        }
-    }
+    @SuppressWarnings("unchecked")
+    <T> CompletableFuture<T> getResultFuture() {
+      return future.get();
+    }
+  }
 }