/*
 * Copyright 2017-present Open Networking Foundation
 *
 * Licensed under the Apache License, Version 2.0 (the "License");
 * you may not use this file except in compliance with the License.
 * You may obtain a copy of the License at
 *
 * http://www.apache.org/licenses/LICENSE-2.0
 *
 * Unless required by applicable law or agreed to in writing, software
 * distributed under the License is distributed on an "AS IS" BASIS,
 * WITHOUT WARRANTIES OR CONDITIONS OF ANY KIND, either express or implied.
 * See the License for the specific language governing permissions and
 * limitations under the License.
 */
package io.atomix.primitive.partition.impl;

import com.google.common.collect.Sets;
import io.atomix.primitive.partition.GroupMember;
import io.atomix.primitive.partition.ManagedPrimaryElection;
import io.atomix.primitive.partition.PartitionId;
import io.atomix.primitive.partition.PrimaryElection;
import io.atomix.primitive.partition.PrimaryElectionEventListener;
import io.atomix.primitive.partition.PrimaryElectionService;
import io.atomix.primitive.partition.PrimaryTerm;
import io.atomix.primitive.session.SessionClient;
import io.atomix.utils.serializer.Namespace;
import io.atomix.utils.serializer.Serializer;

import java.util.Set;
import java.util.concurrent.CompletableFuture;
import java.util.concurrent.atomic.AtomicBoolean;

import static com.google.common.base.Preconditions.checkNotNull;
import static io.atomix.primitive.operation.PrimitiveOperation.operation;
import static io.atomix.primitive.partition.impl.PrimaryElectorOperations.ENTER;
import static io.atomix.primitive.partition.impl.PrimaryElectorOperations.Enter;
import static io.atomix.primitive.partition.impl.PrimaryElectorOperations.GET_TERM;
import static io.atomix.primitive.partition.impl.PrimaryElectorOperations.GetTerm;

/**
 * Leader elector based primary election.
 */
// TODO: 2018/7/31 by zmyer
public class DefaultPrimaryElection implements ManagedPrimaryElection {
    private static final Serializer SERIALIZER = Serializer.using(Namespace.builder()
            .register(PrimaryElectorOperations.NAMESPACE)
            .register(PrimaryElectorEvents.NAMESPACE)
            .build());

    private final PartitionId partitionId;
    private final SessionClient proxy;
    private final PrimaryElectionService service;
    private final Set<PrimaryElectionEventListener> listeners = Sets.newCopyOnWriteArraySet();
    private final PrimaryElectionEventListener eventListener;
    private final AtomicBoolean started = new AtomicBoolean();

<<<<<<< HEAD
    // TODO: 2018/7/31 by zmyer
    public DefaultPrimaryElection(PartitionId partitionId, SessionClient proxy, PrimaryElectionService service) {
        this.partitionId = checkNotNull(partitionId);
        this.proxy = proxy;
        this.service = service;
        this.eventListener = event -> {
            if (event.partitionId().equals(partitionId)) {
                listeners.forEach(l -> l.onEvent(event));
            }
        };
    }
=======
  public DefaultPrimaryElection(PartitionId partitionId, SessionClient proxy, PrimaryElectionService service) {
    this.partitionId = checkNotNull(partitionId);
    this.proxy = proxy;
    this.service = service;
    this.eventListener = event -> {
      if (event.partitionId().equals(partitionId)) {
        listeners.forEach(l -> l.event(event));
      }
    };
  }
>>>>>>> 826052e1

    // TODO: 2018/7/31 by zmyer
    @Override
    public CompletableFuture<PrimaryTerm> enter(GroupMember member) {
        return proxy.execute(operation(ENTER, SERIALIZER.encode(new Enter(partitionId, member)))).thenApply(
                SERIALIZER::decode);
    }

    // TODO: 2018/7/31 by zmyer
    @Override
    public CompletableFuture<PrimaryTerm> getTerm() {
        return proxy.execute(operation(GET_TERM, SERIALIZER.encode(new GetTerm(partitionId)))).thenApply(
                SERIALIZER::decode);
    }

    // TODO: 2018/7/31 by zmyer
    @Override
    public synchronized void addListener(final PrimaryElectionEventListener listener) {
        listeners.add(checkNotNull(listener));
    }

    // TODO: 2018/7/31 by zmyer
    @Override
    public synchronized void removeListener(final PrimaryElectionEventListener listener) {
        listeners.remove(checkNotNull(listener));
    }

    // TODO: 2018/7/31 by zmyer
    @Override
    public CompletableFuture<PrimaryElection> start() {
        service.addListener(eventListener);
        started.set(true);
        return CompletableFuture.completedFuture(this);
    }

    @Override
    public boolean isRunning() {
        return started.get();
    }

    // TODO: 2018/7/31 by zmyer
    @Override
    public CompletableFuture<Void> stop() {
        service.removeListener(eventListener);
        started.set(false);
        return CompletableFuture.completedFuture(null);
    }
}<|MERGE_RESOLUTION|>--- conflicted
+++ resolved
@@ -55,19 +55,6 @@
     private final PrimaryElectionEventListener eventListener;
     private final AtomicBoolean started = new AtomicBoolean();
 
-<<<<<<< HEAD
-    // TODO: 2018/7/31 by zmyer
-    public DefaultPrimaryElection(PartitionId partitionId, SessionClient proxy, PrimaryElectionService service) {
-        this.partitionId = checkNotNull(partitionId);
-        this.proxy = proxy;
-        this.service = service;
-        this.eventListener = event -> {
-            if (event.partitionId().equals(partitionId)) {
-                listeners.forEach(l -> l.onEvent(event));
-            }
-        };
-    }
-=======
   public DefaultPrimaryElection(PartitionId partitionId, SessionClient proxy, PrimaryElectionService service) {
     this.partitionId = checkNotNull(partitionId);
     this.proxy = proxy;
@@ -78,7 +65,6 @@
       }
     };
   }
->>>>>>> 826052e1
 
     // TODO: 2018/7/31 by zmyer
     @Override
