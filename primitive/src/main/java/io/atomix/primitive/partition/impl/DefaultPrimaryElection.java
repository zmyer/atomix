--- conflicted
+++ resolved
@@ -41,19 +41,18 @@
 /**
  * Leader elector based primary election.
  */
-// TODO: 2018/7/31 by zmyer
 public class DefaultPrimaryElection implements ManagedPrimaryElection {
-    private static final Serializer SERIALIZER = Serializer.using(Namespace.builder()
-            .register(PrimaryElectorOperations.NAMESPACE)
-            .register(PrimaryElectorEvents.NAMESPACE)
-            .build());
+  private static final Serializer SERIALIZER = Serializer.using(Namespace.builder()
+      .register(PrimaryElectorOperations.NAMESPACE)
+      .register(PrimaryElectorEvents.NAMESPACE)
+      .build());
 
-    private final PartitionId partitionId;
-    private final SessionClient proxy;
-    private final PrimaryElectionService service;
-    private final Set<PrimaryElectionEventListener> listeners = Sets.newCopyOnWriteArraySet();
-    private final PrimaryElectionEventListener eventListener;
-    private final AtomicBoolean started = new AtomicBoolean();
+  private final PartitionId partitionId;
+  private final SessionClient proxy;
+  private final PrimaryElectionService service;
+  private final Set<PrimaryElectionEventListener> listeners = Sets.newCopyOnWriteArraySet();
+  private final PrimaryElectionEventListener eventListener;
+  private final AtomicBoolean started = new AtomicBoolean();
 
   public DefaultPrimaryElection(PartitionId partitionId, SessionClient proxy, PrimaryElectionService service) {
     this.partitionId = checkNotNull(partitionId);
@@ -67,58 +66,41 @@
     service.addListener(eventListener);
   }
 
-    // TODO: 2018/7/31 by zmyer
-    @Override
-    public CompletableFuture<PrimaryTerm> enter(GroupMember member) {
-        return proxy.execute(operation(ENTER, SERIALIZER.encode(new Enter(partitionId, member)))).thenApply(
-                SERIALIZER::decode);
-    }
+  @Override
+  public CompletableFuture<PrimaryTerm> enter(GroupMember member) {
+    return proxy.execute(operation(ENTER, SERIALIZER.encode(new Enter(partitionId, member)))).thenApply(SERIALIZER::decode);
+  }
 
-    // TODO: 2018/7/31 by zmyer
-    @Override
-    public CompletableFuture<PrimaryTerm> getTerm() {
-        return proxy.execute(operation(GET_TERM, SERIALIZER.encode(new GetTerm(partitionId)))).thenApply(
-                SERIALIZER::decode);
-    }
+  @Override
+  public CompletableFuture<PrimaryTerm> getTerm() {
+    return proxy.execute(operation(GET_TERM, SERIALIZER.encode(new GetTerm(partitionId)))).thenApply(SERIALIZER::decode);
+  }
 
-    // TODO: 2018/7/31 by zmyer
-    @Override
-    public synchronized void addListener(final PrimaryElectionEventListener listener) {
-        listeners.add(checkNotNull(listener));
-    }
+  @Override
+  public synchronized void addListener(PrimaryElectionEventListener listener) {
+    listeners.add(checkNotNull(listener));
+  }
 
-    // TODO: 2018/7/31 by zmyer
-    @Override
-    public synchronized void removeListener(final PrimaryElectionEventListener listener) {
-        listeners.remove(checkNotNull(listener));
-    }
+  @Override
+  public synchronized void removeListener(PrimaryElectionEventListener listener) {
+    listeners.remove(checkNotNull(listener));
+  }
 
-<<<<<<< HEAD
-    // TODO: 2018/7/31 by zmyer
-    @Override
-    public CompletableFuture<PrimaryElection> start() {
-        service.addListener(eventListener);
-        started.set(true);
-        return CompletableFuture.completedFuture(this);
-    }
-=======
   @Override
   public CompletableFuture<PrimaryElection> start() {
     started.set(true);
     return CompletableFuture.completedFuture(this);
   }
->>>>>>> 842276c0
 
-    @Override
-    public boolean isRunning() {
-        return started.get();
-    }
+  @Override
+  public boolean isRunning() {
+    return started.get();
+  }
 
-    // TODO: 2018/7/31 by zmyer
-    @Override
-    public CompletableFuture<Void> stop() {
-        service.removeListener(eventListener);
-        started.set(false);
-        return CompletableFuture.completedFuture(null);
-    }
+  @Override
+  public CompletableFuture<Void> stop() {
+    service.removeListener(eventListener);
+    started.set(false);
+    return CompletableFuture.completedFuture(null);
+  }
 }