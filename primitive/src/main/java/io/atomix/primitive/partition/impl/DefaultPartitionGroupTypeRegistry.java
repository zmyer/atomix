/*
 * Copyright 2018-present Open Networking Foundation
 *
 * Licensed under the Apache License, Version 2.0 (the "License");
 * you may not use this file except in compliance with the License.
 * You may obtain a copy of the License at
 *
 * http://www.apache.org/licenses/LICENSE-2.0
 *
 * Unless required by applicable law or agreed to in writing, software
 * distributed under the License is distributed on an "AS IS" BASIS,
 * WITHOUT WARRANTIES OR CONDITIONS OF ANY KIND, either express or implied.
 * See the License for the specific language governing permissions and
 * limitations under the License.
 */
package io.atomix.primitive.partition.impl;

import com.google.common.collect.Maps;
import io.atomix.primitive.partition.PartitionGroup;
import io.atomix.primitive.partition.PartitionGroupTypeRegistry;

import java.util.Collection;
import java.util.Map;

/**
 * Partition group type registry.
 */
// TODO: 2018/8/1 by zmyer
public class DefaultPartitionGroupTypeRegistry implements PartitionGroupTypeRegistry {
<<<<<<< HEAD
    private final Map<String, PartitionGroup.Type> partitionGroupTypes;

    public DefaultPartitionGroupTypeRegistry(Map<String, PartitionGroup.Type> partitionGroupTypes) {
        this.partitionGroupTypes = partitionGroupTypes;
    }
=======
  private final Map<String, PartitionGroup.Type> partitionGroupTypes = Maps.newConcurrentMap();

  public DefaultPartitionGroupTypeRegistry(Collection<PartitionGroup.Type> partitionGroupTypes) {
    partitionGroupTypes.forEach(type -> this.partitionGroupTypes.put(type.name(), type));
  }
>>>>>>> 826052e1

    @Override
    public Collection<PartitionGroup.Type> getGroupTypes() {
        return partitionGroupTypes.values();
    }

    @Override
    public PartitionGroup.Type getGroupType(String name) {
        return partitionGroupTypes.get(name);
    }
}<|MERGE_RESOLUTION|>--- conflicted
+++ resolved
@@ -27,19 +27,11 @@
  */
 // TODO: 2018/8/1 by zmyer
 public class DefaultPartitionGroupTypeRegistry implements PartitionGroupTypeRegistry {
-<<<<<<< HEAD
-    private final Map<String, PartitionGroup.Type> partitionGroupTypes;
-
-    public DefaultPartitionGroupTypeRegistry(Map<String, PartitionGroup.Type> partitionGroupTypes) {
-        this.partitionGroupTypes = partitionGroupTypes;
-    }
-=======
   private final Map<String, PartitionGroup.Type> partitionGroupTypes = Maps.newConcurrentMap();
 
   public DefaultPartitionGroupTypeRegistry(Collection<PartitionGroup.Type> partitionGroupTypes) {
     partitionGroupTypes.forEach(type -> this.partitionGroupTypes.put(type.name(), type));
   }
->>>>>>> 826052e1
 
     @Override
     public Collection<PartitionGroup.Type> getGroupTypes() {
