/*
 * Copyright 2017-present Open Networking Foundation
 *
 * Licensed under the Apache License, Version 2.0 (the "License");
 * you may not use this file except in compliance with the License.
 * You may obtain a copy of the License at
 *
 * http://www.apache.org/licenses/LICENSE-2.0
 *
 * Unless required by applicable law or agreed to in writing, software
 * distributed under the License is distributed on an "AS IS" BASIS,
 * WITHOUT WARRANTIES OR CONDITIONS OF ANY KIND, either express or implied.
 * See the License for the specific language governing permissions and
 * limitations under the License.
 */
package io.atomix.primitive.partition;

import java.util.Collections;
import java.util.List;
import java.util.Objects;

import static com.google.common.base.MoreObjects.toStringHelper;

/**
 * Partition primary term.
 * <p>
 * The primary term represents a single instance of a unique primary for a partition. Every term must have a unique
 * {@link #term()} number, and term numbers must be monotonically increasing, though not necessarily sequential.
 * The {@link #candidates()} should either list the set of non-{@link #primary() primary} members in order of priority
 * such that the default {@link #backups(int)} implementation can properly select backups or else {@link #backups(int)}
 * should be overridden.
 */
// TODO: 2018/7/31 by zmyer
public class PrimaryTerm {
    private final long term;
    private final GroupMember primary;
    private final List<GroupMember> candidates;

    public PrimaryTerm(long term, GroupMember primary, List<GroupMember> candidates) {
        this.term = term;
        this.primary = primary;
        this.candidates = candidates;
    }

    /**
     * Returns the primary term number.
     * <p>
     * The term number is monotonically increasing and guaranteed to be unique for a given {@link #primary()}. No two
     * primaries may ever have the same term.
     *
     * @return the primary term number
     */
    public long term() {
        return term;
    }

    /**
     * Returns the primary member.
     * <p>
     * The primary is the node through which writes are replicated in the primary-backup protocol.
     *
     * @return the primary member
     */
    public GroupMember primary() {
        return primary;
    }

<<<<<<< HEAD
    /**
     * Returns the list of members.
     * <p>
     * The candidate list represents the list of members that are participating in the election but not necessarily in
     * replication. This list is used to select a set of {@link #backups(int) backups} based on a primitive configuration.
     *
     * @return the list of members
     */
    public List<GroupMember> candidates() {
        return candidates;
    }

    /**
     * Returns an ordered list of backup members.
     * <p>
     * The backups are populated from the set of {@link #candidates()} based on order and group information. The list of
     * backups is guaranteed not to contain any duplicate {@link MemberGroup}s unless not enough groups exist to
     * satisfy the number of backups.
     *
     * @param numBackups the number of backups to return
     * @return an ordered list of backup members
     */
    // TODO: 2018/8/1 by zmyer
    public List<GroupMember> backups(int numBackups) {
        if (primary == null) {
            return Collections.emptyList();
        }

        final List<GroupMember> backups = new ArrayList<>();
        final Set<MemberGroupId> groups = new HashSet<>();

        // Add the primary group to the set of groups to avoid assigning a backup in the same group.
        groups.add(primary.groupId());

        // First populate backups with members from a unique set of groups.
        int i = 0;
        for (int j = 0; j < numBackups; j++) {
            while (i < candidates.size()) {
                GroupMember member = candidates.get(i++);
                if (groups.add(member.groupId())) {
                    backups.add(member);
                    break;
                }
            }
        }

        // If there are still not enough backups, add duplicate groups.
        for (int j = backups.size(); j < numBackups; j++) {
            for (GroupMember candidate : candidates) {
                if (!candidate.equals(primary) && !backups.contains(candidate)) {
                    backups.add(candidate);
                    break;
                }
            }
        }
        return backups;
    }
=======
  /**
   * Returns an ordered list of backup members.
   * <p>
   * The backups are populated from the set of {@link #candidates()} based on order and group information. The list of
   * backups is guaranteed not to contain any duplicate {@link MemberGroup}s unless not enough groups exist to
   * satisfy the number of backups.
   *
   * @param numBackups the number of backups to return
   * @return an ordered list of backup members
   */
  public List<GroupMember> backups(int numBackups) {
    if (primary == null || candidates.isEmpty()) {
      return Collections.emptyList();
    }
    return candidates.subList(1, Math.min(candidates.size(), numBackups + 1));
  }
>>>>>>> 842276c0

    @Override
    public int hashCode() {
        return Objects.hash(term, primary, candidates);
    }

    @Override
    public boolean equals(Object object) {
        if (object instanceof PrimaryTerm) {
            PrimaryTerm term = (PrimaryTerm) object;
            return term.term == this.term
                    && Objects.equals(term.primary, primary)
                    && Objects.equals(term.candidates, candidates);
        }
        return false;
    }

    @Override
    public String toString() {
        return toStringHelper(this)
                .add("term", term)
                .add("primary", primary)
                .add("candidates", candidates)
                .toString();
    }
}<|MERGE_RESOLUTION|>--- conflicted
+++ resolved
@@ -30,100 +30,52 @@
  * such that the default {@link #backups(int)} implementation can properly select backups or else {@link #backups(int)}
  * should be overridden.
  */
-// TODO: 2018/7/31 by zmyer
 public class PrimaryTerm {
-    private final long term;
-    private final GroupMember primary;
-    private final List<GroupMember> candidates;
+  private final long term;
+  private final GroupMember primary;
+  private final List<GroupMember> candidates;
 
-    public PrimaryTerm(long term, GroupMember primary, List<GroupMember> candidates) {
-        this.term = term;
-        this.primary = primary;
-        this.candidates = candidates;
-    }
+  public PrimaryTerm(long term, GroupMember primary, List<GroupMember> candidates) {
+    this.term = term;
+    this.primary = primary;
+    this.candidates = candidates;
+  }
 
-    /**
-     * Returns the primary term number.
-     * <p>
-     * The term number is monotonically increasing and guaranteed to be unique for a given {@link #primary()}. No two
-     * primaries may ever have the same term.
-     *
-     * @return the primary term number
-     */
-    public long term() {
-        return term;
-    }
+  /**
+   * Returns the primary term number.
+   * <p>
+   * The term number is monotonically increasing and guaranteed to be unique for a given {@link #primary()}. No two
+   * primaries may ever have the same term.
+   *
+   * @return the primary term number
+   */
+  public long term() {
+    return term;
+  }
 
-    /**
-     * Returns the primary member.
-     * <p>
-     * The primary is the node through which writes are replicated in the primary-backup protocol.
-     *
-     * @return the primary member
-     */
-    public GroupMember primary() {
-        return primary;
-    }
+  /**
+   * Returns the primary member.
+   * <p>
+   * The primary is the node through which writes are replicated in the primary-backup protocol.
+   *
+   * @return the primary member
+   */
+  public GroupMember primary() {
+    return primary;
+  }
 
-<<<<<<< HEAD
-    /**
-     * Returns the list of members.
-     * <p>
-     * The candidate list represents the list of members that are participating in the election but not necessarily in
-     * replication. This list is used to select a set of {@link #backups(int) backups} based on a primitive configuration.
-     *
-     * @return the list of members
-     */
-    public List<GroupMember> candidates() {
-        return candidates;
-    }
+  /**
+   * Returns the list of members.
+   * <p>
+   * The candidate list represents the list of members that are participating in the election but not necessarily in
+   * replication. This list is used to select a set of {@link #backups(int) backups} based on a primitive configuration.
+   *
+   * @return the list of members
+   */
+  public List<GroupMember> candidates() {
+    return candidates;
+  }
 
-    /**
-     * Returns an ordered list of backup members.
-     * <p>
-     * The backups are populated from the set of {@link #candidates()} based on order and group information. The list of
-     * backups is guaranteed not to contain any duplicate {@link MemberGroup}s unless not enough groups exist to
-     * satisfy the number of backups.
-     *
-     * @param numBackups the number of backups to return
-     * @return an ordered list of backup members
-     */
-    // TODO: 2018/8/1 by zmyer
-    public List<GroupMember> backups(int numBackups) {
-        if (primary == null) {
-            return Collections.emptyList();
-        }
-
-        final List<GroupMember> backups = new ArrayList<>();
-        final Set<MemberGroupId> groups = new HashSet<>();
-
-        // Add the primary group to the set of groups to avoid assigning a backup in the same group.
-        groups.add(primary.groupId());
-
-        // First populate backups with members from a unique set of groups.
-        int i = 0;
-        for (int j = 0; j < numBackups; j++) {
-            while (i < candidates.size()) {
-                GroupMember member = candidates.get(i++);
-                if (groups.add(member.groupId())) {
-                    backups.add(member);
-                    break;
-                }
-            }
-        }
-
-        // If there are still not enough backups, add duplicate groups.
-        for (int j = backups.size(); j < numBackups; j++) {
-            for (GroupMember candidate : candidates) {
-                if (!candidate.equals(primary) && !backups.contains(candidate)) {
-                    backups.add(candidate);
-                    break;
-                }
-            }
-        }
-        return backups;
-    }
-=======
   /**
    * Returns an ordered list of backup members.
    * <p>
@@ -140,30 +92,29 @@
     }
     return candidates.subList(1, Math.min(candidates.size(), numBackups + 1));
   }
->>>>>>> 842276c0
 
-    @Override
-    public int hashCode() {
-        return Objects.hash(term, primary, candidates);
+  @Override
+  public int hashCode() {
+    return Objects.hash(term, primary, candidates);
+  }
+
+  @Override
+  public boolean equals(Object object) {
+    if (object instanceof PrimaryTerm) {
+      PrimaryTerm term = (PrimaryTerm) object;
+      return term.term == this.term
+          && Objects.equals(term.primary, primary)
+          && Objects.equals(term.candidates, candidates);
     }
+    return false;
+  }
 
-    @Override
-    public boolean equals(Object object) {
-        if (object instanceof PrimaryTerm) {
-            PrimaryTerm term = (PrimaryTerm) object;
-            return term.term == this.term
-                    && Objects.equals(term.primary, primary)
-                    && Objects.equals(term.candidates, candidates);
-        }
-        return false;
-    }
-
-    @Override
-    public String toString() {
-        return toStringHelper(this)
-                .add("term", term)
-                .add("primary", primary)
-                .add("candidates", candidates)
-                .toString();
-    }
+  @Override
+  public String toString() {
+    return toStringHelper(this)
+        .add("term", term)
+        .add("primary", primary)
+        .add("candidates", candidates)
+        .toString();
+  }
 }