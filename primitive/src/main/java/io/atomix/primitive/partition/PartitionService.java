--- conflicted
+++ resolved
@@ -41,7 +41,6 @@
      */
     PartitionGroup getPartitionGroup(String name);
 
-<<<<<<< HEAD
     /**
      * Returns the first partition group that matches the given primitive type.
      *
@@ -54,20 +53,7 @@
                 .filter(group -> group.protocol().name().equals(type.name()))
                 .findFirst()
                 .orElse(null);
-=======
-  /**
-   * Returns the first partition group that matches the given primitive type.
-   *
-   * @param type the primitive type
-   * @return the first partition group that matches the given primitive type
-   */
-  @SuppressWarnings("unchecked")
-  default PartitionGroup getPartitionGroup(PrimitiveProtocol.Type type) {
-    return getPartitionGroups().stream()
-        .filter(group -> group.protocol().name().equals(type.name()))
-        .findFirst()
-        .orElse(null);
-  }
+    }
 
   /**
    * Returns the first partition group that matches the given primitive protocol.
@@ -86,28 +72,7 @@
       if (systemGroup != null && systemGroup.name().equals(protocol.group())) {
         return systemGroup;
       }
->>>>>>> 826052e1
     }
-
-    /**
-     * Returns the first partition group that matches the given primitive protocol.
-     *
-     * @param protocol the primitive protocol
-     * @return the first partition group that matches the given primitive protocol
-     */
-    // TODO: 2018/8/1 by zmyer
-    @SuppressWarnings("unchecked")
-    default PartitionGroup getPartitionGroup(PrimitiveProtocol protocol) {
-        if (protocol.group() != null) {
-            final PartitionGroup group = getPartitionGroup(protocol.group());
-            if (group != null) {
-                return group;
-            }
-            final PartitionGroup systemGroup = getSystemPartitionGroup();
-            if (systemGroup != null && systemGroup.name().equals(protocol.group())) {
-                return systemGroup;
-            }
-        }
 
         for (final PartitionGroup partitionGroup : getPartitionGroups()) {
             if (partitionGroup.protocol().name().equals(protocol.type().name())) {
