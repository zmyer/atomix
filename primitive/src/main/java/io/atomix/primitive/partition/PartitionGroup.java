/*
 * Copyright 2017-present Open Networking Foundation
 *
 * Licensed under the Apache License, Version 2.0 (the "License");
 * you may not use this file except in compliance with the License.
 * You may obtain a copy of the License at
 *
 * http://www.apache.org/licenses/LICENSE-2.0
 *
 * Unless required by applicable law or agreed to in writing, software
 * distributed under the License is distributed on an "AS IS" BASIS,
 * WITHOUT WARRANTIES OR CONDITIONS OF ANY KIND, either express or implied.
 * See the License for the specific language governing permissions and
 * limitations under the License.
 */
package io.atomix.primitive.partition;

import com.google.common.hash.Hashing;
import io.atomix.primitive.protocol.PrimitiveProtocol;
import io.atomix.primitive.protocol.ProxyProtocol;
import io.atomix.utils.ConfiguredType;
import io.atomix.utils.config.Configured;
import io.atomix.utils.serializer.Namespace;

import java.nio.charset.StandardCharsets;
import java.util.Collection;
import java.util.List;

/**
 * Primitive partition group.
 */
// TODO: 2018/7/30 by zmyer
public interface PartitionGroup extends Configured<PartitionGroupConfig> {

<<<<<<< HEAD
    /**
     * Partition group type.
     */
    interface Type<C extends PartitionGroupConfig<C>> extends NamedType {

        /**
         * Returns a new partition group configuration.
         *
         * @return a new partition group configuration
         */
        C newConfig();

        /**
         * Creates a new partition group instance.
         *
         * @param config the partition group configuration
         * @return the partition group
         */
        ManagedPartitionGroup newPartitionGroup(C config);
    }

    /**
     * Returns the partition group name.
     *
     * @return the partition group name
     */
    String name();

    /**
     * Returns the partition group type.
     *
     * @return the partition group type
     */
    Type type();

    /**
     * Returns the primitive protocol type supported by the partition group.
     *
     * @return the primitive protocol type supported by the partition group
     */
    PrimitiveProtocol.Type protocol();

    /**
     * Returns a new primitive protocol.
     *
     * @return a new primitive protocol
     */
    PrimitiveProtocol newProtocol();

    /**
     * Returns a partition by ID.
     *
     * @param partitionId the partition identifier
     * @return the partition or {@code null} if no partition with the given identifier exists
     * @throws NullPointerException if the partition identifier is {@code null}
     */
    Partition getPartition(PartitionId partitionId);

    /**
     * Returns the partition for the given key.
     *
     * @param key the key for which to return the partition
     * @return the partition for the given key
     */
    default Partition getPartition(String key) {
        int hashCode = Hashing.sha256().hashString(key, StandardCharsets.UTF_8).asInt();
        return getPartition(getPartitionIds().get(Math.abs(hashCode) % getPartitionIds().size()));
    }

    /**
     * Returns a collection of all partitions.
     *
     * @return a collection of all partitions
     */
    Collection<Partition> getPartitions();
=======
  /**
   * Partition group type.
   */
  interface Type<C extends PartitionGroupConfig<C>> extends ConfiguredType<C> {

    /**
     * Returns the partition group namespace.
     *
     * @return the partition group namespace
     */
    Namespace namespace();
>>>>>>> 826052e1

    /**
     * Returns a sorted list of partition IDs.
     *
     * @return a sorted list of partition IDs
     */
<<<<<<< HEAD
    List<PartitionId> getPartitionIds();

    /**
     * Partition group builder.
     */
    abstract class Builder<C extends PartitionGroupConfig<C>>
            implements io.atomix.utils.Builder<ManagedPartitionGroup> {
        protected final C config;

        protected Builder(C config) {
            this.config = config;
        }
=======
    ManagedPartitionGroup newPartitionGroup(C config);
  }

  /**
   * Returns the partition group name.
   *
   * @return the partition group name
   */
  String name();

  /**
   * Returns the partition group type.
   *
   * @return the partition group type
   */
  Type type();

  /**
   * Returns the primitive protocol type supported by the partition group.
   *
   * @return the primitive protocol type supported by the partition group
   */
  PrimitiveProtocol.Type protocol();

  /**
   * Returns a new primitive protocol.
   *
   * @return a new primitive protocol
   */
  ProxyProtocol newProtocol();

  /**
   * Returns a partition by ID.
   *
   * @param partitionId the partition identifier
   * @return the partition or {@code null} if no partition with the given identifier exists
   * @throws NullPointerException if the partition identifier is {@code null}
   */
  Partition getPartition(PartitionId partitionId);

  /**
   * Returns the partition for the given key.
   *
   * @param key the key for which to return the partition
   * @return the partition for the given key
   */
  default Partition getPartition(String key) {
    int hashCode = Hashing.sha256().hashString(key, StandardCharsets.UTF_8).asInt();
    return getPartition(getPartitionIds().get(Math.abs(hashCode) % getPartitionIds().size()));
  }

  /**
   * Returns a collection of all partitions.
   *
   * @return a collection of all partitions
   */
  Collection<Partition> getPartitions();

  /**
   * Returns a sorted list of partition IDs.
   *
   * @return a sorted list of partition IDs
   */
  List<PartitionId> getPartitionIds();

  /**
   * Partition group builder.
   */
  abstract class Builder<C extends PartitionGroupConfig<C>> implements io.atomix.utils.Builder<ManagedPartitionGroup> {
    protected final C config;

    protected Builder(C config) {
      this.config = config;
>>>>>>> 826052e1
    }
}<|MERGE_RESOLUTION|>--- conflicted
+++ resolved
@@ -32,18 +32,17 @@
 // TODO: 2018/7/30 by zmyer
 public interface PartitionGroup extends Configured<PartitionGroupConfig> {
 
-<<<<<<< HEAD
+  /**
+   * Partition group type.
+   */
+  interface Type<C extends PartitionGroupConfig<C>> extends ConfiguredType<C> {
+
     /**
-     * Partition group type.
+     * Returns the partition group namespace.
+     *
+     * @return the partition group namespace
      */
-    interface Type<C extends PartitionGroupConfig<C>> extends NamedType {
-
-        /**
-         * Returns a new partition group configuration.
-         *
-         * @return a new partition group configuration
-         */
-        C newConfig();
+    Namespace namespace();
 
         /**
          * Creates a new partition group instance.
@@ -75,12 +74,12 @@
      */
     PrimitiveProtocol.Type protocol();
 
-    /**
-     * Returns a new primitive protocol.
-     *
-     * @return a new primitive protocol
-     */
-    PrimitiveProtocol newProtocol();
+  /**
+   * Returns a new primitive protocol.
+   *
+   * @return a new primitive protocol
+   */
+  ProxyProtocol newProtocol();
 
     /**
      * Returns a partition by ID.
@@ -108,26 +107,12 @@
      * @return a collection of all partitions
      */
     Collection<Partition> getPartitions();
-=======
-  /**
-   * Partition group type.
-   */
-  interface Type<C extends PartitionGroupConfig<C>> extends ConfiguredType<C> {
-
-    /**
-     * Returns the partition group namespace.
-     *
-     * @return the partition group namespace
-     */
-    Namespace namespace();
->>>>>>> 826052e1
 
     /**
      * Returns a sorted list of partition IDs.
      *
      * @return a sorted list of partition IDs
      */
-<<<<<<< HEAD
     List<PartitionId> getPartitionIds();
 
     /**
@@ -140,80 +125,5 @@
         protected Builder(C config) {
             this.config = config;
         }
-=======
-    ManagedPartitionGroup newPartitionGroup(C config);
-  }
-
-  /**
-   * Returns the partition group name.
-   *
-   * @return the partition group name
-   */
-  String name();
-
-  /**
-   * Returns the partition group type.
-   *
-   * @return the partition group type
-   */
-  Type type();
-
-  /**
-   * Returns the primitive protocol type supported by the partition group.
-   *
-   * @return the primitive protocol type supported by the partition group
-   */
-  PrimitiveProtocol.Type protocol();
-
-  /**
-   * Returns a new primitive protocol.
-   *
-   * @return a new primitive protocol
-   */
-  ProxyProtocol newProtocol();
-
-  /**
-   * Returns a partition by ID.
-   *
-   * @param partitionId the partition identifier
-   * @return the partition or {@code null} if no partition with the given identifier exists
-   * @throws NullPointerException if the partition identifier is {@code null}
-   */
-  Partition getPartition(PartitionId partitionId);
-
-  /**
-   * Returns the partition for the given key.
-   *
-   * @param key the key for which to return the partition
-   * @return the partition for the given key
-   */
-  default Partition getPartition(String key) {
-    int hashCode = Hashing.sha256().hashString(key, StandardCharsets.UTF_8).asInt();
-    return getPartition(getPartitionIds().get(Math.abs(hashCode) % getPartitionIds().size()));
-  }
-
-  /**
-   * Returns a collection of all partitions.
-   *
-   * @return a collection of all partitions
-   */
-  Collection<Partition> getPartitions();
-
-  /**
-   * Returns a sorted list of partition IDs.
-   *
-   * @return a sorted list of partition IDs
-   */
-  List<PartitionId> getPartitionIds();
-
-  /**
-   * Partition group builder.
-   */
-  abstract class Builder<C extends PartitionGroupConfig<C>> implements io.atomix.utils.Builder<ManagedPartitionGroup> {
-    protected final C config;
-
-    protected Builder(C config) {
-      this.config = config;
->>>>>>> 826052e1
     }
 }