--- conflicted
+++ resolved
@@ -22,125 +22,92 @@
 /**
  * Operation utilities.
  */
-// TODO: 2018/8/1 by zmyer
 public final class Operations {
 
-    /**
-     * Returns the collection of operations provided by the given service interface.
-     *
-     * @param serviceInterface the service interface
-     * @return the operations provided by the given service interface
-     */
-    // TODO: 2018/8/1 by zmyer
-    public static Map<Method, OperationId> getMethodMap(final Class<?> serviceInterface) {
-        if (!serviceInterface.isInterface()) {
-            final Map<Method, OperationId> operations = new HashMap<>();
-            for (final Class<?> iface : serviceInterface.getInterfaces()) {
-                operations.putAll(findMethods(iface));
-            }
-            return operations;
+  /**
+   * Returns the collection of operations provided by the given service interface.
+   *
+   * @param serviceInterface the service interface
+   * @return the operations provided by the given service interface
+   */
+  public static Map<Method, OperationId> getMethodMap(Class<?> serviceInterface) {
+    if (!serviceInterface.isInterface()) {
+      Map<Method, OperationId> operations = new HashMap<>();
+      for (Class<?> iface : serviceInterface.getInterfaces()) {
+        operations.putAll(findMethods(iface));
+      }
+      return operations;
+    }
+    return findMethods(serviceInterface);
+  }
+
+  /**
+   * Recursively finds operations defined by the given type and its implemented interfaces.
+   *
+   * @param type the type for which to find operations
+   * @return the operations defined by the given type and its parent interfaces
+   */
+  private static Map<Method, OperationId> findMethods(Class<?> type) {
+    Map<Method, OperationId> operations = new HashMap<>();
+    for (Method method : type.getDeclaredMethods()) {
+      OperationId operationId = getOperationId(method);
+      if (operationId != null) {
+        if (operations.values().stream().anyMatch(operation -> operation.id().equals(operationId.id()))) {
+          throw new IllegalStateException("Duplicate operation name '" + operationId.id() + "'");
         }
-        return findMethods(serviceInterface);
+        operations.put(method, operationId);
+      }
     }
+    for (Class<?> iface : type.getInterfaces()) {
+      operations.putAll(findMethods(iface));
+    }
+    return operations;
+  }
 
-    /**
-     * Recursively finds operations defined by the given type and its implemented interfaces.
-     *
-     * @param type the type for which to find operations
-     * @return the operations defined by the given type and its parent interfaces
-     */
-    // TODO: 2018/8/1 by zmyer
-    private static Map<Method, OperationId> findMethods(final Class<?> type) {
-        final Map<Method, OperationId> operations = new HashMap<>();
-        for (final Method method : type.getDeclaredMethods()) {
-            final OperationId operationId = getOperationId(method);
-            if (operationId != null) {
-                if (operations.values().stream().anyMatch(operation -> operation.id().equals(operationId.id()))) {
-                    throw new IllegalStateException("Duplicate operation name '" + operationId.id() + "'");
-                }
-                operations.put(method, operationId);
-            }
+  /**
+   * Returns the collection of operations provided by the given service interface.
+   *
+   * @param serviceInterface the service interface
+   * @return the operations provided by the given service interface
+   */
+  public static Map<OperationId, Method> getOperationMap(Class<?> serviceInterface) {
+    if (!serviceInterface.isInterface()) {
+      Class type = serviceInterface;
+      Map<OperationId, Method> operations = new HashMap<>();
+      while (type != Object.class) {
+        for (Class<?> iface : type.getInterfaces()) {
+          operations.putAll(findOperations(iface));
         }
-        for (Class<?> iface : type.getInterfaces()) {
-            operations.putAll(findMethods(iface));
+        type = type.getSuperclass();
+      }
+      return operations;
+    }
+    return findOperations(serviceInterface);
+  }
+
+  /**
+   * Recursively finds operations defined by the given type and its implemented interfaces.
+   *
+   * @param type the type for which to find operations
+   * @return the operations defined by the given type and its parent interfaces
+   */
+  private static Map<OperationId, Method> findOperations(Class<?> type) {
+    Map<OperationId, Method> operations = new HashMap<>();
+    for (Method method : type.getDeclaredMethods()) {
+      OperationId operationId = getOperationId(method);
+      if (operationId != null) {
+        if (operations.keySet().stream().anyMatch(operation -> operation.id().equals(operationId.id()))) {
+          throw new IllegalStateException("Duplicate operation name '" + operationId.id() + "'");
         }
-        return operations;
+        operations.put(operationId, method);
+      }
     }
+    for (Class<?> iface : type.getInterfaces()) {
+      operations.putAll(findOperations(iface));
+    }
+    return operations;
+  }
 
-    /**
-     * Returns the collection of operations provided by the given service interface.
-     *
-     * @param serviceInterface the service interface
-     * @return the operations provided by the given service interface
-     */
-    public static Map<OperationId, Method> getOperationMap(Class<?> serviceInterface) {
-        if (!serviceInterface.isInterface()) {
-            Class type = serviceInterface;
-            Map<OperationId, Method> operations = new HashMap<>();
-            while (type != Object.class) {
-                for (Class<?> iface : type.getInterfaces()) {
-                    operations.putAll(findOperations(iface));
-                }
-                type = type.getSuperclass();
-            }
-            return operations;
-        }
-        return findOperations(serviceInterface);
-    }
-
-    /**
-     * Recursively finds operations defined by the given type and its implemented interfaces.
-     *
-     * @param type the type for which to find operations
-     * @return the operations defined by the given type and its parent interfaces
-     */
-    private static Map<OperationId, Method> findOperations(Class<?> type) {
-        Map<OperationId, Method> operations = new HashMap<>();
-        for (Method method : type.getDeclaredMethods()) {
-            OperationId operationId = getOperationId(method);
-            if (operationId != null) {
-                if (operations.keySet().stream().anyMatch(operation -> operation.id().equals(operationId.id()))) {
-                    throw new IllegalStateException("Duplicate operation name '" + operationId.id() + "'");
-                }
-                operations.put(operationId, method);
-            }
-        }
-        for (Class<?> iface : type.getInterfaces()) {
-            operations.putAll(findOperations(iface));
-        }
-        return operations;
-    }
-
-    /**
-     * Returns the operation ID for the given method.
-     *
-     * @param method the method for which to lookup the operation ID
-     * @return the operation ID for the given method or null if the method is not annotated
-     */
-    // TODO: 2018/8/1 by zmyer
-    private static OperationId getOperationId(final Method method) {
-        final Command command = method.getAnnotation(Command.class);
-        if (command != null) {
-            final String name = command.value().equals("") ? method.getName() : command.value();
-            return OperationId.from(name, OperationType.COMMAND);
-        }
-        final Query query = method.getAnnotation(Query.class);
-        if (query != null) {
-            final String name = query.value().equals("") ? method.getName() : query.value();
-            return OperationId.from(name, OperationType.QUERY);
-        }
-        final Operation operation = method.getAnnotation(Operation.class);
-        if (operation != null) {
-            final String name = operation.value().equals("") ? method.getName() : operation.value();
-            return OperationId.from(name, operation.type());
-        }
-        return null;
-    }
-
-<<<<<<< HEAD
-    private Operations() {
-    }
-=======
   /**
    * Returns the operation ID for the given method.
    *
@@ -168,5 +135,4 @@
 
   private Operations() {
   }
->>>>>>> 842276c0
 }