/*
 * Copyright 2018-present Open Networking Foundation
 *
 * Licensed under the Apache License, Version 2.0 (the "License");
 * you may not use this file except in compliance with the License.
 * You may obtain a copy of the License at
 *
 * http://www.apache.org/licenses/LICENSE-2.0
 *
 * Unless required by applicable law or agreed to in writing, software
 * distributed under the License is distributed on an "AS IS" BASIS,
 * WITHOUT WARRANTIES OR CONDITIONS OF ANY KIND, either express or implied.
 * See the License for the specific language governing permissions and
 * limitations under the License.
 */
package io.atomix.primitive.config.impl;

import com.google.common.collect.Maps;
import io.atomix.primitive.PrimitiveType;
import io.atomix.primitive.config.ConfigService;
import io.atomix.primitive.config.PrimitiveConfig;

import java.util.Collection;
import java.util.Map;

/**
 * Default configuration service.
 */
// TODO: 2018/7/30 by zmyer
public class DefaultConfigService implements ConfigService {
<<<<<<< HEAD
    private final Map<String, PrimitiveConfig> configs = Maps.newConcurrentMap();

    public DefaultConfigService(Collection<PrimitiveConfig> configs) {
        configs.forEach(config -> this.configs.put(config.getName(), config));
    }

    // TODO: 2018/8/1 by zmyer
    @Override
    @SuppressWarnings("unchecked")
    public <C extends PrimitiveConfig<C>> C getConfig(String primitiveName) {
        return (C) configs.get(primitiveName);
    }

    // TODO: 2018/8/1 by zmyer
    @Override
    public PrimitiveConfig addConfig(PrimitiveConfig config) {
        checkNotNull(config, "config cannot be null");
        PrimitiveConfig previous = configs.putIfAbsent(config.getName(), config);
        return previous != null ? previous : config;
    }
=======
  private final Map<String, PrimitiveConfig> defaultConfigs = Maps.newConcurrentMap();
  private final Map<String, PrimitiveConfig> configs = Maps.newConcurrentMap();

  public DefaultConfigService(Collection<PrimitiveConfig> defaultConfigs, Collection<PrimitiveConfig> configs) {
    defaultConfigs.forEach(config -> this.defaultConfigs.put(((PrimitiveType) config.getType()).name(), config));
    configs.forEach(config -> this.configs.put(config.getName(), config));
  }

  @Override
  @SuppressWarnings("unchecked")
  public <C extends PrimitiveConfig<C>> C getConfig(String primitiveName, PrimitiveType primitiveType) {
    C config = (C) configs.get(primitiveName);
    if (config != null) {
      return config;
    }
    if (primitiveType == null) {
      return null;
    }
    config = (C) defaultConfigs.get(primitiveType.name());
    if (config != null) {
      return config;
    }
    return (C) primitiveType.newConfig();
  }
>>>>>>> 826052e1
}<|MERGE_RESOLUTION|>--- conflicted
+++ resolved
@@ -28,28 +28,6 @@
  */
 // TODO: 2018/7/30 by zmyer
 public class DefaultConfigService implements ConfigService {
-<<<<<<< HEAD
-    private final Map<String, PrimitiveConfig> configs = Maps.newConcurrentMap();
-
-    public DefaultConfigService(Collection<PrimitiveConfig> configs) {
-        configs.forEach(config -> this.configs.put(config.getName(), config));
-    }
-
-    // TODO: 2018/8/1 by zmyer
-    @Override
-    @SuppressWarnings("unchecked")
-    public <C extends PrimitiveConfig<C>> C getConfig(String primitiveName) {
-        return (C) configs.get(primitiveName);
-    }
-
-    // TODO: 2018/8/1 by zmyer
-    @Override
-    public PrimitiveConfig addConfig(PrimitiveConfig config) {
-        checkNotNull(config, "config cannot be null");
-        PrimitiveConfig previous = configs.putIfAbsent(config.getName(), config);
-        return previous != null ? previous : config;
-    }
-=======
   private final Map<String, PrimitiveConfig> defaultConfigs = Maps.newConcurrentMap();
   private final Map<String, PrimitiveConfig> configs = Maps.newConcurrentMap();
 
@@ -74,5 +52,4 @@
     }
     return (C) primitiveType.newConfig();
   }
->>>>>>> 826052e1
 }