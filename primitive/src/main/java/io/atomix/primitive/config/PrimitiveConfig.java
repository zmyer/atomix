/*
 * Copyright 2018-present Open Networking Foundation
 *
 * Licensed under the Apache License, Version 2.0 (the "License");
 * you may not use this file except in compliance with the License.
 * You may obtain a copy of the License at
 *
 * http://www.apache.org/licenses/LICENSE-2.0
 *
 * Unless required by applicable law or agreed to in writing, software
 * distributed under the License is distributed on an "AS IS" BASIS,
 * WITHOUT WARRANTIES OR CONDITIONS OF ANY KIND, either express or implied.
 * See the License for the specific language governing permissions and
 * limitations under the License.
 */
package io.atomix.primitive.config;

import io.atomix.primitive.PrimitiveType;
import io.atomix.primitive.protocol.PrimitiveProtocolConfig;
import io.atomix.utils.config.NamedConfig;
import io.atomix.utils.config.TypedConfig;
import io.atomix.utils.serializer.NamespaceConfig;

/**
 * Primitive configuration.
 */
<<<<<<< HEAD
// TODO: 2018/7/30 by zmyer
public abstract class PrimitiveConfig<C extends PrimitiveConfig<C>>
        implements TypedConfig<C, PrimitiveType>, NamedConfig<C> {
    private static final int DEFAULT_CACHE_SIZE = 1000;

    private String name;
    private NamespaceConfig namespaceConfig;
    private PrimitiveProtocolConfig protocolConfig;
    private boolean cacheEnabled = false;
    private int cacheSize = DEFAULT_CACHE_SIZE;
    private boolean readOnly = false;

    @Override
    public String getName() {
        return name;
    }

    @Override
    @SuppressWarnings("unchecked")
    public C setName(String name) {
        this.name = name;
        return (C) this;
    }

    /**
     * Returns the serializer configuration.
     *
     * @return the serializer configuration
     */
    public NamespaceConfig getNamespaceConfig() {
        return namespaceConfig;
    }

    /**
     * Sets the serializer configuration.
     *
     * @param namespaceConfig the serializer configuration
     * @return the primitive configuration
     */
    @SuppressWarnings("unchecked")
    public C setNamespaceConfig(NamespaceConfig namespaceConfig) {
        this.namespaceConfig = namespaceConfig;
        return (C) this;
    }

    /**
     * Returns the protocol configuration.
     *
     * @return the protocol configuration
     */
    public PrimitiveProtocolConfig getProtocolConfig() {
        return protocolConfig;
    }

    /**
     * Sets the protocol configuration.
     *
     * @param protocolConfig the protocol configuration
     * @return the primitive configuration
     */
    @SuppressWarnings("unchecked")
    public C setProtocolConfig(PrimitiveProtocolConfig protocolConfig) {
        this.protocolConfig = protocolConfig;
        return (C) this;
    }

    /**
     * Enables caching for the primitive.
     *
     * @return the primitive configuration
     */
    public C setCacheEnabled() {
        return setCacheEnabled(true);
    }

    /**
     * Sets whether caching is enabled.
     *
     * @param cacheEnabled whether caching is enabled
     * @return the primitive configuration
     */
    @SuppressWarnings("unchecked")
    public C setCacheEnabled(boolean cacheEnabled) {
        this.cacheEnabled = cacheEnabled;
        return (C) this;
    }

    /**
     * Returns whether caching is enabled.
     *
     * @return whether caching is enabled
     */
    public boolean isCacheEnabled() {
        return cacheEnabled;
    }

    /**
     * Sets the cache size.
     *
     * @param cacheSize the cache size
     * @return the primitive configuration
     */
    @SuppressWarnings("unchecked")
    public C setCacheSize(int cacheSize) {
        this.cacheSize = cacheSize;
        return (C) this;
    }

    /**
     * Returns the cache size.
     *
     * @return the cache size
     */
    public int getCacheSize() {
        return cacheSize;
    }

    /**
     * Sets the primitive to read-only.
     *
     * @return the primitive configuration
     */
    public C setReadOnly() {
        return setReadOnly(true);
    }

    /**
     * Sets whether the primitive is read-only.
     *
     * @param readOnly whether the primitive is read-only
     * @return the primitive configuration
     */
    @SuppressWarnings("unchecked")
    public C setReadOnly(boolean readOnly) {
        this.readOnly = readOnly;
        return (C) this;
    }

    /**
     * Returns whether the primitive is read-only.
     *
     * @return whether the primitive is read-only
     */
    public boolean isReadOnly() {
        return readOnly;
    }
=======
public abstract class PrimitiveConfig<C extends PrimitiveConfig<C>> implements TypedConfig<PrimitiveType>, NamedConfig<C> {
  private String name;
  private NamespaceConfig namespaceConfig;
  private PrimitiveProtocolConfig protocolConfig;
  private boolean readOnly = false;

  @Override
  public String getName() {
    return name;
  }

  @Override
  @SuppressWarnings("unchecked")
  public C setName(String name) {
    this.name = name;
    return (C) this;
  }

  /**
   * Returns the serializer configuration.
   *
   * @return the serializer configuration
   */
  public NamespaceConfig getNamespaceConfig() {
    return namespaceConfig;
  }

  /**
   * Sets the serializer configuration.
   *
   * @param namespaceConfig the serializer configuration
   * @return the primitive configuration
   */
  @SuppressWarnings("unchecked")
  public C setNamespaceConfig(NamespaceConfig namespaceConfig) {
    this.namespaceConfig = namespaceConfig;
    return (C) this;
  }

  /**
   * Returns the protocol configuration.
   *
   * @return the protocol configuration
   */
  public PrimitiveProtocolConfig getProtocolConfig() {
    return protocolConfig;
  }

  /**
   * Sets the protocol configuration.
   *
   * @param protocolConfig the protocol configuration
   * @return the primitive configuration
   */
  @SuppressWarnings("unchecked")
  public C setProtocolConfig(PrimitiveProtocolConfig protocolConfig) {
    this.protocolConfig = protocolConfig;
    return (C) this;
  }

  /**
   * Sets the primitive to read-only.
   *
   * @return the primitive configuration
   */
  public C setReadOnly() {
    return setReadOnly(true);
  }

  /**
   * Sets whether the primitive is read-only.
   *
   * @param readOnly whether the primitive is read-only
   * @return the primitive configuration
   */
  @SuppressWarnings("unchecked")
  public C setReadOnly(boolean readOnly) {
    this.readOnly = readOnly;
    return (C) this;
  }

  /**
   * Returns whether the primitive is read-only.
   *
   * @return whether the primitive is read-only
   */
  public boolean isReadOnly() {
    return readOnly;
  }
>>>>>>> 826052e1
}<|MERGE_RESOLUTION|>--- conflicted
+++ resolved
@@ -24,18 +24,11 @@
 /**
  * Primitive configuration.
  */
-<<<<<<< HEAD
-// TODO: 2018/7/30 by zmyer
-public abstract class PrimitiveConfig<C extends PrimitiveConfig<C>>
-        implements TypedConfig<C, PrimitiveType>, NamedConfig<C> {
-    private static final int DEFAULT_CACHE_SIZE = 1000;
-
-    private String name;
-    private NamespaceConfig namespaceConfig;
-    private PrimitiveProtocolConfig protocolConfig;
-    private boolean cacheEnabled = false;
-    private int cacheSize = DEFAULT_CACHE_SIZE;
-    private boolean readOnly = false;
+public abstract class PrimitiveConfig<C extends PrimitiveConfig<C>> implements TypedConfig<PrimitiveType>, NamedConfig<C> {
+  private String name;
+  private NamespaceConfig namespaceConfig;
+  private PrimitiveProtocolConfig protocolConfig;
+  private boolean readOnly = false;
 
     @Override
     public String getName() {
@@ -91,65 +84,14 @@
         return (C) this;
     }
 
-    /**
-     * Enables caching for the primitive.
-     *
-     * @return the primitive configuration
-     */
-    public C setCacheEnabled() {
-        return setCacheEnabled(true);
-    }
-
-    /**
-     * Sets whether caching is enabled.
-     *
-     * @param cacheEnabled whether caching is enabled
-     * @return the primitive configuration
-     */
-    @SuppressWarnings("unchecked")
-    public C setCacheEnabled(boolean cacheEnabled) {
-        this.cacheEnabled = cacheEnabled;
-        return (C) this;
-    }
-
-    /**
-     * Returns whether caching is enabled.
-     *
-     * @return whether caching is enabled
-     */
-    public boolean isCacheEnabled() {
-        return cacheEnabled;
-    }
-
-    /**
-     * Sets the cache size.
-     *
-     * @param cacheSize the cache size
-     * @return the primitive configuration
-     */
-    @SuppressWarnings("unchecked")
-    public C setCacheSize(int cacheSize) {
-        this.cacheSize = cacheSize;
-        return (C) this;
-    }
-
-    /**
-     * Returns the cache size.
-     *
-     * @return the cache size
-     */
-    public int getCacheSize() {
-        return cacheSize;
-    }
-
-    /**
-     * Sets the primitive to read-only.
-     *
-     * @return the primitive configuration
-     */
-    public C setReadOnly() {
-        return setReadOnly(true);
-    }
+  /**
+   * Sets the primitive to read-only.
+   *
+   * @return the primitive configuration
+   */
+  public C setReadOnly() {
+    return setReadOnly(true);
+  }
 
     /**
      * Sets whether the primitive is read-only.
@@ -171,95 +113,4 @@
     public boolean isReadOnly() {
         return readOnly;
     }
-=======
-public abstract class PrimitiveConfig<C extends PrimitiveConfig<C>> implements TypedConfig<PrimitiveType>, NamedConfig<C> {
-  private String name;
-  private NamespaceConfig namespaceConfig;
-  private PrimitiveProtocolConfig protocolConfig;
-  private boolean readOnly = false;
-
-  @Override
-  public String getName() {
-    return name;
-  }
-
-  @Override
-  @SuppressWarnings("unchecked")
-  public C setName(String name) {
-    this.name = name;
-    return (C) this;
-  }
-
-  /**
-   * Returns the serializer configuration.
-   *
-   * @return the serializer configuration
-   */
-  public NamespaceConfig getNamespaceConfig() {
-    return namespaceConfig;
-  }
-
-  /**
-   * Sets the serializer configuration.
-   *
-   * @param namespaceConfig the serializer configuration
-   * @return the primitive configuration
-   */
-  @SuppressWarnings("unchecked")
-  public C setNamespaceConfig(NamespaceConfig namespaceConfig) {
-    this.namespaceConfig = namespaceConfig;
-    return (C) this;
-  }
-
-  /**
-   * Returns the protocol configuration.
-   *
-   * @return the protocol configuration
-   */
-  public PrimitiveProtocolConfig getProtocolConfig() {
-    return protocolConfig;
-  }
-
-  /**
-   * Sets the protocol configuration.
-   *
-   * @param protocolConfig the protocol configuration
-   * @return the primitive configuration
-   */
-  @SuppressWarnings("unchecked")
-  public C setProtocolConfig(PrimitiveProtocolConfig protocolConfig) {
-    this.protocolConfig = protocolConfig;
-    return (C) this;
-  }
-
-  /**
-   * Sets the primitive to read-only.
-   *
-   * @return the primitive configuration
-   */
-  public C setReadOnly() {
-    return setReadOnly(true);
-  }
-
-  /**
-   * Sets whether the primitive is read-only.
-   *
-   * @param readOnly whether the primitive is read-only
-   * @return the primitive configuration
-   */
-  @SuppressWarnings("unchecked")
-  public C setReadOnly(boolean readOnly) {
-    this.readOnly = readOnly;
-    return (C) this;
-  }
-
-  /**
-   * Returns whether the primitive is read-only.
-   *
-   * @return whether the primitive is read-only
-   */
-  public boolean isReadOnly() {
-    return readOnly;
-  }
->>>>>>> 826052e1
 }