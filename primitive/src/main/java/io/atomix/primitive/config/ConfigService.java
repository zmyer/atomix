--- conflicted
+++ resolved
@@ -23,27 +23,6 @@
 // TODO: 2018/7/30 by zmyer
 public interface ConfigService {
 
-<<<<<<< HEAD
-    /**
-     * Returns the registered configuration for the given primitive.
-     *
-     * @param primitiveName the primitive name
-     * @param <C>           the configuration type
-     * @return the primitive configuration
-     */
-    <C extends PrimitiveConfig<C>> C getConfig(String primitiveName);
-
-    /**
-     * Adds a primitive configuration.
-     * <p>
-     * If a configuration is already registered it will not be overridden. The returned configuration represents the
-     * configuration that will be used when constructing a new primitive with the given name.
-     *
-     * @param config the configuration to add
-     * @return the registered primitive configuration
-     */
-    PrimitiveConfig addConfig(PrimitiveConfig config);
-=======
   /**
    * Returns the registered configuration for the given primitive.
    *
@@ -53,6 +32,5 @@
    * @return the primitive configuration
    */
   <C extends PrimitiveConfig<C>> C getConfig(String primitiveName, PrimitiveType primitiveType);
->>>>>>> 826052e1
 
 }