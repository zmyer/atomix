--- conflicted
+++ resolved
@@ -32,7 +32,6 @@
 // TODO: 2018/7/31 by zmyer
 public interface SessionClient {
 
-<<<<<<< HEAD
     /**
      * Returns the primitive name.
      *
@@ -128,107 +127,6 @@
      */
     CompletableFuture<Void> close();
 
-    /**
-     * Partition proxy builder.
-     */
-    abstract class Builder implements io.atomix.utils.Builder<SessionClient> {
-    }
-=======
-  /**
-   * Returns the primitive name.
-   *
-   * @return the primitive name
-   */
-  String name();
-
-  /**
-   * Returns the client proxy type.
-   *
-   * @return The client proxy type.
-   */
-  PrimitiveType type();
-
-  /**
-   * Returns the session state.
-   *
-   * @return The session state.
-   */
-  PrimitiveState getState();
-
-  /**
-   * Returns the proxy session identifier.
-   *
-   * @return The proxy session identifier
-   */
-  SessionId sessionId();
-
-  /**
-   * Returns the partition identifier.
-   *
-   * @return the partition identifier.
-   */
-  PartitionId partitionId();
-
-  /**
-   * Returns the partition thread context.
-   *
-   * @return the partition thread context
-   */
-  ThreadContext context();
-
-  /**
-   * Executes an operation to the cluster.
-   *
-   * @param operation the operation to execute
-   * @return a future to be completed with the operation result
-   * @throws NullPointerException if {@code operation} is null
-   */
-  CompletableFuture<byte[]> execute(PrimitiveOperation operation);
-
-  /**
-   * Adds an event listener.
-   *
-   * @param eventType the event type for which to add the listener
-   * @param listener  the event listener to add
-   */
-  void addEventListener(EventType eventType, Consumer<PrimitiveEvent> listener);
-
-  /**
-   * Removes an event listener.
-   *
-   * @param eventType the event type for which to remove the listener
-   * @param listener  the event listener to remove
-   */
-  void removeEventListener(EventType eventType, Consumer<PrimitiveEvent> listener);
-
-  /**
-   * Registers a session state change listener.
-   *
-   * @param listener The callback to call when the session state changes.
-   */
-  void addStateChangeListener(Consumer<PrimitiveState> listener);
-
-  /**
-   * Removes a state change listener.
-   *
-   * @param listener the state change listener to remove
-   */
-  void removeStateChangeListener(Consumer<PrimitiveState> listener);
-
-  /**
-   * Connects the proxy.
-   *
-   * @return a future to be completed once the proxy has been connected
-   */
-  CompletableFuture<SessionClient> connect();
-
-  /**
-   * Closes the proxy.
-   *
-   * @return a future to be completed once the proxy has been closed
-   */
-  CompletableFuture<Void> close();
-
   /**
    * Closes the session and deletes the service.
    *
@@ -241,5 +139,4 @@
    */
   abstract class Builder implements io.atomix.utils.Builder<SessionClient> {
   }
->>>>>>> 826052e1
 }