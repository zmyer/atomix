--- conflicted
+++ resolved
@@ -95,19 +95,15 @@
         return connectFuture;
     }
 
-    @Override
-    public CompletableFuture<Void> close() {
+  @Override
+  public CompletableFuture<Void> close() {
+    if (closeFuture == null) {
+      synchronized (this) {
         if (closeFuture == null) {
-            synchronized (this) {
-                if (closeFuture == null) {
-                    closeFuture = orderedFuture(asyncFuture(super.close(), context));
-                }
-            }
+          closeFuture = orderedFuture(asyncFuture(super.close(), context));
         }
-        return closeFuture;
+      }
     }
-<<<<<<< HEAD
-=======
     return closeFuture;
   }
 
@@ -122,5 +118,4 @@
     }
     return closeFuture;
   }
->>>>>>> 826052e1
 }