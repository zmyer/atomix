--- conflicted
+++ resolved
@@ -35,7 +35,6 @@
  */
 // TODO: 2018/7/31 by zmyer
 public class DelegatingSessionClient implements SessionClient {
-<<<<<<< HEAD
     private final SessionClient session;
 
     public DelegatingSessionClient(SessionClient session) {
@@ -108,84 +107,6 @@
         return session.close();
     }
 
-    @Override
-    public String toString() {
-        return toStringHelper(this)
-                .add("client", session)
-                .toString();
-    }
-=======
-  private final SessionClient session;
-
-  public DelegatingSessionClient(SessionClient session) {
-    this.session = session;
-  }
-
-  @Override
-  public SessionId sessionId() {
-    return session.sessionId();
-  }
-
-  @Override
-  public PartitionId partitionId() {
-    return session.partitionId();
-  }
-
-  @Override
-  public ThreadContext context() {
-    return session.context();
-  }
-
-  @Override
-  public String name() {
-    return session.name();
-  }
-
-  @Override
-  public PrimitiveType type() {
-    return session.type();
-  }
-
-  @Override
-  public PrimitiveState getState() {
-    return session.getState();
-  }
-
-  @Override
-  public void addStateChangeListener(Consumer<PrimitiveState> listener) {
-    session.addStateChangeListener(listener);
-  }
-
-  @Override
-  public void removeStateChangeListener(Consumer<PrimitiveState> listener) {
-    session.removeStateChangeListener(listener);
-  }
-
-  @Override
-  public CompletableFuture<byte[]> execute(PrimitiveOperation operation) {
-    return session.execute(operation);
-  }
-
-  @Override
-  public void addEventListener(EventType eventType, Consumer<PrimitiveEvent> listener) {
-    session.addEventListener(eventType, listener);
-  }
-
-  @Override
-  public void removeEventListener(EventType eventType, Consumer<PrimitiveEvent> listener) {
-    session.removeEventListener(eventType, listener);
-  }
-
-  @Override
-  public CompletableFuture<SessionClient> connect() {
-    return session.connect().thenApply(c -> this);
-  }
-
-  @Override
-  public CompletableFuture<Void> close() {
-    return session.close();
-  }
-
   @Override
   public CompletableFuture<Void> delete() {
     return session.delete();
@@ -197,5 +118,4 @@
         .add("client", session)
         .toString();
   }
->>>>>>> 826052e1
 }