/*
 * Copyright 2017-present Open Networking Foundation
 *
 * Licensed under the Apache License, Version 2.0 (the "License");
 * you may not use this file except in compliance with the License.
 * You may obtain a copy of the License at
 *
 * http://www.apache.org/licenses/LICENSE-2.0
 *
 * Unless required by applicable law or agreed to in writing, software
 * distributed under the License is distributed on an "AS IS" BASIS,
 * WITHOUT WARRANTIES OR CONDITIONS OF ANY KIND, either express or implied.
 * See the License for the specific language governing permissions and
 * limitations under the License.
 */
package io.atomix.primitive;

import java.time.Duration;
import java.util.concurrent.CompletableFuture;

/**
 * Asynchronous primitive.
 */
// TODO: 2018/7/30 by zmyer
public interface AsyncPrimitive extends DistributedPrimitive {

    /**
     * Closes the primitive.
     *
     * @return a future to be completed once the primitive is closed
     */
    CompletableFuture<Void> close();

<<<<<<< HEAD
    /**
     * Purges state associated with this primitive.
     * <p>
     * Implementations can override and provide appropriate clean up logic for purging
     * any state state associated with the primitive. Whether modifications made within the
     * destroy method have local or global visibility is left unspecified.
     *
     * @return {@code CompletableFuture} that is completed when the operation completes
     */
    default CompletableFuture<Void> delete() {
        return CompletableFuture.completedFuture(null);
    }
=======
  /**
   * Purges state associated with this primitive.
   * <p>
   * Implementations can override and provide appropriate clean up logic for purging
   * any state state associated with the primitive. Whether modifications made within the
   * destroy method have local or global visibility is left unspecified.
   *
   * @return {@code CompletableFuture} that is completed when the operation completes
   */
  CompletableFuture<Void> delete();
>>>>>>> 826052e1

    /**
     * Returns a synchronous wrapper around the asynchronous primitive.
     *
     * @return the synchronous primitive
     */
    SyncPrimitive sync();

    /**
     * Returns a synchronous wrapper around the asynchronous primitive.
     *
     * @param operationTimeout the synchronous operation timeout
     * @return the synchronous primitive
     */
    SyncPrimitive sync(Duration operationTimeout);

}<|MERGE_RESOLUTION|>--- conflicted
+++ resolved
@@ -31,20 +31,6 @@
      */
     CompletableFuture<Void> close();
 
-<<<<<<< HEAD
-    /**
-     * Purges state associated with this primitive.
-     * <p>
-     * Implementations can override and provide appropriate clean up logic for purging
-     * any state state associated with the primitive. Whether modifications made within the
-     * destroy method have local or global visibility is left unspecified.
-     *
-     * @return {@code CompletableFuture} that is completed when the operation completes
-     */
-    default CompletableFuture<Void> delete() {
-        return CompletableFuture.completedFuture(null);
-    }
-=======
   /**
    * Purges state associated with this primitive.
    * <p>
@@ -55,7 +41,6 @@
    * @return {@code CompletableFuture} that is completed when the operation completes
    */
   CompletableFuture<Void> delete();
->>>>>>> 826052e1
 
     /**
      * Returns a synchronous wrapper around the asynchronous primitive.
