/*
 * Copyright 2017-present Open Networking Foundation
 *
 * Licensed under the Apache License, Version 2.0 (the "License");
 * you may not use this file except in compliance with the License.
 * You may obtain a copy of the License at
 *
 * http://www.apache.org/licenses/LICENSE-2.0
 *
 * Unless required by applicable law or agreed to in writing, software
 * distributed under the License is distributed on an "AS IS" BASIS,
 * WITHOUT WARRANTIES OR CONDITIONS OF ANY KIND, either express or implied.
 * See the License for the specific language governing permissions and
 * limitations under the License.
 */
package io.atomix.primitive.protocol;

import io.atomix.utils.ConfiguredType;

/**
 * Primitive protocol.
 */
// TODO: 2018/7/30 by zmyer
public interface PrimitiveProtocol {

<<<<<<< HEAD
    /**
     * Distributed primitive protocol type.
     */
    interface Type<C extends PrimitiveProtocolConfig<C>> extends NamedType, Comparable<Type<C>> {

        /**
         * Returns a new protocol configuration.
         *
         * @return a new protocol configuration
         */
        C newConfig();

        /**
         * Creates a new protocol instance.
         *
         * @param config the protocol configuration
         * @return the protocol instance
         */
        PrimitiveProtocol newProtocol(C config);

        @Override
        default int compareTo(Type<C> o) {
            return name().compareTo(o.name());
        }
    }

    /**
     * Returns the protocol type.
     *
     * @return the protocol type
     */
    Type type();
=======
  /**
   * Distributed primitive protocol type.
   */
  interface Type<C extends PrimitiveProtocolConfig<C>> extends ConfiguredType<C>, Comparable<Type<C>> {
>>>>>>> 826052e1

    /**
     * Returns the protocol group name.
     *
     * @return the protocol group name
     */
    String group();

<<<<<<< HEAD
    /**
     * Returns a new primitive proxy for the given partition group.
     *
     * @param primitiveName    the primitive name
     * @param primitiveType    the primitive type
     * @param serviceType      the primitive service type
     * @param serviceConfig    the service configuration
     * @param partitionService the partition service
     * @return the proxy for the given partition group
     */
    // TODO: 2018/8/1 by zmyer
    <S> ProxyClient<S> newProxy(
            String primitiveName,
            PrimitiveType primitiveType,
            Class<S> serviceType,
            ServiceConfig serviceConfig,
            PartitionService partitionService);

    /**
     * Primitive protocol.
     */
    // TODO: 2018/8/1 by zmyer
    abstract class Builder<C extends PrimitiveProtocolConfig<C>, P extends PrimitiveProtocol>
            implements io.atomix.utils.Builder<P> {
        protected final C config;

        protected Builder(C config) {
            this.config = config;
        }
    }
=======
  /**
   * Returns the protocol type.
   *
   * @return the protocol type
   */
  Type type();

>>>>>>> 826052e1
}<|MERGE_RESOLUTION|>--- conflicted
+++ resolved
@@ -23,18 +23,10 @@
 // TODO: 2018/7/30 by zmyer
 public interface PrimitiveProtocol {
 
-<<<<<<< HEAD
-    /**
-     * Distributed primitive protocol type.
-     */
-    interface Type<C extends PrimitiveProtocolConfig<C>> extends NamedType, Comparable<Type<C>> {
-
-        /**
-         * Returns a new protocol configuration.
-         *
-         * @return a new protocol configuration
-         */
-        C newConfig();
+  /**
+   * Distributed primitive protocol type.
+   */
+  interface Type<C extends PrimitiveProtocolConfig<C>> extends ConfiguredType<C>, Comparable<Type<C>> {
 
         /**
          * Creates a new protocol instance.
@@ -56,58 +48,5 @@
      * @return the protocol type
      */
     Type type();
-=======
-  /**
-   * Distributed primitive protocol type.
-   */
-  interface Type<C extends PrimitiveProtocolConfig<C>> extends ConfiguredType<C>, Comparable<Type<C>> {
->>>>>>> 826052e1
 
-    /**
-     * Returns the protocol group name.
-     *
-     * @return the protocol group name
-     */
-    String group();
-
-<<<<<<< HEAD
-    /**
-     * Returns a new primitive proxy for the given partition group.
-     *
-     * @param primitiveName    the primitive name
-     * @param primitiveType    the primitive type
-     * @param serviceType      the primitive service type
-     * @param serviceConfig    the service configuration
-     * @param partitionService the partition service
-     * @return the proxy for the given partition group
-     */
-    // TODO: 2018/8/1 by zmyer
-    <S> ProxyClient<S> newProxy(
-            String primitiveName,
-            PrimitiveType primitiveType,
-            Class<S> serviceType,
-            ServiceConfig serviceConfig,
-            PartitionService partitionService);
-
-    /**
-     * Primitive protocol.
-     */
-    // TODO: 2018/8/1 by zmyer
-    abstract class Builder<C extends PrimitiveProtocolConfig<C>, P extends PrimitiveProtocol>
-            implements io.atomix.utils.Builder<P> {
-        protected final C config;
-
-        protected Builder(C config) {
-            this.config = config;
-        }
-    }
-=======
-  /**
-   * Returns the protocol type.
-   *
-   * @return the protocol type
-   */
-  Type type();
-
->>>>>>> 826052e1
 }